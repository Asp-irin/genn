// Google test includes
#include "gtest/gtest.h"

// Auto-generated simulation code includess
#include DEFINITIONS_HEADER

// **NOTE** base-class for simulation tests must be
// included after auto-generated globals are includes
#include "../../utils/simulation_test.h"
#include "../../utils/stats.h"

// Macro to generate full set of tests for a particular model
#define PROB_TEST(PREFIX, SUFFIX, N) \
    { \
        EXPECT_TRUE(std::all_of(&PREFIX##constant##SUFFIX[0], &PREFIX##constant##SUFFIX[N], [](scalar x){ return (x == 13.0); })); \
        const double PREFIX##uniform##SUFFIX##Prob = getProb(PREFIX##uniform##SUFFIX, N, Stats::uniformCDF); \
        EXPECT_GT(PREFIX##uniform##SUFFIX##Prob, p); \
        const double PREFIX##normal##SUFFIX##Prob = getProb(PREFIX##normal##SUFFIX, N, Stats::normalCDF); \
        EXPECT_GT(PREFIX##normal##SUFFIX##Prob, p); \
        const double PREFIX##exponential##SUFFIX##Prob = getProb(PREFIX##exponential##SUFFIX, N, Stats::exponentialCDF); \
        EXPECT_GT(PREFIX##exponential##SUFFIX##Prob, p); \
    } \

//----------------------------------------------------------------------------
// SimTest
//----------------------------------------------------------------------------
class SimTest : public SimulationTest
{
public:
    //----------------------------------------------------------------------------
    // SimulationTest virtuals
    //----------------------------------------------------------------------------
    virtual void Init()
    {
        // Build sparse connector
        allocateSparse(10000);
        CSparse.indInG[0] = 0;
        for(unsigned int i = 0; i < 10000; i++) {
            CSparse.ind[i] = i;
        }
        CSparse.indInG[10000] = 10000;
#ifndef CPU_ONLY
        allocateSparseGPU(10000);
        CSparseGPU.indInG[0] = 0;
        for(unsigned int i = 0; i < 10000; i++) {
            CSparseGPU.ind[i] = i;
        }
        CSparseGPU.indInG[10000] = 10000;
#endif

        // Call sparse initialisation function
        initvar_init_new();
    }
};

template<typename F>
double getProb(scalar *data, unsigned int size, F cdf)
{
    // Convert to double and store in vector
    std::vector<double> doubleData;
    doubleData.reserve(size);
    std::copy_n(data, size, std::back_inserter(doubleData));

    // Perform Kolmogorov-Smirnow test
    double d;
    double prob;
    std::tie(d, prob) = Stats::kolmogorovSmirnovTest(doubleData, cdf);
    return prob;
}

TEST_P(SimTest, Vars)
{
    const double p = 0.05;

<<<<<<< HEAD
    const double uniformNeuronProb = getProb(uniformPop, 10000, Stats::uniformCDF);
    EXPECT_GT(uniformNeuronProb, p);

    const double normalNeuronProb = getProb(normalPop, 10000, Stats::normalCDF);
    EXPECT_GT(normalNeuronProb, p);

    const double exponentialNeuronProb = getProb(exponentialPop, 10000, Stats::exponentialCDF);
    EXPECT_GT(exponentialNeuronProb, p);

    const double uniformPSProb = getProb(puniformDense, 10000, Stats::uniformCDF);
    EXPECT_GT(uniformPSProb, p);

    const double normalPSProb = getProb(pnormalDense, 10000, Stats::normalCDF);
    EXPECT_GT(normalPSProb, p);

    const double exponentialPSProb = getProb(pexponentialDense, 10000, Stats::exponentialCDF);
    EXPECT_GT(exponentialPSProb, p);

    const double uniformWUDenseProb = getProb(uniformDense, 10000, Stats::uniformCDF);
    EXPECT_GT(uniformWUDenseProb, p);

    const double normalWUDenseProb = getProb(normalDense, 10000, Stats::normalCDF);
    EXPECT_GT(normalWUDenseProb, p);

    const double exponentialWUDenseProb = getProb(exponentialDense, 10000, Stats::exponentialCDF);
    EXPECT_GT(exponentialWUDenseProb, p);

    const double uniformWUSparseProb = getProb(uniformSparse, 10000, Stats::uniformCDF);
    EXPECT_GT(uniformWUSparseProb, p);

    const double normalWUSparseProb = getProb(normalSparse, 10000, Stats::normalCDF);
    EXPECT_GT(normalWUSparseProb, p);

    const double exponentialWUSparseProb = getProb(exponentialSparse, 10000, Stats::exponentialCDF);
    EXPECT_GT(exponentialWUSparseProb, p);
=======
    // Test host-generated vars
    PROB_TEST(, Pop, 10000)
    PROB_TEST(p, Dense, 10000)
    PROB_TEST(, Dense, 10000)
    PROB_TEST(, Sparse, 10000)

#ifndef CPU_ONLY
    // Pull device-generated vars back to host
    pullPopGPUStateFromDevice();
    pullDenseGPUStateFromDevice();
    pullSparseGPUStateFromDevice();

    // Test device-generated vars
    PROB_TEST(, PopGPU, 10000)
    PROB_TEST(p, DenseGPU, 10000)
    PROB_TEST(, DenseGPU, 10000)
    PROB_TEST(, SparseGPU, 10000)

#endif
>>>>>>> 51f2f76e
}


#ifndef CPU_ONLY
auto simulatorBackends = ::testing::Values(true);
#else
auto simulatorBackends = ::testing::Values(false);
#endif

WRAPPED_INSTANTIATE_TEST_CASE_P(MODEL_NAME,
                                SimTest,
                                simulatorBackends);<|MERGE_RESOLUTION|>--- conflicted
+++ resolved
@@ -72,43 +72,6 @@
 {
     const double p = 0.05;
 
-<<<<<<< HEAD
-    const double uniformNeuronProb = getProb(uniformPop, 10000, Stats::uniformCDF);
-    EXPECT_GT(uniformNeuronProb, p);
-
-    const double normalNeuronProb = getProb(normalPop, 10000, Stats::normalCDF);
-    EXPECT_GT(normalNeuronProb, p);
-
-    const double exponentialNeuronProb = getProb(exponentialPop, 10000, Stats::exponentialCDF);
-    EXPECT_GT(exponentialNeuronProb, p);
-
-    const double uniformPSProb = getProb(puniformDense, 10000, Stats::uniformCDF);
-    EXPECT_GT(uniformPSProb, p);
-
-    const double normalPSProb = getProb(pnormalDense, 10000, Stats::normalCDF);
-    EXPECT_GT(normalPSProb, p);
-
-    const double exponentialPSProb = getProb(pexponentialDense, 10000, Stats::exponentialCDF);
-    EXPECT_GT(exponentialPSProb, p);
-
-    const double uniformWUDenseProb = getProb(uniformDense, 10000, Stats::uniformCDF);
-    EXPECT_GT(uniformWUDenseProb, p);
-
-    const double normalWUDenseProb = getProb(normalDense, 10000, Stats::normalCDF);
-    EXPECT_GT(normalWUDenseProb, p);
-
-    const double exponentialWUDenseProb = getProb(exponentialDense, 10000, Stats::exponentialCDF);
-    EXPECT_GT(exponentialWUDenseProb, p);
-
-    const double uniformWUSparseProb = getProb(uniformSparse, 10000, Stats::uniformCDF);
-    EXPECT_GT(uniformWUSparseProb, p);
-
-    const double normalWUSparseProb = getProb(normalSparse, 10000, Stats::normalCDF);
-    EXPECT_GT(normalWUSparseProb, p);
-
-    const double exponentialWUSparseProb = getProb(exponentialSparse, 10000, Stats::exponentialCDF);
-    EXPECT_GT(exponentialWUSparseProb, p);
-=======
     // Test host-generated vars
     PROB_TEST(, Pop, 10000)
     PROB_TEST(p, Dense, 10000)
@@ -128,7 +91,6 @@
     PROB_TEST(, SparseGPU, 10000)
 
 #endif
->>>>>>> 51f2f76e
 }
 
 
