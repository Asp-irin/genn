--- conflicted
+++ resolved
@@ -110,14 +110,11 @@
     SET_VAR_REFS({{"var", "scalar", VarAccessMode::READ_ONLY}, 
                   {"reduction", "scalar", VarAccessMode::REDUCE_SUM}});
 };
-<<<<<<< HEAD
 IMPLEMENT_SNIPPET(Reduce);
-=======
-IMPLEMENT_MODEL(Reduce);
 
 class ReduceDouble : public CustomUpdateModels::Base
 {
-    DECLARE_CUSTOM_UPDATE_MODEL(ReduceDouble, 0, 2, 2);
+    DECLARE_SNIPPET(ReduceDouble);
 
     SET_UPDATE_CODE(
         "$(reduction1) = $(var1);\n"
@@ -129,31 +126,30 @@
     SET_VAR_REFS({{"var1", "scalar", VarAccessMode::READ_ONLY},
                   {"var2", "scalar", VarAccessMode::READ_ONLY}});
 };
-IMPLEMENT_MODEL(ReduceDouble);
+IMPLEMENT_SNIPPET(ReduceDouble);
 
 class ReduceSharedVar : public CustomUpdateModels::Base
 {
-    DECLARE_CUSTOM_UPDATE_MODEL(ReduceSharedVar, 0, 1, 1);
+    DECLARE_SNIPPET(ReduceSharedVar);
 
     SET_UPDATE_CODE("$(reduction) = $(var);\n");
 
     SET_VARS({{"reduction", "scalar", VarAccess::REDUCE_BATCH_SUM}})
     SET_VAR_REFS({{"var", "scalar", VarAccessMode::READ_ONLY}});
 };
-IMPLEMENT_MODEL(ReduceSharedVar);
+IMPLEMENT_SNIPPET(ReduceSharedVar);
 
 
 class ReduceNeuronSharedVar : public CustomUpdateModels::Base
 {
-    DECLARE_CUSTOM_UPDATE_MODEL(ReduceNeuronSharedVar, 0, 1, 1);
+    DECLARE_SNIPPET(ReduceNeuronSharedVar);
 
     SET_UPDATE_CODE("$(reduction) = $(var);\n");
 
     SET_VARS({{"reduction", "scalar", VarAccess::REDUCE_NEURON_SUM}})
     SET_VAR_REFS({{"var", "scalar", VarAccessMode::READ_ONLY}});
 };
-IMPLEMENT_MODEL(ReduceNeuronSharedVar);
->>>>>>> dc50d255
+IMPLEMENT_SNIPPET(ReduceNeuronSharedVar);
 }
 //--------------------------------------------------------------------------
 // Tests
@@ -421,27 +417,20 @@
     
 
     // Create updates where variable is shared and references vary
-<<<<<<< HEAD
-    VarValues sum2VarValues{{"mult", 1.0}};
-    VarReferences sum2VarReferences1{{"a", createVarRef(pop, "V")}, {"b", createVarRef(pop, "U")}};
-    VarReferences sum2VarReferences2{{"a", createVarRef(pop, "a")}, {"b", createVarRef(pop, "b")}};
-    VarReferences sum2VarReferences3{{"a", createVarRef(pop, "V")}, {"b", createVarRef(pop, "a")}};
-=======
-    Sum::VarValues sumVarValues(0.0);
-    Sum::VarReferences sumVarReferences1(createVarRef(pop, "V"), createVarRef(pop, "U"));
-    Sum::VarReferences sumVarReferences2(createVarRef(pop, "a"), createVarRef(pop, "b"));
-    Sum::VarReferences sumVarReferences3(createVarRef(pop, "V"), createVarRef(pop, "a"));
->>>>>>> dc50d255
-
-    auto *sum1 = model.addCustomUpdate<Sum>("Sum1", "CustomUpdate",
-                                            {}, sumVarValues, sumVarReferences1);
-    auto *sum2 = model.addCustomUpdate<Sum>("Sum2", "CustomUpdate",
-                                            {}, sumVarValues, sumVarReferences2);
-    auto *sum3 = model.addCustomUpdate<Sum>("Sum3", "CustomUpdate",
-                                            {}, sumVarValues, sumVarReferences3);
-    
+    VarValues sumVarValues{{"mult", 1.0}};
+    VarReferences sumVarReferences1{{"a", createVarRef(pop, "V")}, {"b", createVarRef(pop, "U")}};
+    VarReferences sumVarReferences2{{"a", createVarRef(pop, "a")}, {"b", createVarRef(pop, "b")}};
+    VarReferences sumVarReferences3{{"a", createVarRef(pop, "V")}, {"b", createVarRef(pop, "a")}};
+
+    auto *sum1 = model.addCustomUpdate<Sum2>("Sum1", "CustomUpdate",
+                                             {}, sum2VarValues, sum2VarReferences1);
+    auto *sum2 = model.addCustomUpdate<Sum2>("Sum2", "CustomUpdate",
+                                             {}, sum2VarValues, sum2VarReferences2);
+    auto *sum3 = model.addCustomUpdate<Sum2>("Sum3", "CustomUpdate",
+                                             {}, sum2VarValues, sum2VarReferences3);
+
     // Create one more update which references two variables in the non-batched sum2
-    Sum::VarReferences sumVarReferences4(createVarRef(sum2, "sum"), createVarRef(sum2, "sum"));
+    VarReferences sumVarReferences4{{"a", createVarRef(sum2, "sum")}, {"b", createVarRef(sum2, "sum")}};
     auto *sum4 = model.addCustomUpdate<Sum>("Sum4", "CustomUpdate",
                                             {}, sumVarValues, sumVarReferences4);
     
@@ -815,27 +804,17 @@
     VarValues izkVarVals{{"V", 0.0}, {"U", 0.0}, {"a", 0.02}, {"b", 0.2}, {"c", -65.0}, {"d", 8.0}};
     auto *pop = model.addNeuronPopulation<NeuronModels::IzhikevichVariable>("Pop", 10, {}, izkVarVals);
 
-<<<<<<< HEAD
     // Add one custom update which sums duplicated variables (v and u) and another which sums shared variables (a and b)
     VarReferences sumVarReferences1{{"a", createVarRef(pop, "V")}, {"b", createVarRef(pop, "U")}};
     VarReferences sumVarReferences2{{"a", createVarRef(pop, "a")}, {"b", createVarRef(pop, "b")}};
-=======
-    // Add one custom update which sums duplicated variables (v and u), another which sums shared variables (a and b) and another which sums one of each
-    Sum::VarReferences sumVarReferences1(createVarRef(pop, "V"), createVarRef(pop, "U"));
-    Sum::VarReferences sumVarReferences2(createVarRef(pop, "a"), createVarRef(pop, "b"));
-    Sum::VarReferences sumVarReferences3(createVarRef(pop, "V"), createVarRef(pop, "a"));
->>>>>>> dc50d255
+    VarReferences sumVarReferences3{{"a", createVarRef(pop, "V")}, {"b", createVarRef(pop, "a")}};
     auto *sum1 = model.addCustomUpdate<Sum>("Sum1", "CustomUpdate",
                                             {}, {{"sum", 0.0}}, sumVarReferences1);
     auto *sum2 = model.addCustomUpdate<Sum>("Sum2", "CustomUpdate",
-<<<<<<< HEAD
                                             {}, {{"sum", 0.0}}, sumVarReferences2);
-
-=======
-                                            {}, {0.0}, sumVarReferences2);
     auto *sum3 = model.addCustomUpdate<Sum>("Sum3", "CustomUpdate",
-                                            {}, {0.0}, sumVarReferences3);
->>>>>>> dc50d255
+                                            {}, {{"sum", 0.0}}, sumVarReferences3);
+
     model.finalize();
 
     // Check that sum1 and sum3 are batched and sum2 is not
