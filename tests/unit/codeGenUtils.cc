// C++ standard includes
#include <limits>
#include <tuple>

// C standard includes
#include <cstdlib>

// Google test includes
#include "gtest/gtest.h"

// GeNN includes
#include "codeGenUtils.h"

// Test based on original issue found in https://github.com/brian-team/brian2genn/pull/60 to make sure that ensureFtype doesn't break functions it shouldn't
TEST(EnsureMathFunctionFtype, ISinF) {
    const std::string code =
        "const int _infinity_int  = 1073741823;  // maximum 32bit integer divided by 2\n"
        "if (std::isinf(t))\n"
        "{\n";

    std::string substitutedCode = ensureFtype(code, "double");
    ASSERT_EQ(code, substitutedCode);
}

// Test based on comments by Marcel in https://github.com/brian-team/brian2genn/pull/60
TEST(EnsureMathFunctionFtype, foo123) {
    const std::string code = "int foo123 = 6;";

    std::string substitutedCode = code;
    regexVarSubstitute(substitutedCode, "foo", "bar");
    ASSERT_EQ(code, substitutedCode);
}

// Test based on comments by Thomas in https://github.com/brian-team/brian2genn/pull/60
TEST(EnsureMathFunctionFtype, not2well) {
    const std::string code = "int not2well = 6;";

    std::string substitutedCode = code;
    regexVarSubstitute(substitutedCode, "well", "hell");
    ASSERT_EQ(code, substitutedCode);
}

<<<<<<< HEAD
=======
// Test based on my own discovering this wasn't actually working
TEST(EnsureMathFunctionFtype, rint) {
    const std::string code = "$(value) = (uint8_t)rint(normal / DT);";

    std::string substitutedCode = ensureFtype(code, "float");
    ASSERT_EQ(substitutedCode, "$(value) = (uint8_t)rintf(normal / DT);");
}

>>>>>>> 0dd74ff9
//--------------------------------------------------------------------------
// SingleValueSubstitutionTest
//--------------------------------------------------------------------------
class SingleValueSubstitutionTest : public ::testing::TestWithParam<double>
{
protected:
    //--------------------------------------------------------------------------
    // Test virtuals
    //--------------------------------------------------------------------------
    virtual void SetUp()
    {
        // Substitute variable for value
        m_Code = "$(test)";
        std::vector<std::string> names = {"test"};
        std::vector<double> values = { GetParam() };
        value_substitutions(m_Code, names, values);

        // For safety, value_substitutions adds brackets around substituted values - trim these out
        m_Code = m_Code.substr(1, m_Code.size() - 2);
    }

    //--------------------------------------------------------------------------
    // Protected API
    //--------------------------------------------------------------------------
    const std::string &GetCode() const { return m_Code; }

private:
    //--------------------------------------------------------------------------
    // Private API
    //--------------------------------------------------------------------------
    std::string m_Code;
};

//--------------------------------------------------------------------------
// Tests
//--------------------------------------------------------------------------
TEST_P(SingleValueSubstitutionTest, CorrectGeneratedValue)
{
    // Convert results back to double and check they match
    double result = std::atof(GetCode().c_str());
    ASSERT_DOUBLE_EQ(result, GetParam());
}

//--------------------------------------------------------------------------
// Instatiations
//--------------------------------------------------------------------------
INSTANTIATE_TEST_CASE_P(DoubleValues,
                        SingleValueSubstitutionTest,
                        ::testing::Values(std::numeric_limits<double>::min(),
                                          std::numeric_limits<double>::max(),
                                          1.0,
                                          -1.0));<|MERGE_RESOLUTION|>--- conflicted
+++ resolved
@@ -40,8 +40,6 @@
     ASSERT_EQ(code, substitutedCode);
 }
 
-<<<<<<< HEAD
-=======
 // Test based on my own discovering this wasn't actually working
 TEST(EnsureMathFunctionFtype, rint) {
     const std::string code = "$(value) = (uint8_t)rint(normal / DT);";
@@ -50,7 +48,6 @@
     ASSERT_EQ(substitutedCode, "$(value) = (uint8_t)rintf(normal / DT);");
 }
 
->>>>>>> 0dd74ff9
 //--------------------------------------------------------------------------
 // SingleValueSubstitutionTest
 //--------------------------------------------------------------------------
