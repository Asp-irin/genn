// Google test includes
#include "gtest/gtest.h"

// GeNN includes
#include "modelSpecInternal.h"

// GeNN code generator includes
#include "code_generator/modelSpecMerged.h"

// (Single-threaded CPU) backend includes
#include "backend.h"

//--------------------------------------------------------------------------
// Anonymous namespace
//--------------------------------------------------------------------------
namespace
{
class STDPAdditive : public WeightUpdateModels::Base
{
public:
    DECLARE_WEIGHT_UPDATE_MODEL(STDPAdditive, 6, 1, 1, 1);
    SET_PARAM_NAMES({"tauPlus", "tauMinus", "Aplus", "Aminus",
                     "Wmin", "Wmax"});
    SET_DERIVED_PARAMS({
        {"tauPlusDecay", [](const std::vector<double> &pars, double dt){ return std::exp(-dt / pars[0]); }},
        {"tauMinusDecay", [](const std::vector<double> &pars, double dt){ return std::exp(-dt / pars[1]); }}});
    SET_VARS({{"g", "scalar"}});
    SET_PRE_VARS({{"preTrace", "scalar"}});
    SET_POST_VARS({{"postTrace", "scalar"}});
    
    SET_SIM_CODE(
        "$(addToInSyn, $(g));\n"
        "const scalar dt = $(t) - $(sT_post); \n"
        "if (dt > 0) {\n"
        "    const scalar newWeight = $(g) - ($(Aminus) * $(postTrace));\n"
        "    $(g) = fmax($(Wmin), fmin($(Wmax), newWeight));\n"
        "}\n");
    SET_LEARN_POST_CODE(
        "const scalar dt = $(t) - $(sT_pre);\n"
        "if (dt > 0) {\n"
        "    const scalar newWeight = $(g) + ($(Aplus) * $(preTrace));\n"
        "    $(g) = fmax($(Wmin), fmin($(Wmax), newWeight));\n"
        "}\n");
    SET_PRE_SPIKE_CODE("$(preTrace) += 1.0;\n");
    SET_POST_SPIKE_CODE("$(postTrace) += 1.0;\n");
    SET_PRE_DYNAMICS_CODE("$(preTrace) *= $(tauPlusDecay);\n");
    SET_POST_DYNAMICS_CODE("$(postTrace) *= $(tauMinusDecay);\n");
    
    SET_NEEDS_PRE_SPIKE_TIME(true);
    SET_NEEDS_POST_SPIKE_TIME(true);
};
IMPLEMENT_MODEL(STDPAdditive);

class STDPAdditiveEGPWMinMax : public WeightUpdateModels::Base
{
public:
    DECLARE_WEIGHT_UPDATE_MODEL(STDPAdditiveEGPWMinMax, 4, 1, 1, 1);
    SET_PARAM_NAMES({"tauPlus", "tauMinus", "Aplus", "Aminus"});
    SET_DERIVED_PARAMS({
        {"tauPlusDecay", [](const std::vector<double> &pars, double dt){ return std::exp(-dt / pars[0]); }},
        {"tauMinusDecay", [](const std::vector<double> &pars, double dt){ return std::exp(-dt / pars[1]); }}});
    SET_VARS({{"g", "scalar"}});
    SET_PRE_VARS({{"preTrace", "scalar"}});
    SET_POST_VARS({{"postTrace", "scalar"}});
    SET_EXTRA_GLOBAL_PARAMS({{"Wmin", "scalar"}, {"Wmax", "scalar"}});
    
    SET_SIM_CODE(
        "$(addToInSyn, $(g));\n"
        "const scalar dt = $(t) - $(sT_post); \n"
        "if (dt > 0) {\n"
        "    const scalar newWeight = $(g) - ($(Aminus) * $(postTrace));\n"
        "    $(g) = fmax($(Wmin), fmin($(Wmax), newWeight));\n"
        "}\n");
    SET_LEARN_POST_CODE(
        "const scalar dt = $(t) - $(sT_pre);\n"
        "if (dt > 0) {\n"
        "    const scalar newWeight = $(g) + ($(Aplus) * $(preTrace));\n"
        "    $(g) = fmax($(Wmin), fmin($(Wmax), newWeight));\n"
        "}\n");
    SET_PRE_SPIKE_CODE("$(preTrace) += 1.0;\n");
    SET_POST_SPIKE_CODE("$(postTrace) += 1.0;\n");
    SET_PRE_DYNAMICS_CODE("$(preTrace) *= $(tauPlusDecay);\n");
    SET_POST_DYNAMICS_CODE("$(postTrace) *= $(tauMinusDecay);\n");
    
    SET_NEEDS_PRE_SPIKE_TIME(true);
    SET_NEEDS_POST_SPIKE_TIME(true);
};
IMPLEMENT_MODEL(STDPAdditiveEGPWMinMax);

class STDPAdditiveEGPSpike : public WeightUpdateModels::Base
{
public:
    DECLARE_WEIGHT_UPDATE_MODEL(STDPAdditiveEGPSpike, 6, 1, 1, 1);
    SET_PARAM_NAMES({"tauPlus", "tauMinus", "Aplus", "Aminus",
                     "Wmin", "Wmax"});
    SET_DERIVED_PARAMS({
        {"tauPlusDecay", [](const std::vector<double> &pars, double dt){ return std::exp(-dt / pars[0]); }},
        {"tauMinusDecay", [](const std::vector<double> &pars, double dt){ return std::exp(-dt / pars[1]); }}});
    SET_VARS({{"g", "scalar"}});
    SET_PRE_VARS({{"preTrace", "scalar"}});
    SET_POST_VARS({{"postTrace", "scalar"}});
    SET_EXTRA_GLOBAL_PARAMS({{"S", "scalar"}});
    
    SET_SIM_CODE(
        "$(addToInSyn, $(g));\n"
        "const scalar dt = $(t) - $(sT_post); \n"
        "if (dt > 0) {\n"
        "    const scalar newWeight = $(g) - ($(Aminus) * $(postTrace));\n"
        "    $(g) = fmax($(Wmin), fmin($(Wmax), newWeight));\n"
        "}\n");
    SET_LEARN_POST_CODE(
        "const scalar dt = $(t) - $(sT_pre);\n"
        "if (dt > 0) {\n"
        "    const scalar newWeight = $(g) + ($(Aplus) * $(preTrace));\n"
        "    $(g) = fmax($(Wmin), fmin($(Wmax), newWeight));\n"
        "}\n");
    SET_PRE_SPIKE_CODE("$(preTrace) += $(S);\n");
    SET_POST_SPIKE_CODE("$(postTrace) += $(S);\n");
    SET_PRE_DYNAMICS_CODE("$(preTrace) *= $(tauPlusDecay);\n");
    SET_POST_DYNAMICS_CODE("$(postTrace) *= $(tauMinusDecay);\n");
    
    SET_NEEDS_PRE_SPIKE_TIME(true);
    SET_NEEDS_POST_SPIKE_TIME(true);
};
IMPLEMENT_MODEL(STDPAdditiveEGPSpike);

class STDPAdditiveEGPDynamics : public WeightUpdateModels::Base
{
public:
    DECLARE_WEIGHT_UPDATE_MODEL(STDPAdditiveEGPDynamics, 4, 1, 1, 1);
    SET_PARAM_NAMES({"Aplus", "Aminus", "Wmin", "Wmax"});
    SET_VARS({{"g", "scalar"}});
    SET_PRE_VARS({{"preTrace", "scalar"}});
    SET_POST_VARS({{"postTrace", "scalar"}});
    SET_EXTRA_GLOBAL_PARAMS({{"tauPlusDecay", "scalar"}, {"tauMinusDecay", "scalar"}});
    
    SET_SIM_CODE(
        "$(addToInSyn, $(g));\n"
        "const scalar dt = $(t) - $(sT_post); \n"
        "if (dt > 0) {\n"
        "    const scalar newWeight = $(g) - ($(Aminus) * $(postTrace));\n"
        "    $(g) = fmax($(Wmin), fmin($(Wmax), newWeight));\n"
        "}\n");
    SET_LEARN_POST_CODE(
        "const scalar dt = $(t) - $(sT_pre);\n"
        "if (dt > 0) {\n"
        "    const scalar newWeight = $(g) + ($(Aplus) * $(preTrace));\n"
        "    $(g) = fmax($(Wmin), fmin($(Wmax), newWeight));\n"
        "}\n");
    SET_PRE_SPIKE_CODE("$(preTrace) += 1.0;\n");
    SET_POST_SPIKE_CODE("$(postTrace) += 1.0;\n");
    SET_PRE_DYNAMICS_CODE("$(preTrace) *= $(tauPlusDecay);\n");
    SET_POST_DYNAMICS_CODE("$(postTrace) *= $(tauMinusDecay);\n");
    
    SET_NEEDS_PRE_SPIKE_TIME(true);
    SET_NEEDS_POST_SPIKE_TIME(true);
};
IMPLEMENT_MODEL(STDPAdditiveEGPDynamics);

class Continuous : public WeightUpdateModels::Base
{
public:
    DECLARE_MODEL(Continuous, 0, 1);

    SET_VARS({{"g", "scalar"}});

    SET_SYNAPSE_DYNAMICS_CODE("$(addToInSyn, $(g) * $(V_pre));\n");
};
IMPLEMENT_MODEL(Continuous);

class PostRepeatVal : public InitVarSnippet::Base
{
public:
    DECLARE_SNIPPET(PostRepeatVal, 0);

    SET_CODE("$(value) = $(values)[$(id_post) % 10];");

    SET_EXTRA_GLOBAL_PARAMS({{"values", "scalar*"}});
};
IMPLEMENT_SNIPPET(PostRepeatVal);

class PreRepeatVal : public InitVarSnippet::Base
{
public:
    DECLARE_SNIPPET(PreRepeatVal, 0);

    SET_CODE("$(value) = $(values)[$(id_re) % 10];");

    SET_EXTRA_GLOBAL_PARAMS({{"values", "scalar*"}});
};
IMPLEMENT_SNIPPET(PreRepeatVal);

class Sum : public CustomUpdateModels::Base
{
    DECLARE_CUSTOM_UPDATE_MODEL(Sum, 0, 1, 2);

    SET_UPDATE_CODE("$(sum) = $(a) + $(b);\n");

    SET_VARS({{"sum", "scalar"}});
    SET_VAR_REFS({{"a", "scalar", VarAccessMode::READ_ONLY}, 
                  {"b", "scalar", VarAccessMode::READ_ONLY}});
};
IMPLEMENT_MODEL(Sum);

class LIFAdditional : public NeuronModels::Base
{
public:
    DECLARE_MODEL(LIFAdditional, 7, 2);

    SET_ADDITIONAL_INPUT_VARS({{"Isyn2", "scalar", "$(Ioffset)"}});
    SET_SIM_CODE(
        "if ($(RefracTime) <= 0.0) {\n"
        "  scalar alpha = ($(Isyn2) * $(Rmembrane)) + $(Vrest);\n"
        "  $(V) = alpha - ($(ExpTC) * (alpha - $(V)));\n"
        "}\n"
        "else {\n"
        "  $(RefracTime) -= DT;\n"
        "}\n"
    );

    SET_THRESHOLD_CONDITION_CODE("$(RefracTime) <= 0.0 && $(V) >= $(Vthresh)");

    SET_RESET_CODE(
        "$(V) = $(Vreset);\n"
        "$(RefracTime) = $(TauRefrac);\n");

    SET_PARAM_NAMES({
        "C",          // Membrane capacitance
        "TauM",       // Membrane time constant [ms]
        "Vrest",      // Resting membrane potential [mV]
        "Vreset",     // Reset voltage [mV]
        "Vthresh",    // Spiking threshold [mV]
        "Ioffset",    // Offset current
        "TauRefrac"});

    SET_DERIVED_PARAMS({
        {"ExpTC", [](const std::vector<double> &pars, double dt) { return std::exp(-dt / pars[1]); }},
        {"Rmembrane", [](const std::vector<double> &pars, double) { return  pars[1] / pars[0]; }}});

    SET_VARS({{"V", "scalar"}, {"RefracTime", "scalar"}});

    SET_NEEDS_AUTO_REFRACTORY(false);
};
IMPLEMENT_MODEL(LIFAdditional);
}   // Anonymous namespace

//--------------------------------------------------------------------------
// Tests
//--------------------------------------------------------------------------
TEST(SynapseGroup, WUVarReferencedByCustomUpdate)
{
     ModelSpecInternal model;

    // Add two neuron group to model
    NeuronModels::Izhikevich::ParamValues paramVals(0.02, 0.2, -65.0, 8.0);
    NeuronModels::Izhikevich::VarValues varVals(0.0, 0.0);
    
    model.addNeuronPopulation<NeuronModels::Izhikevich>("Pre", 10, paramVals, varVals);
    model.addNeuronPopulation<NeuronModels::Izhikevich>("Post", 25, paramVals, varVals);

    STDPAdditive::ParamValues wumParams(10.0, 10.0, 0.01, 0.01, 0.0, 1.0);
    STDPAdditive::VarValues wumVarVals(0.0);
    STDPAdditive::PreVarValues wumPreVarVals(0.0);
    STDPAdditive::PostVarValues wumPostVarVals(0.0);

    auto *sg1 = model.addSynapsePopulation<STDPAdditive, PostsynapticModels::DeltaCurr>(
        "Synapses1", SynapseMatrixType::DENSE_INDIVIDUALG, NO_DELAY,
        "Pre", "Post",
        wumParams, wumVarVals, wumPreVarVals, wumPostVarVals,
        {}, {});
    auto *sg2 = model.addSynapsePopulation<STDPAdditive, PostsynapticModels::DeltaCurr>(
        "Synapses2", SynapseMatrixType::DENSE_INDIVIDUALG, NO_DELAY,
        "Pre", "Post",
        wumParams, wumVarVals, wumPreVarVals, wumPostVarVals,
        {}, {});
    auto *sg3 = model.addSynapsePopulation<STDPAdditive, PostsynapticModels::DeltaCurr>(
        "Synapses3", SynapseMatrixType::DENSE_INDIVIDUALG, NO_DELAY,
        "Pre", "Post",
        wumParams, wumVarVals, wumPreVarVals, wumPostVarVals,
        {}, {});

    
    Sum::VarValues sumVarValues(0.0);
    Sum::WUVarReferences sumVarReferences2(createWUVarRef(sg2, "g"), createWUVarRef(sg2, "g"));
    Sum::VarReferences sumVarReferences3(createWUPreVarRef(sg3, "preTrace"), createWUPreVarRef(sg3, "preTrace"));

    model.addCustomUpdate<Sum>("SumWeight2", "CustomUpdate",
                               {}, sumVarValues, sumVarReferences2);
    model.addCustomUpdate<Sum>("SumWeight3", "CustomUpdate",
                               {}, sumVarValues, sumVarReferences3);
    model.finalize();

    ASSERT_FALSE(static_cast<SynapseGroupInternal*>(sg1)->areWUVarReferencedByCustomUpdate());
    ASSERT_TRUE(static_cast<SynapseGroupInternal*>(sg2)->areWUVarReferencedByCustomUpdate());
    ASSERT_FALSE(static_cast<SynapseGroupInternal*>(sg3)->areWUVarReferencedByCustomUpdate());
}
//--------------------------------------------------------------------------
TEST(SynapseGroup, CompareWUDifferentModel)
{
    ModelSpecInternal model;

    // Add two neuron groups to model
    NeuronModels::Izhikevich::ParamValues paramVals(0.02, 0.2, -65.0, 8.0);
    NeuronModels::Izhikevich::VarValues varVals(0.0, 0.0);
    model.addNeuronPopulation<NeuronModels::Izhikevich>("Neurons0", 10, paramVals, varVals);
    model.addNeuronPopulation<NeuronModels::Izhikevich>("Neurons1", 10, paramVals, varVals);

    WeightUpdateModels::StaticPulse::VarValues staticPulseVarVals(0.1);
    WeightUpdateModels::StaticPulseDendriticDelay::VarValues staticPulseDendriticVarVals(0.1, 1);
    auto *sg0 = model.addSynapsePopulation<WeightUpdateModels::StaticPulse, PostsynapticModels::DeltaCurr>("Synapses0", SynapseMatrixType::SPARSE_INDIVIDUALG, NO_DELAY,
                                                                                                           "Neurons0", "Neurons1",
                                                                                                           {}, staticPulseVarVals,
                                                                                                           {}, {});
    auto *sg1 = model.addSynapsePopulation<WeightUpdateModels::StaticPulseDendriticDelay, PostsynapticModels::DeltaCurr>("Synapses1", SynapseMatrixType::SPARSE_INDIVIDUALG, NO_DELAY,
                                                                                                                         "Neurons0", "Neurons1",
                                                                                                                         {}, staticPulseDendriticVarVals,
                                                                                                                         {}, {});
    // Finalize model
    model.finalize();

    SynapseGroupInternal *sg0Internal = static_cast<SynapseGroupInternal*>(sg0);
    SynapseGroupInternal *sg1Internal = static_cast<SynapseGroupInternal*>(sg1);
    ASSERT_NE(sg0Internal->getWUHashDigest(), sg1Internal->getWUHashDigest());
    ASSERT_NE(sg0Internal->getWUInitHashDigest(), sg1Internal->getWUInitHashDigest());

    // Create a backend
    CodeGenerator::SingleThreadedCPU::Preferences preferences;
    CodeGenerator::SingleThreadedCPU::Backend backend(model.getPrecision(), preferences);

    // Merge model
    CodeGenerator::ModelSpecMerged modelSpecMerged(model, backend);

    // Check all groups are merged
    ASSERT_TRUE(modelSpecMerged.getMergedNeuronUpdateGroups().size() == 2);
    ASSERT_TRUE(modelSpecMerged.getMergedPresynapticUpdateGroups().size() == 2);
    ASSERT_TRUE(modelSpecMerged.getMergedPostsynapticUpdateGroups().empty());
    ASSERT_TRUE(modelSpecMerged.getMergedSynapseDynamicsGroups().empty());
    ASSERT_TRUE(modelSpecMerged.getMergedNeuronInitGroups().size() == 2);
    ASSERT_TRUE(modelSpecMerged.getMergedSynapseSparseInitGroups().size() == 2);

}

TEST(SynapseGroup, CompareWUDifferentGlobalG)
{
    ModelSpecInternal model;

    // Add two neuron groups to model
    NeuronModels::Izhikevich::ParamValues paramVals(0.02, 0.2, -65.0, 8.0);
    NeuronModels::Izhikevich::VarValues varVals(0.0, 0.0);
    model.addNeuronPopulation<NeuronModels::Izhikevich>("Neurons0", 10, paramVals, varVals);
    model.addNeuronPopulation<NeuronModels::Izhikevich>("Neurons1", 10, paramVals, varVals);

    WeightUpdateModels::StaticPulse::VarValues staticPulseAVarVals(0.1);
    WeightUpdateModels::StaticPulse::VarValues staticPulseBVarVals(0.2);
    auto *sg0 = model.addSynapsePopulation<WeightUpdateModels::StaticPulse, PostsynapticModels::DeltaCurr>("Synapses0", SynapseMatrixType::SPARSE_GLOBALG, NO_DELAY,
                                                                                                           "Neurons0", "Neurons1",
                                                                                                           {}, staticPulseAVarVals,
                                                                                                           {}, {});
    auto *sg1 = model.addSynapsePopulation<WeightUpdateModels::StaticPulse, PostsynapticModels::DeltaCurr>("Synapses1", SynapseMatrixType::SPARSE_GLOBALG, NO_DELAY,
                                                                                                           "Neurons0", "Neurons1",
                                                                                                           {}, staticPulseAVarVals,
                                                                                                           {}, {});
    auto *sg2 = model.addSynapsePopulation<WeightUpdateModels::StaticPulse, PostsynapticModels::DeltaCurr>("Synapses2", SynapseMatrixType::SPARSE_GLOBALG, NO_DELAY,
                                                                                                           "Neurons0", "Neurons1",
                                                                                                           {}, staticPulseBVarVals,
                                                                                                           {}, {});
    // Finalize model
    model.finalize();

    SynapseGroupInternal *sg0Internal = static_cast<SynapseGroupInternal*>(sg0);
    SynapseGroupInternal *sg1Internal = static_cast<SynapseGroupInternal*>(sg1);
    SynapseGroupInternal *sg2Internal = static_cast<SynapseGroupInternal*>(sg2);
    ASSERT_EQ(sg0Internal->getWUHashDigest(), sg1Internal->getWUHashDigest());
    ASSERT_EQ(sg0Internal->getWUHashDigest(), sg2Internal->getWUHashDigest());

    // Create a backend
    CodeGenerator::SingleThreadedCPU::Preferences preferences;
    CodeGenerator::SingleThreadedCPU::Backend backend(model.getPrecision(), preferences);

    // Merge model
    CodeGenerator::ModelSpecMerged modelSpecMerged(model, backend);

    // Check all groups are merged
    ASSERT_TRUE(modelSpecMerged.getMergedNeuronUpdateGroups().size() == 2);
    ASSERT_TRUE(modelSpecMerged.getMergedPresynapticUpdateGroups().size() == 1);
    ASSERT_TRUE(modelSpecMerged.getMergedSynapseConnectivityInitGroups().empty());
    ASSERT_TRUE(modelSpecMerged.getMergedSynapseDenseInitGroups().empty());
    ASSERT_TRUE(modelSpecMerged.getMergedSynapseSparseInitGroups().empty());

    // Check that global g var is heterogeneous
    ASSERT_TRUE(modelSpecMerged.getMergedPresynapticUpdateGroups().at(0).isWUGlobalVarHeterogeneous(0));
}

TEST(SynapseGroup, CompareWUDifferentProceduralConnectivity)
{
    ModelSpecInternal model;

    // Add two neuron groups to model
    NeuronModels::Izhikevich::ParamValues paramVals(0.02, 0.2, -65.0, 8.0);
    NeuronModels::Izhikevich::VarValues varVals(0.0, 0.0);
    model.addNeuronPopulation<NeuronModels::Izhikevich>("Neurons0", 10, paramVals, varVals);
    model.addNeuronPopulation<NeuronModels::Izhikevich>("Neurons1", 10, paramVals, varVals);

    InitSparseConnectivitySnippet::FixedProbability::ParamValues fixedProbParamsA(0.1);
    InitSparseConnectivitySnippet::FixedProbability::ParamValues fixedProbParamsB(0.4);
    WeightUpdateModels::StaticPulse::VarValues staticPulseVarVals(0.1);
    auto *sg0 = model.addSynapsePopulation<WeightUpdateModels::StaticPulse, PostsynapticModels::DeltaCurr>("Synapses0", SynapseMatrixType::PROCEDURAL_GLOBALG, NO_DELAY,
                                                                                                           "Neurons0", "Neurons1",
                                                                                                           {}, staticPulseVarVals,
                                                                                                           {}, {},
                                                                                                           initConnectivity<InitSparseConnectivitySnippet::FixedProbability>(fixedProbParamsA));
    auto *sg1 = model.addSynapsePopulation<WeightUpdateModels::StaticPulse, PostsynapticModels::DeltaCurr>("Synapses1", SynapseMatrixType::PROCEDURAL_GLOBALG, NO_DELAY,
                                                                                                           "Neurons0", "Neurons1",
                                                                                                           {}, staticPulseVarVals,
                                                                                                           {}, {},
                                                                                                           initConnectivity<InitSparseConnectivitySnippet::FixedProbability>(fixedProbParamsA));
    auto *sg2 = model.addSynapsePopulation<WeightUpdateModels::StaticPulse, PostsynapticModels::DeltaCurr>("Synapses2", SynapseMatrixType::PROCEDURAL_GLOBALG, NO_DELAY,
                                                                                                           "Neurons0", "Neurons1",
                                                                                                           {}, staticPulseVarVals,
                                                                                                           {}, {},
                                                                                                           initConnectivity<InitSparseConnectivitySnippet::FixedProbability>(fixedProbParamsB));
    // Finalize model
    model.finalize();

    SynapseGroupInternal *sg0Internal = static_cast<SynapseGroupInternal*>(sg0);
    SynapseGroupInternal *sg1Internal = static_cast<SynapseGroupInternal*>(sg1);
    SynapseGroupInternal *sg2Internal = static_cast<SynapseGroupInternal*>(sg2);
    ASSERT_EQ(sg0Internal->getWUHashDigest(), sg1Internal->getWUHashDigest());
    ASSERT_EQ(sg0Internal->getWUHashDigest(), sg2Internal->getWUHashDigest());

    // Create a backend
    CodeGenerator::SingleThreadedCPU::Preferences preferences;
    CodeGenerator::SingleThreadedCPU::Backend backend(model.getPrecision(), preferences);

    // Merge model
    CodeGenerator::ModelSpecMerged modelSpecMerged(model, backend);

    // Check all groups are merged
    ASSERT_TRUE(modelSpecMerged.getMergedNeuronUpdateGroups().size() == 2);
    ASSERT_TRUE(modelSpecMerged.getMergedPresynapticUpdateGroups().size() == 1);
    ASSERT_TRUE(modelSpecMerged.getMergedSynapseConnectivityInitGroups().empty());
    ASSERT_TRUE(modelSpecMerged.getMergedSynapseDenseInitGroups().empty());
    ASSERT_TRUE(modelSpecMerged.getMergedSynapseSparseInitGroups().empty());

    // Check that connectivity parameter is heterogeneous
    // **NOTE** raw parameter is NOT as only derived parameter is used in code
    ASSERT_FALSE(modelSpecMerged.getMergedPresynapticUpdateGroups().at(0).isConnectivityInitParamHeterogeneous(0));
    ASSERT_TRUE(modelSpecMerged.getMergedPresynapticUpdateGroups().at(0).isConnectivityInitDerivedParamHeterogeneous(0));
}

TEST(SynapseGroup, CompareWUDifferentProceduralVars)
{
    ModelSpecInternal model;

    // Add two neuron groups to model
    NeuronModels::Izhikevich::ParamValues paramVals(0.02, 0.2, -65.0, 8.0);
    NeuronModels::Izhikevich::VarValues varVals(0.0, 0.0);
    model.addNeuronPopulation<NeuronModels::Izhikevich>("Neurons0", 10, paramVals, varVals);
    model.addNeuronPopulation<NeuronModels::Izhikevich>("Neurons1", 10, paramVals, varVals);

    InitSparseConnectivitySnippet::FixedProbability::ParamValues fixedProbParams(0.1);
    InitVarSnippet::Uniform::ParamValues uniformParamsA(0.5, 1.0);
    InitVarSnippet::Uniform::ParamValues uniformParamsB(0.25, 0.5);
    WeightUpdateModels::StaticPulse::VarValues staticPulseVarValsA(initVar<InitVarSnippet::Uniform>(uniformParamsA));
    WeightUpdateModels::StaticPulse::VarValues staticPulseVarValsB(initVar<InitVarSnippet::Uniform>(uniformParamsB));
    auto *sg0 = model.addSynapsePopulation<WeightUpdateModels::StaticPulse, PostsynapticModels::DeltaCurr>("Synapses0", SynapseMatrixType::PROCEDURAL_PROCEDURALG, NO_DELAY,
                                                                                                           "Neurons0", "Neurons1",
                                                                                                           {}, staticPulseVarValsA,
                                                                                                           {}, {},
                                                                                                           initConnectivity<InitSparseConnectivitySnippet::FixedProbability>(fixedProbParams));
    auto *sg1 = model.addSynapsePopulation<WeightUpdateModels::StaticPulse, PostsynapticModels::DeltaCurr>("Synapses1", SynapseMatrixType::PROCEDURAL_PROCEDURALG, NO_DELAY,
                                                                                                           "Neurons0", "Neurons1",
                                                                                                           {}, staticPulseVarValsA,
                                                                                                           {}, {},
                                                                                                           initConnectivity<InitSparseConnectivitySnippet::FixedProbability>(fixedProbParams));
    auto *sg2 = model.addSynapsePopulation<WeightUpdateModels::StaticPulse, PostsynapticModels::DeltaCurr>("Synapses2", SynapseMatrixType::PROCEDURAL_PROCEDURALG, NO_DELAY,
                                                                                                           "Neurons0", "Neurons1",
                                                                                                           {}, staticPulseVarValsB,
                                                                                                           {}, {},
                                                                                                           initConnectivity<InitSparseConnectivitySnippet::FixedProbability>(fixedProbParams));
    // Finalize model
    model.finalize();

    SynapseGroupInternal *sg0Internal = static_cast<SynapseGroupInternal*>(sg0);
    SynapseGroupInternal *sg1Internal = static_cast<SynapseGroupInternal*>(sg1);
    SynapseGroupInternal *sg2Internal = static_cast<SynapseGroupInternal*>(sg2);
    ASSERT_EQ(sg0Internal->getWUHashDigest(), sg1Internal->getWUHashDigest());
    ASSERT_EQ(sg0Internal->getWUHashDigest(), sg2Internal->getWUHashDigest());

    // Create a backend
    CodeGenerator::SingleThreadedCPU::Preferences preferences;
    CodeGenerator::SingleThreadedCPU::Backend backend(model.getPrecision(), preferences);

    // Merge model
    CodeGenerator::ModelSpecMerged modelSpecMerged(model, backend);

    // Check all groups are merged
    ASSERT_TRUE(modelSpecMerged.getMergedNeuronUpdateGroups().size() == 2);
    ASSERT_TRUE(modelSpecMerged.getMergedPresynapticUpdateGroups().size() == 1);
    ASSERT_TRUE(modelSpecMerged.getMergedSynapseConnectivityInitGroups().empty());
    ASSERT_TRUE(modelSpecMerged.getMergedSynapseDenseInitGroups().empty());
    ASSERT_TRUE(modelSpecMerged.getMergedSynapseSparseInitGroups().empty());

    // Check that only synaptic weight initialistion parameters are heterogeneous
    ASSERT_FALSE(modelSpecMerged.getMergedPresynapticUpdateGroups().at(0).isConnectivityInitParamHeterogeneous(0));
    ASSERT_FALSE(modelSpecMerged.getMergedPresynapticUpdateGroups().at(0).isConnectivityInitDerivedParamHeterogeneous(0));
    ASSERT_TRUE(modelSpecMerged.getMergedPresynapticUpdateGroups().at(0).isWUVarInitParamHeterogeneous(0, 0));
    ASSERT_TRUE(modelSpecMerged.getMergedPresynapticUpdateGroups().at(0).isWUVarInitParamHeterogeneous(0, 1));
}

TEST(SynapseGroup, CompareWUDifferentProceduralSnippet)
{
    ModelSpecInternal model;

    // Add two neuron groups to model
    NeuronModels::Izhikevich::ParamValues paramVals(0.02, 0.2, -65.0, 8.0);
    NeuronModels::Izhikevich::VarValues varVals(0.0, 0.0);
    model.addNeuronPopulation<NeuronModels::Izhikevich>("Neurons0", 10, paramVals, varVals);
    model.addNeuronPopulation<NeuronModels::Izhikevich>("Neurons1", 10, paramVals, varVals);

    WeightUpdateModels::StaticPulse::VarValues staticPulseVarValsA(initVar<PostRepeatVal>());
    WeightUpdateModels::StaticPulse::VarValues staticPulseVarValsB(initVar<PreRepeatVal>());
    auto *sg0 = model.addSynapsePopulation<WeightUpdateModels::StaticPulse, PostsynapticModels::DeltaCurr>("Synapses0", SynapseMatrixType::DENSE_PROCEDURALG, NO_DELAY,
                                                                                                           "Neurons0", "Neurons1",
                                                                                                           {}, staticPulseVarValsA,
                                                                                                           {}, {});
    auto *sg1 = model.addSynapsePopulation<WeightUpdateModels::StaticPulse, PostsynapticModels::DeltaCurr>("Synapses1", SynapseMatrixType::DENSE_PROCEDURALG, NO_DELAY,
                                                                                                           "Neurons0", "Neurons1",
                                                                                                           {}, staticPulseVarValsA,
                                                                                                           {}, {});
    auto *sg2 = model.addSynapsePopulation<WeightUpdateModels::StaticPulse, PostsynapticModels::DeltaCurr>("Synapses2", SynapseMatrixType::DENSE_PROCEDURALG, NO_DELAY,
                                                                                                           "Neurons0", "Neurons1",
                                                                                                           {}, staticPulseVarValsB,
                                                                                                           {}, {});
    // Finalize model
    model.finalize();

    SynapseGroupInternal *sg0Internal = static_cast<SynapseGroupInternal*>(sg0);
    SynapseGroupInternal *sg1Internal = static_cast<SynapseGroupInternal*>(sg1);
    SynapseGroupInternal *sg2Internal = static_cast<SynapseGroupInternal*>(sg2);
    ASSERT_EQ(sg0Internal->getWUHashDigest(), sg1Internal->getWUHashDigest());
    ASSERT_NE(sg0Internal->getWUHashDigest(), sg2Internal->getWUHashDigest());

    // Create a backend
    CodeGenerator::SingleThreadedCPU::Preferences preferences;
    CodeGenerator::SingleThreadedCPU::Backend backend(model.getPrecision(), preferences);

    // Merge model
    CodeGenerator::ModelSpecMerged modelSpecMerged(model, backend);

    // Check all groups are merged
    ASSERT_TRUE(modelSpecMerged.getMergedNeuronUpdateGroups().size() == 2);
    ASSERT_TRUE(modelSpecMerged.getMergedPresynapticUpdateGroups().size() == 2);
    ASSERT_TRUE(modelSpecMerged.getMergedSynapseConnectivityInitGroups().empty());
    ASSERT_TRUE(modelSpecMerged.getMergedSynapseDenseInitGroups().empty());
    ASSERT_TRUE(modelSpecMerged.getMergedSynapseSparseInitGroups().empty());
}

TEST(SynapseGroup, InitCompareWUDifferentVars)
{
    ModelSpecInternal model;

    // Add two neuron groups to model
    NeuronModels::Izhikevich::ParamValues paramVals(0.02, 0.2, -65.0, 8.0);
    NeuronModels::Izhikevich::VarValues varVals(0.0, 0.0);
    model.addNeuronPopulation<NeuronModels::Izhikevich>("Neurons0", 10, paramVals, varVals);
    model.addNeuronPopulation<NeuronModels::Izhikevich>("Neurons1", 10, paramVals, varVals);

    InitSparseConnectivitySnippet::FixedProbability::ParamValues fixedProbParams(0.1);
    STDPAdditive::ParamValues params(10.0, 10.0, 0.01, 0.01, 0.0, 1.0);
    STDPAdditive::VarValues varValsA(0.0);
    STDPAdditive::VarValues varValsB(1.0);
    STDPAdditive::PreVarValues preVarVals(0.0);
    STDPAdditive::PostVarValues postVarVals(0.0);

    auto *sg0 = model.addSynapsePopulation<STDPAdditive, PostsynapticModels::DeltaCurr>("Synapses0", SynapseMatrixType::SPARSE_INDIVIDUALG, NO_DELAY,
                                                                                        "Neurons0", "Neurons1",
                                                                                        params, varValsA, preVarVals, postVarVals,
                                                                                        {}, {},
                                                                                        initConnectivity<InitSparseConnectivitySnippet::FixedProbability>(fixedProbParams));
    auto *sg1 = model.addSynapsePopulation<STDPAdditive, PostsynapticModels::DeltaCurr>("Synapses1", SynapseMatrixType::SPARSE_INDIVIDUALG, NO_DELAY,
                                                                                        "Neurons0", "Neurons1",
                                                                                        params, varValsA, preVarVals, postVarVals,
                                                                                        {}, {},
                                                                                        initConnectivity<InitSparseConnectivitySnippet::FixedProbability>(fixedProbParams));
    auto *sg2 = model.addSynapsePopulation<STDPAdditive, PostsynapticModels::DeltaCurr>("Synapses2", SynapseMatrixType::SPARSE_INDIVIDUALG, NO_DELAY,
                                                                                        "Neurons0", "Neurons1",
                                                                                        params, varValsB, preVarVals, postVarVals,
                                                                                        {}, {},
                                                                                        initConnectivity<InitSparseConnectivitySnippet::FixedProbability>(fixedProbParams));
    // Finalize model
    model.finalize();

    SynapseGroupInternal *sg0Internal = static_cast<SynapseGroupInternal *>(sg0);
    SynapseGroupInternal *sg1Internal = static_cast<SynapseGroupInternal *>(sg1);
    SynapseGroupInternal *sg2Internal = static_cast<SynapseGroupInternal *>(sg2);
    ASSERT_EQ(sg0Internal->getWUInitHashDigest(), sg1Internal->getWUInitHashDigest());
    ASSERT_EQ(sg0Internal->getWUInitHashDigest(), sg2Internal->getWUInitHashDigest());
    ASSERT_EQ(sg0Internal->getWUPreInitHashDigest(), sg1Internal->getWUPreInitHashDigest());
    ASSERT_EQ(sg0Internal->getWUPreInitHashDigest(), sg2Internal->getWUPreInitHashDigest());
    ASSERT_EQ(sg0Internal->getWUPostInitHashDigest(), sg1Internal->getWUPostInitHashDigest());
    ASSERT_EQ(sg0Internal->getWUPostInitHashDigest(), sg2Internal->getWUPostInitHashDigest());

    // Create a backend
    CodeGenerator::SingleThreadedCPU::Preferences preferences;
    CodeGenerator::SingleThreadedCPU::Backend backend(model.getPrecision(), preferences);

    // Merge model
    CodeGenerator::ModelSpecMerged modelSpecMerged(model, backend);

    // Check all groups are merged
    ASSERT_TRUE(modelSpecMerged.getMergedNeuronUpdateGroups().size() == 2);
    ASSERT_TRUE(modelSpecMerged.getMergedPresynapticUpdateGroups().size() == 1);
    ASSERT_TRUE(modelSpecMerged.getMergedSynapseConnectivityInitGroups().size() == 1);
    ASSERT_TRUE(modelSpecMerged.getMergedSynapseDenseInitGroups().empty());
    ASSERT_TRUE(modelSpecMerged.getMergedSynapseSparseInitGroups().size() == 1);

    // Check that only synaptic weight initialistion parameters are heterogeneous
    ASSERT_FALSE(modelSpecMerged.getMergedSynapseConnectivityInitGroups().at(0).isConnectivityInitParamHeterogeneous(0));
    ASSERT_FALSE(modelSpecMerged.getMergedSynapseConnectivityInitGroups().at(0).isConnectivityInitDerivedParamHeterogeneous(0));
    ASSERT_TRUE(modelSpecMerged.getMergedSynapseSparseInitGroups().at(0).isWUVarInitParamHeterogeneous(0, 0));
}

TEST(SynapseGroup, InitCompareWUDifferentPreVars)
{
    ModelSpecInternal model;

    // Add two neuron groups to model
    NeuronModels::Izhikevich::ParamValues paramVals(0.02, 0.2, -65.0, 8.0);
    NeuronModels::Izhikevich::VarValues varVals(0.0, 0.0);
    model.addNeuronPopulation<NeuronModels::Izhikevich>("Neurons0", 10, paramVals, varVals);
    model.addNeuronPopulation<NeuronModels::Izhikevich>("Neurons1", 10, paramVals, varVals);

    InitSparseConnectivitySnippet::FixedProbability::ParamValues fixedProbParams(0.1);
    STDPAdditive::ParamValues params(10.0, 10.0, 0.01, 0.01, 0.0, 1.0);
    STDPAdditive::VarValues synVarVals(0.0);
    STDPAdditive::PreVarValues preVarValsA(0.0);
    STDPAdditive::PreVarValues preVarValsB(1.0);
    STDPAdditive::PostVarValues postVarVals(0.0);

    auto *sg0 = model.addSynapsePopulation<STDPAdditive, PostsynapticModels::DeltaCurr>("Synapses0", SynapseMatrixType::SPARSE_INDIVIDUALG, NO_DELAY,
                                                                                        "Neurons0", "Neurons1",
                                                                                        params, synVarVals, preVarValsA, postVarVals,
                                                                                        {}, {},
                                                                                        initConnectivity<InitSparseConnectivitySnippet::FixedProbability>(fixedProbParams));
    auto *sg1 = model.addSynapsePopulation<STDPAdditive, PostsynapticModels::DeltaCurr>("Synapses1", SynapseMatrixType::SPARSE_INDIVIDUALG, NO_DELAY,
                                                                                        "Neurons0", "Neurons1",
                                                                                        params, synVarVals, preVarValsA, postVarVals,
                                                                                        {}, {},
                                                                                        initConnectivity<InitSparseConnectivitySnippet::FixedProbability>(fixedProbParams));
    auto *sg2 = model.addSynapsePopulation<STDPAdditive, PostsynapticModels::DeltaCurr>("Synapses2", SynapseMatrixType::SPARSE_INDIVIDUALG, NO_DELAY,
                                                                                        "Neurons0", "Neurons1",
                                                                                        params, synVarVals, preVarValsB, postVarVals,
                                                                                        {}, {},
                                                                                        initConnectivity<InitSparseConnectivitySnippet::FixedProbability>(fixedProbParams));
    // Finalize model
    model.finalize();

    SynapseGroupInternal *sg0Internal = static_cast<SynapseGroupInternal *>(sg0);
    SynapseGroupInternal *sg1Internal = static_cast<SynapseGroupInternal *>(sg1);
    SynapseGroupInternal *sg2Internal = static_cast<SynapseGroupInternal *>(sg2);
    ASSERT_EQ(sg0Internal->getWUPreInitHashDigest(), sg1Internal->getWUPreInitHashDigest());
    ASSERT_EQ(sg0Internal->getWUPreInitHashDigest(), sg2Internal->getWUPreInitHashDigest());
    ASSERT_EQ(sg0Internal->getWUInitHashDigest(), sg1Internal->getWUInitHashDigest());
    ASSERT_EQ(sg0Internal->getWUInitHashDigest(), sg2Internal->getWUInitHashDigest());
    ASSERT_EQ(sg0Internal->getWUPostInitHashDigest(), sg1Internal->getWUPostInitHashDigest());
    ASSERT_EQ(sg0Internal->getWUPostInitHashDigest(), sg2Internal->getWUPostInitHashDigest());
}

TEST(SynapseGroup, InitCompareWUDifferentPostVars)
{
    ModelSpecInternal model;

    // Add two neuron groups to model
    NeuronModels::Izhikevich::ParamValues paramVals(0.02, 0.2, -65.0, 8.0);
    NeuronModels::Izhikevich::VarValues varVals(0.0, 0.0);
    model.addNeuronPopulation<NeuronModels::Izhikevich>("Neurons0", 10, paramVals, varVals);
    model.addNeuronPopulation<NeuronModels::Izhikevich>("Neurons1", 10, paramVals, varVals);

    InitSparseConnectivitySnippet::FixedProbability::ParamValues fixedProbParams(0.1);
    STDPAdditive::ParamValues params(10.0, 10.0, 0.01, 0.01, 0.0, 1.0);
    STDPAdditive::VarValues synVarVals(0.0);
    STDPAdditive::PreVarValues preVarVals(0.0);
    STDPAdditive::PostVarValues postVarValsA(0.0);
    STDPAdditive::PostVarValues postVarValsB(1.0);

    auto *sg0 = model.addSynapsePopulation<STDPAdditive, PostsynapticModels::DeltaCurr>("Synapses0", SynapseMatrixType::SPARSE_INDIVIDUALG, NO_DELAY,
                                                                                        "Neurons0", "Neurons1",
                                                                                        params, synVarVals, preVarVals, postVarValsA,
                                                                                        {}, {},
                                                                                        initConnectivity<InitSparseConnectivitySnippet::FixedProbability>(fixedProbParams));
    auto *sg1 = model.addSynapsePopulation<STDPAdditive, PostsynapticModels::DeltaCurr>("Synapses1", SynapseMatrixType::SPARSE_INDIVIDUALG, NO_DELAY,
                                                                                        "Neurons0", "Neurons1",
                                                                                        params, synVarVals, preVarVals, postVarValsA,
                                                                                        {}, {},
                                                                                        initConnectivity<InitSparseConnectivitySnippet::FixedProbability>(fixedProbParams));
    auto *sg2 = model.addSynapsePopulation<STDPAdditive, PostsynapticModels::DeltaCurr>("Synapses2", SynapseMatrixType::SPARSE_INDIVIDUALG, NO_DELAY,
                                                                                        "Neurons0", "Neurons1",
                                                                                        params, synVarVals, preVarVals, postVarValsB,
                                                                                        {}, {},
                                                                                        initConnectivity<InitSparseConnectivitySnippet::FixedProbability>(fixedProbParams));
    // Finalize model
    model.finalize();

    SynapseGroupInternal *sg0Internal = static_cast<SynapseGroupInternal *>(sg0);
    SynapseGroupInternal *sg1Internal = static_cast<SynapseGroupInternal *>(sg1);
    SynapseGroupInternal *sg2Internal = static_cast<SynapseGroupInternal *>(sg2);
    ASSERT_EQ(sg0Internal->getWUPostInitHashDigest(), sg1Internal->getWUPostInitHashDigest());
    ASSERT_EQ(sg0Internal->getWUPostInitHashDigest(), sg2Internal->getWUPostInitHashDigest());
    ASSERT_EQ(sg0Internal->getWUInitHashDigest(), sg1Internal->getWUInitHashDigest());
    ASSERT_EQ(sg0Internal->getWUInitHashDigest(), sg2Internal->getWUInitHashDigest());
    ASSERT_EQ(sg0Internal->getWUPreInitHashDigest(), sg1Internal->getWUPreInitHashDigest());
    ASSERT_EQ(sg0Internal->getWUPreInitHashDigest(), sg2Internal->getWUPreInitHashDigest());
}

TEST(SynapseGroup, InitCompareWUDifferentHeterogeneousParamVarState)
{
    ModelSpecInternal model;

    // Add two neuron groups to model
    NeuronModels::Izhikevich::ParamValues paramVals(0.02, 0.2, -65.0, 8.0);
    NeuronModels::Izhikevich::VarValues varVals(0.0, 0.0);
    model.addNeuronPopulation<NeuronModels::Izhikevich>("Neurons0", 10, paramVals, varVals);
    model.addNeuronPopulation<NeuronModels::Izhikevich>("Neurons1", 10, paramVals, varVals);

    InitSparseConnectivitySnippet::FixedNumberPostWithReplacement::ParamValues fixedNumberPostParamsA(4);
    InitSparseConnectivitySnippet::FixedNumberPostWithReplacement::ParamValues fixedNumberPostParamsB(8);
    WeightUpdateModels::StaticPulse::VarValues staticPulseVarVals(0.1);
    auto *sg0 = model.addSynapsePopulation<WeightUpdateModels::StaticPulse, PostsynapticModels::DeltaCurr>("Synapses0", SynapseMatrixType::SPARSE_INDIVIDUALG, NO_DELAY,
                                                                                                           "Neurons0", "Neurons1",
                                                                                                           {}, staticPulseVarVals,
                                                                                                           {}, {},
                                                                                                           initConnectivity<InitSparseConnectivitySnippet::FixedNumberPostWithReplacement>(fixedNumberPostParamsA));
    auto *sg1 = model.addSynapsePopulation<WeightUpdateModels::StaticPulse, PostsynapticModels::DeltaCurr>("Synapses1", SynapseMatrixType::SPARSE_INDIVIDUALG, NO_DELAY,
                                                                                                           "Neurons0", "Neurons1",
                                                                                                           {}, staticPulseVarVals,
                                                                                                           {}, {},
                                                                                                           initConnectivity<InitSparseConnectivitySnippet::FixedNumberPostWithReplacement>(fixedNumberPostParamsB));
    // Finalize model
    model.finalize();

    SynapseGroupInternal *sg0Internal = static_cast<SynapseGroupInternal *>(sg0);
    SynapseGroupInternal *sg1Internal = static_cast<SynapseGroupInternal *>(sg1);
    ASSERT_EQ(sg0Internal->getWUHashDigest(), sg1Internal->getWUHashDigest());
    ASSERT_EQ(sg0Internal->getWUInitHashDigest(), sg1Internal->getWUInitHashDigest());

    // Create a backend
    CodeGenerator::SingleThreadedCPU::Preferences preferences;
    CodeGenerator::SingleThreadedCPU::Backend backend(model.getPrecision(), preferences);

    // Merge model
    CodeGenerator::ModelSpecMerged modelSpecMerged(model, backend);

    // Check all groups are merged
    ASSERT_TRUE(modelSpecMerged.getMergedNeuronUpdateGroups().size() == 2);
    ASSERT_TRUE(modelSpecMerged.getMergedPresynapticUpdateGroups().size() == 1);
    ASSERT_TRUE(modelSpecMerged.getMergedPostsynapticUpdateGroups().empty());
    ASSERT_TRUE(modelSpecMerged.getMergedSynapseDynamicsGroups().empty());
    ASSERT_TRUE(modelSpecMerged.getMergedNeuronInitGroups().size() == 2);
    ASSERT_TRUE(modelSpecMerged.getMergedSynapseSparseInitGroups().size() == 1);

    // Check that fixed number post connectivity row length parameters are heterogeneous
    ASSERT_TRUE(modelSpecMerged.getMergedSynapseConnectivityInitGroups().at(0).isConnectivityInitParamHeterogeneous(0));
}

TEST(SynapseGroup, InvalidMatrixTypes)
{
    ModelSpecInternal model;

    // Add four neuron groups to model
    NeuronModels::Izhikevich::ParamValues paramVals(0.02, 0.2, -65.0, 8.0);
    NeuronModels::Izhikevich::VarValues varVals(0.0, 0.0);
    model.addNeuronPopulation<NeuronModels::Izhikevich>("NeuronsA", 10, paramVals, varVals);
    model.addNeuronPopulation<NeuronModels::Izhikevich>("NeuronsB", 20, paramVals, varVals);

    // Check that making a synapse group with procedural connectivity fails if no connectivity initialiser is specified
    try {
        model.addSynapsePopulation<WeightUpdateModels::StaticPulse, PostsynapticModels::DeltaCurr>(
            "NeuronsA_NeuronsB_1", SynapseMatrixType::PROCEDURAL_GLOBALG, NO_DELAY,
            "NeuronsA", "NeuronsB",
            {}, {1.0},
            {}, {});
        FAIL();
    }
    catch(const std::runtime_error &) {
    }

    // Check that making a synapse group with procedural connectivity and STDP fails
    try {
        InitSparseConnectivitySnippet::FixedProbability::ParamValues fixedProbParams(0.1);
        STDPAdditive::ParamValues params(10.0, 10.0, 0.01, 0.01, 0.0, 1.0);
        STDPAdditive::VarValues varVals(0.0);
        STDPAdditive::PreVarValues preVarVals(0.0);
        STDPAdditive::PostVarValues postVarVals(0.0);

        model.addSynapsePopulation<STDPAdditive, PostsynapticModels::DeltaCurr>("NeuronsA_NeuronsB_2", SynapseMatrixType::PROCEDURAL_GLOBALG, NO_DELAY,
                                                                                "NeuronsA", "NeuronsB",
                                                                                params, varVals, preVarVals, postVarVals,
                                                                                {}, {},
                                                                                initConnectivity<InitSparseConnectivitySnippet::FixedProbability>(fixedProbParams));
        FAIL();
    }
    catch(const std::runtime_error &) {
    }

    // Check that making a synapse group with procedural connectivity and synapse dynamics fails
    try {
        InitSparseConnectivitySnippet::FixedProbability::ParamValues fixedProbParams(0.1);
        model.addSynapsePopulation<Continuous, PostsynapticModels::DeltaCurr>("NeuronsA_NeuronsB_3", SynapseMatrixType::PROCEDURAL_GLOBALG, NO_DELAY,
                                                                              "NeuronsA", "NeuronsB",
                                                                              {}, {0.0}, {}, {},
                                                                              {}, {},
                                                                              initConnectivity<InitSparseConnectivitySnippet::FixedProbability>(fixedProbParams));
        FAIL();
    }
    catch(const std::runtime_error &) {
    }

    // Check that making a synapse group with dense connections and procedural weights fails if var initialialisers use random numbers
    try {
        model.addSynapsePopulation<WeightUpdateModels::StaticPulse, PostsynapticModels::DeltaCurr>(
            "NeuronsA_NeuronsB_4", SynapseMatrixType::DENSE_PROCEDURALG, NO_DELAY,
            "NeuronsA", "NeuronsB",
            {}, {initVar<InitVarSnippet::Uniform>({0.0, 1.0})},
            {}, {});
        FAIL();
    }
    catch(const std::runtime_error &) {
    }
}

TEST(SynapseGroup, InvalidName)
{
    NeuronModels::Izhikevich::ParamValues paramVals(0.02, 0.2, -65.0, 8.0);
    NeuronModels::Izhikevich::VarValues varVals(0.0, 0.0);
    
    ModelSpec model;
    model.addNeuronPopulation<NeuronModels::SpikeSource>("Pre", 10, {}, {});
    model.addNeuronPopulation<NeuronModels::Izhikevich>("Post", 10, paramVals, varVals);
    try {
        model.addSynapsePopulation<WeightUpdateModels::StaticPulse, PostsynapticModels::DeltaCurr>(
            "Syn-6", SynapseMatrixType::DENSE_GLOBALG, NO_DELAY,
            "Pre", "Post",
            {}, {1.0},
            {}, {});
        FAIL();
    }
    catch(const std::runtime_error &) {
    }
}

TEST(SynapseGroup, SharedWeightSlaveInvalidMethods)
{
    ModelSpecInternal model;

    // Add four neuron groups to model
    NeuronModels::Izhikevich::ParamValues paramVals(0.02, 0.2, -65.0, 8.0);
    NeuronModels::Izhikevich::VarValues varVals(0.0, 0.0);
    model.addNeuronPopulation<NeuronModels::Izhikevich>("Neurons0A", 10, paramVals, varVals);
    model.addNeuronPopulation<NeuronModels::Izhikevich>("Neurons1A", 20, paramVals, varVals);
    model.addNeuronPopulation<NeuronModels::Izhikevich>("Neurons0B", 10, paramVals, varVals);
    model.addNeuronPopulation<NeuronModels::Izhikevich>("Neurons1B", 20, paramVals, varVals);

    model.addSynapsePopulation<WeightUpdateModels::StaticPulse, PostsynapticModels::DeltaCurr>(
        "Neurons0A_Neurons1A", SynapseMatrixType::SPARSE_INDIVIDUALG, NO_DELAY,
        "Neurons0A", "Neurons1A",
        {}, { 1.0 },
        {}, {});
    auto *slave = model.addSlaveSynapsePopulation<PostsynapticModels::DeltaCurr>(
        "Neurons0B_Neurons1B", "Neurons0A_Neurons1A", NO_DELAY,
        "Neurons0B", "Neurons1B",
        {}, {});

   
    // Check that you can't call methods which make no snese 
    try {
        slave->setSparseConnectivityLocation(VarLocation::HOST_DEVICE);
        FAIL();
    }
    catch (const std::runtime_error &) {
    }

    try {
        slave->setMaxConnections(4);
        FAIL();
    }
    catch (const std::runtime_error &) {
    }

    try {
        slave->setNarrowSparseIndEnabled(true);
        FAIL();
    }
    catch (const std::runtime_error &) {
    }

    try {
        slave->setWUVarLocation("g", VarLocation::DEVICE);
        FAIL();
    }
    catch (const std::runtime_error &) {
    }
    //setSparseConnectivityExtraGlobalParamLocation
    //setMaxSourceConnections
}

<<<<<<< HEAD
TEST(SynapseGroup, CanWUMPreUpdateBeCombined)
{
    ModelSpecInternal model;

    // Add pre and post neuron groups to model
    NeuronModels::Izhikevich::ParamValues paramVals(0.02, 0.2, -65.0, 8.0);
    NeuronModels::Izhikevich::VarValues varVals(0.0, 0.0);
    model.addNeuronPopulation<NeuronModels::Izhikevich>("Pre", 10, paramVals, varVals);
    model.addNeuronPopulation<NeuronModels::Izhikevich>("Post", 10, paramVals, varVals);
    
    STDPAdditive::ParamValues wumParams(10.0, 10.0, 0.01, 0.01, 0.0, 1.0);
    STDPAdditiveEGPWMinMax::ParamValues wumEGPWMinMaxParams(10.0, 10.0, 0.01, 0.01);
    STDPAdditiveEGPDynamics::ParamValues wumEGPDynamicsParams(0.01, 0.01, 0.0, 1.0);
    STDPAdditive::VarValues wumVarVals(0.0);
    STDPAdditive::PreVarValues wumConstPreVarVals(0.0);
    STDPAdditive::PreVarValues wumNonConstPreVarVals(initVar<InitVarSnippet::Uniform>({0.0, 1.0}));
    STDPAdditive::PostVarValues wumPostVarVals(0.0);
    
    auto *constPre = model.addSynapsePopulation<STDPAdditive, PostsynapticModels::DeltaCurr>(
        "Pre_Post_ConstPre", SynapseMatrixType::DENSE_INDIVIDUALG, NO_DELAY,
        "Pre", "Post",
        wumParams, wumVarVals, wumConstPreVarVals, wumPostVarVals,
        {}, {});

    auto *nonConstPre = model.addSynapsePopulation<STDPAdditive, PostsynapticModels::DeltaCurr>(
        "Pre_Post_NonConstPre", SynapseMatrixType::DENSE_INDIVIDUALG, NO_DELAY,
        "Pre", "Post",
        wumParams, wumVarVals, wumNonConstPreVarVals, wumPostVarVals,
        {}, {});
    
    auto *egpWMinMax = model.addSynapsePopulation<STDPAdditiveEGPWMinMax, PostsynapticModels::DeltaCurr>(
        "Pre_Post_EGPWMinMax", SynapseMatrixType::DENSE_INDIVIDUALG, NO_DELAY,
        "Pre", "Post",
        wumEGPWMinMaxParams, wumVarVals, wumConstPreVarVals, wumPostVarVals,
        {}, {});
    
    auto *egpSpike = model.addSynapsePopulation<STDPAdditiveEGPSpike, PostsynapticModels::DeltaCurr>(
        "Pre_Post_EGPSpike", SynapseMatrixType::DENSE_INDIVIDUALG, NO_DELAY,
        "Pre", "Post",
        wumParams, wumVarVals, wumConstPreVarVals, wumPostVarVals,
        {}, {});
    
    auto *egpDynamics = model.addSynapsePopulation<STDPAdditiveEGPDynamics, PostsynapticModels::DeltaCurr>(
        "Pre_Post_EGPDynamics", SynapseMatrixType::DENSE_INDIVIDUALG, NO_DELAY,
        "Pre", "Post",
        wumEGPDynamicsParams, wumVarVals, wumConstPreVarVals, wumPostVarVals,
        {}, {});

    ASSERT_TRUE(static_cast<SynapseGroupInternal*>(constPre)->canWUMPreUpdateBeCombined());
    ASSERT_FALSE(static_cast<SynapseGroupInternal*>(nonConstPre)->canWUMPreUpdateBeCombined());
    ASSERT_TRUE(static_cast<SynapseGroupInternal*>(egpWMinMax)->canWUMPreUpdateBeCombined());
    ASSERT_FALSE(static_cast<SynapseGroupInternal*>(egpSpike)->canWUMPreUpdateBeCombined());
    ASSERT_FALSE(static_cast<SynapseGroupInternal*>(egpDynamics)->canWUMPreUpdateBeCombined());
}

TEST(SynapseGroup, CanWUMPostUpdateBeCombined)
{
    ModelSpecInternal model;

    // Add pre and post neuron groups to model
    NeuronModels::Izhikevich::ParamValues paramVals(0.02, 0.2, -65.0, 8.0);
    NeuronModels::Izhikevich::VarValues varVals(0.0, 0.0);
    model.addNeuronPopulation<NeuronModels::Izhikevich>("Pre", 10, paramVals, varVals);
    model.addNeuronPopulation<NeuronModels::Izhikevich>("Post", 10, paramVals, varVals);
    
    STDPAdditive::ParamValues wumParams(10.0, 10.0, 0.01, 0.01, 0.0, 1.0);
    STDPAdditiveEGPWMinMax::ParamValues wumEGPWMinMaxParams(10.0, 10.0, 0.01, 0.01);
    STDPAdditiveEGPDynamics::ParamValues wumEGPDynamicsParams(0.01, 0.01, 0.0, 1.0);
    STDPAdditive::VarValues wumVarVals(0.0);
    STDPAdditive::PreVarValues wumPreVarVals(0.0);
    STDPAdditive::PostVarValues wumConstPostVarVals(0.0);
    STDPAdditive::PostVarValues wumNonConstPostVarVals(initVar<InitVarSnippet::Uniform>({0.0, 1.0}));
    
    auto *constPost = model.addSynapsePopulation<STDPAdditive, PostsynapticModels::DeltaCurr>(
        "Pre_Post_ConstPost", SynapseMatrixType::DENSE_INDIVIDUALG, NO_DELAY,
        "Pre", "Post",
        wumParams, wumVarVals, wumPreVarVals, wumConstPostVarVals,
        {}, {});

    auto *nonConstPost = model.addSynapsePopulation<STDPAdditive, PostsynapticModels::DeltaCurr>(
        "Pre_Post_NonConstPost", SynapseMatrixType::DENSE_INDIVIDUALG, NO_DELAY,
        "Pre", "Post",
        wumParams, wumVarVals, wumPreVarVals, wumNonConstPostVarVals,
        {}, {});
    
    auto *egpWMinMax = model.addSynapsePopulation<STDPAdditiveEGPWMinMax, PostsynapticModels::DeltaCurr>(
        "Pre_Post_EGPWMinMax", SynapseMatrixType::DENSE_INDIVIDUALG, NO_DELAY,
        "Pre", "Post",
        wumEGPWMinMaxParams, wumVarVals, wumPreVarVals, wumConstPostVarVals,
        {}, {});
    
    auto *egpSpike = model.addSynapsePopulation<STDPAdditiveEGPSpike, PostsynapticModels::DeltaCurr>(
        "Pre_Post_EGPSpike", SynapseMatrixType::DENSE_INDIVIDUALG, NO_DELAY,
        "Pre", "Post",
        wumParams, wumVarVals, wumPreVarVals, wumConstPostVarVals,
        {}, {});
    
    auto *egpDynamics = model.addSynapsePopulation<STDPAdditiveEGPDynamics, PostsynapticModels::DeltaCurr>(
        "Pre_Post_EGPDynamics", SynapseMatrixType::DENSE_INDIVIDUALG, NO_DELAY,
        "Pre", "Post",
        wumEGPDynamicsParams, wumVarVals, wumPreVarVals, wumConstPostVarVals,
        {}, {});

    ASSERT_TRUE(static_cast<SynapseGroupInternal*>(constPost)->canWUMPostUpdateBeCombined());
    ASSERT_FALSE(static_cast<SynapseGroupInternal*>(nonConstPost)->canWUMPostUpdateBeCombined());
    ASSERT_TRUE(static_cast<SynapseGroupInternal*>(egpWMinMax)->canWUMPostUpdateBeCombined());
    ASSERT_FALSE(static_cast<SynapseGroupInternal*>(egpSpike)->canWUMPostUpdateBeCombined());
    ASSERT_FALSE(static_cast<SynapseGroupInternal*>(egpDynamics)->canWUMPostUpdateBeCombined());
=======
TEST(SynapseGroup, InvalidPSOutputVar)
{
    LIFAdditional::ParamValues paramVals(0.25, 10.0, 0.0, 0.0, 20.0, 0.0, 5.0);
    LIFAdditional::VarValues varVals(0.0, 0.0);

    ModelSpec model;
    model.addNeuronPopulation<NeuronModels::SpikeSource>("Pre", 10, {}, {});
    model.addNeuronPopulation<LIFAdditional>("Post", 10, paramVals, varVals);
    auto *prePost = model.addSynapsePopulation<WeightUpdateModels::StaticPulse, PostsynapticModels::DeltaCurr>(
        "PrePost", SynapseMatrixType::SPARSE_INDIVIDUALG, NO_DELAY,
        "Pre", "Post",
        {}, { 1.0 },
        {}, {});

    prePost->setPSTargetVar("Isyn");
    prePost->setPSTargetVar("Isyn2");
    try {
        prePost->setPSTargetVar("NonExistent");
        FAIL();
    }
    catch (const std::runtime_error &) {
    }
>>>>>>> b6a4f560
}<|MERGE_RESOLUTION|>--- conflicted
+++ resolved
@@ -904,7 +904,6 @@
     //setMaxSourceConnections
 }
 
-<<<<<<< HEAD
 TEST(SynapseGroup, CanWUMPreUpdateBeCombined)
 {
     ModelSpecInternal model;
@@ -1013,7 +1012,8 @@
     ASSERT_TRUE(static_cast<SynapseGroupInternal*>(egpWMinMax)->canWUMPostUpdateBeCombined());
     ASSERT_FALSE(static_cast<SynapseGroupInternal*>(egpSpike)->canWUMPostUpdateBeCombined());
     ASSERT_FALSE(static_cast<SynapseGroupInternal*>(egpDynamics)->canWUMPostUpdateBeCombined());
-=======
+}
+
 TEST(SynapseGroup, InvalidPSOutputVar)
 {
     LIFAdditional::ParamValues paramVals(0.25, 10.0, 0.0, 0.0, 20.0, 0.0, 5.0);
@@ -1036,5 +1036,4 @@
     }
     catch (const std::runtime_error &) {
     }
->>>>>>> b6a4f560
 }