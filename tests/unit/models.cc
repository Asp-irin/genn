--- conflicted
+++ resolved
@@ -84,15 +84,9 @@
     ModelSpecInternal model;
 
     // Add neuron group to model
-<<<<<<< HEAD
-    ParamValues paramVals{{"a", 0.02}, {"b", 0.2}, {"c", -65.0}, {"d", 8.0}};
-    VarValues varVals{{"V", 0.0}, {"U", 0.0}};
-    const auto *ng = model.addNeuronPopulation<NeuronModels::Izhikevich>("Neurons0", 10, paramVals, varVals);
-=======
-    NeuronModels::Izhikevich::ParamValues paramVals(0.02, 0.2, -65.0, 8.0);
-    NeuronModels::Izhikevich::VarValues varVals(0.0, 0.0);
+    ParamValues paramVals{{"a", 0.02}, {"b", 0.2}, {"c", -65.0}, {"d", 8.0}};
+    VarValues varVals{{"V", 0.0}, {"U", 0.0}};
     auto *ng = model.addNeuronPopulation<NeuronModels::Izhikevich>("Neurons0", 10, paramVals, varVals);
->>>>>>> 46c95d60
 
     auto neuronVoltage = createVarRef(ng, "V");
     ASSERT_EQ(neuronVoltage.getSize(), 10);
