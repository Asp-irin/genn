

  // Add new neuron type - LIntF: 
  n.varNames.clear();
  n.varTypes.clear();
  
  n.varNames.push_back("V");
  n.varTypes.push_back("float");
  n.varNames.push_back("V_NB");
  n.varTypes.push_back("float");
  n.varNames.push_back("tSpike_NB");
  n.varTypes.push_back("float");
  n.varNames.push_back("__regime_val");
  n.varTypes.push_back("int");
  n.pNames.clear();
  
  n.pNames.push_back("VReset_NB");
  n.pNames.push_back("VThresh_NB");
  n.pNames.push_back("tRefrac_NB");
  n.pNames.push_back("VRest_NB");
  n.pNames.push_back("TAUm_NB");
  n.pNames.push_back("Cm_NB");
  n.dpNames.clear();

<<<<<<< HEAD
  n.simCode = tS(" \
=======
  n.simCode = " \
>>>>>>> 0601ce3b
           $(V) = -1000000; \
           if ($(__regime_val)==1) { \n \
$(V_NB) += (Isyn_NB/$(Cm_NB)+($(VRest_NB)-$(V_NB))/$(TAUm_NB))*DT; \n \
                 if ($(V_NB)>$(VThresh_NB)) { \n \
$(V_NB) = $(VReset_NB); \n \
$(tSpike_NB) = t; \n \
                $(V) = 100000; \
$(__regime_val) = 2; \n \
} \n \
} \n \
if ($(__regime_val)==2) { \n \
if (t-$(tSpike_NB) > $(tRefrac_NB)) { \n \
$(__regime_val) = 1; \n \
} \n \
} \n \
";

  nModels.push_back(n);



  // Add new neuron type - regular spike: 
  n.varNames.clear();
  n.varTypes.clear();
  
  n.varNames.push_back("V");
  n.varTypes.push_back("float");
  n.varNames.push_back("count_t_NB");
  n.varTypes.push_back("float");
  n.varNames.push_back("__regime_val");
  n.varTypes.push_back("int");
  n.pNames.clear();
  
  n.pNames.push_back("max_t_NB");
  n.dpNames.clear();

<<<<<<< HEAD
  n.simCode = tS(" \
=======
  n.simCode = " \
>>>>>>> 0601ce3b
           $(V) = -1000000; \
           if ($(__regime_val)==1) { \n \
$(count_t_NB) += (1)*DT; \n \
                 if ($(count_t_NB) > $(max_t_NB)-0.0001) { \n \
$(count_t_NB) = 0; \n \
                $(V) = 100000; \
$(__regime_val) = 1; \n \
} \n \
} \n \
";

  nModels.push_back(n);



  // Add new neuron type - LInt: 
  n.varNames.clear();
  n.varTypes.clear();
  
  n.varNames.push_back("V");
  n.varTypes.push_back("float");
  n.varNames.push_back("V_NB");
  n.varTypes.push_back("float");
  n.varNames.push_back("tSpike_NB");
  n.varTypes.push_back("float");
  n.varNames.push_back("__regime_val");
  n.varTypes.push_back("int");
  n.pNames.clear();
  
  n.pNames.push_back("VReset_NB");
  n.pNames.push_back("VThresh_NB");
  n.pNames.push_back("tRefrac_NB");
  n.pNames.push_back("VRest_NB");
  n.pNames.push_back("TAUm_NB");
  n.pNames.push_back("Cm_NB");
  n.dpNames.clear();

<<<<<<< HEAD
  n.simCode = tS(" \
=======
  n.simCode = " \
>>>>>>> 0601ce3b
           $(V) = -1000000; \
           if ($(__regime_val)==1) { \n \
$(V_NB) += (Isyn_NB/$(Cm_NB)+($(VRest_NB)-$(V_NB))/$(TAUm_NB))*DT; \n \
                 if ($(V_NB)>$(VThresh_NB)) { \n \
$(V_NB) = $(VReset_NB); \n \
$(tSpike_NB) = t; \n \
                $(V) = 100000; \
$(__regime_val) = 2; \n \
} \n \
} \n \
if ($(__regime_val)==2) { \n \
if (t-$(tSpike_NB) > $(tRefrac_NB)) { \n \
$(__regime_val) = 1; \n \
} \n \
} \n \
";

  nModels.push_back(n);
<|MERGE_RESOLUTION|>--- conflicted
+++ resolved
@@ -22,11 +22,7 @@
   n.pNames.push_back("Cm_NB");
   n.dpNames.clear();
 
-<<<<<<< HEAD
-  n.simCode = tS(" \
-=======
   n.simCode = " \
->>>>>>> 0601ce3b
            $(V) = -1000000; \
            if ($(__regime_val)==1) { \n \
 $(V_NB) += (Isyn_NB/$(Cm_NB)+($(VRest_NB)-$(V_NB))/$(TAUm_NB))*DT; \n \
@@ -63,11 +59,7 @@
   n.pNames.push_back("max_t_NB");
   n.dpNames.clear();
 
-<<<<<<< HEAD
-  n.simCode = tS(" \
-=======
   n.simCode = " \
->>>>>>> 0601ce3b
            $(V) = -1000000; \
            if ($(__regime_val)==1) { \n \
 $(count_t_NB) += (1)*DT; \n \
@@ -105,11 +97,7 @@
   n.pNames.push_back("Cm_NB");
   n.dpNames.clear();
 
-<<<<<<< HEAD
-  n.simCode = tS(" \
-=======
   n.simCode = " \
->>>>>>> 0601ce3b
            $(V) = -1000000; \
            if ($(__regime_val)==1) { \n \
 $(V_NB) += (Isyn_NB/$(Cm_NB)+($(VRest_NB)-$(V_NB))/$(TAUm_NB))*DT; \n \
