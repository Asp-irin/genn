#pragma once

// Standard includes
#include <string>

// GeNN includes
#include "codeGenUtils.h"
#include "initSparseConnectivitySnippet.h"
#include "newNeuronModels.h"

// Forward declarations
class NeuronGroup;
class SynapseGroup;
class CurrentSource;

//----------------------------------------------------------------------------
// NameIterCtx
//----------------------------------------------------------------------------
template<typename Container>
struct NameIterCtx
{
    typedef PairKeyConstIter<typename Container::const_iterator> NameIter;

    NameIterCtx(const Container &c) :
        container(c), nameBegin(std::begin(container)), nameEnd(std::end(container)){}

    const Container container;
    const NameIter nameBegin;
    const NameIter nameEnd;
};

//----------------------------------------------------------------------------
// Typedefines
//----------------------------------------------------------------------------
typedef NameIterCtx<NewModels::Base::StringPairVec> VarNameIterCtx;
typedef NameIterCtx<NewModels::Base::DerivedParamVec> DerivedParamNameIterCtx;
typedef NameIterCtx<NewModels::Base::StringPairVec> ExtraGlobalParamNameIterCtx;

//----------------------------------------------------------------------------
// Standard substitution functins
//----------------------------------------------------------------------------
namespace StandardSubstitutions
{
//! Applies standard set of variable substitutions to postsynaptic model's "apply input" code
void postSynapseApplyInput(
    std::string &psCode,                                    //!< the code string to work on
    const SynapseGroup *sg,                                 //! Synapse group postsynaptic model is used in
    const NeuronGroup &ng,                                  //! The postsynaptic neuron group
    const VarNameIterCtx &nmVars,
    const DerivedParamNameIterCtx &nmDerivedParams,
    const ExtraGlobalParamNameIterCtx &nmExtraGlobalParams, //!
    const std::vector<FunctionTemplate> &functions,         //! Appropriate array of platform-specific function templates used to implement platform-specific functions e.g. gennrand_uniform
    const std::string &ftype,                               //! Floating point type used by model e.g. "float"
    const std::string &rng);                                //! Name of the RNG to use for any probabilistic operations

//! Applies standard set of variable substitutions to postsynaptic model's "decay" code
void postSynapseDecay(
    std::string &pdCode,
    const SynapseGroup *sg,
    const NeuronGroup &ng,
    const VarNameIterCtx &nmVars,
    const DerivedParamNameIterCtx &nmDerivedParams,
    const ExtraGlobalParamNameIterCtx &nmExtraGlobalParams,
    const std::vector<FunctionTemplate> &functions,
    const std::string &ftype,
    const std::string &rng);

//! Applies standard set of variable substitutions to neuron model's "threshold condition" code
void neuronThresholdCondition(
    std::string &thCode,
    const NeuronGroup &ng,
    const VarNameIterCtx &nmVars,
    const DerivedParamNameIterCtx &nmDerivedParams,
    const ExtraGlobalParamNameIterCtx &nmExtraGlobalParams,
    const std::vector<FunctionTemplate> &functions,
    const std::string &ftype,
    const std::string &rng);

void neuronSim(
    std::string &sCode,
    const NeuronGroup &ng,
    const VarNameIterCtx &nmVars,
    const DerivedParamNameIterCtx &nmDerivedParams,
    const ExtraGlobalParamNameIterCtx &nmExtraGlobalParams,
    const std::vector<FunctionTemplate> &functions,
    const std::string &ftype,
    const std::string &rng);

void neuronSpikeEventCondition(
    std::string &eCode,
    const NeuronGroup &ng,
    const VarNameIterCtx &nmVars,
    const ExtraGlobalParamNameIterCtx &nmExtraGlobalParams,
    const std::vector<FunctionTemplate> &functions,
    const std::string &ftype,
    const std::string &rng);

void neuronReset(
    std::string &rCode,
    const NeuronGroup &ng,
    const VarNameIterCtx &nmVars,
    const DerivedParamNameIterCtx &nmDerivedParams,
    const ExtraGlobalParamNameIterCtx &nmExtraGlobalParams,
    const std::vector<FunctionTemplate> &functions,
    const std::string &ftype,
    const std::string &rng);

void weightUpdateThresholdCondition(
    std::string &eCode,
    const SynapseGroup &sg,
    const DerivedParamNameIterCtx &wuDerivedParams,
    const ExtraGlobalParamNameIterCtx &wuExtraGlobalParams,
    const string &preIdx, //!< index of the pre-synaptic neuron to be accessed for _pre variables; differs for different Span)
    const string &postIdx, //!< index of the post-synaptic neuron to be accessed for _post variables; differs for different Span)
    const string &devPrefix,
    const std::vector<FunctionTemplate> &functions,
    const std::string &ftype);

void weightUpdateSim(
    std::string &wCode,
    const SynapseGroup &sg,
    const VarNameIterCtx &wuVars,
    const VarNameIterCtx &wuPreVars,
    const VarNameIterCtx &wuPostVars,
    const DerivedParamNameIterCtx &wuDerivedParams,
    const ExtraGlobalParamNameIterCtx &wuExtraGlobalParams,
    const string &preIdx, //!< index of the pre-synaptic neuron to be accessed for _pre variables; differs for different Span)
    const string &postIdx, //!< index of the post-synaptic neuron to be accessed for _post variables; differs for different Span)
    const string &devPrefix,
    const std::vector<FunctionTemplate> &functions,
    const std::string &ftype);

void weightUpdateDynamics(
    std::string &SDcode,
    const SynapseGroup *sg,
    const VarNameIterCtx &wuVars,
    const VarNameIterCtx &wuPreVars,
    const VarNameIterCtx &wuPostVars,
    const DerivedParamNameIterCtx &wuDerivedParams,
    const ExtraGlobalParamNameIterCtx &wuExtraGlobalParams,
    const string &preIdx, //!< index of the pre-synaptic neuron to be accessed for _pre variables; differs for different Span)
    const string &postIdx, //!< index of the post-synaptic neuron to be accessed for _post variables; differs for different Span)
    const string &devPrefix,
    const std::vector<FunctionTemplate> &functions,
    const std::string &ftype);

void weightUpdatePostLearn(
    std::string &code,
    const SynapseGroup *sg,
    const VarNameIterCtx &wuPreVars,
    const VarNameIterCtx &wuPostVars,
    const DerivedParamNameIterCtx &wuDerivedParams,
    const ExtraGlobalParamNameIterCtx &wuExtraGlobalParams,
    const string &preIdx, //!< index of the pre-synaptic neuron to be accessed for _pre variables; differs for different Span)
    const string &postIdx, //!< index of the post-synaptic neuron to be accessed for _post variables; differs for different Span)
    const string &devPrefix,
    const std::vector<FunctionTemplate> &functions,
    const std::string &ftype);

<<<<<<< HEAD
void weightUpdatePreSpike(
    std::string &code,
    const SynapseGroup *sg,
    const string &preIdx, //!< index of the pre-synaptic neuron to be accessed for _pre variables; differs for different Span)
    const string &devPrefix,
    const std::vector<FunctionTemplate> functions,
    const std::string &ftype);


void weightUpdatePostSpike(
    std::string &code,
    const SynapseGroup *sg,
    const string &postIdx, //!< index of the post-synaptic neuron to be accessed for _post variables; differs for different Span)
    const string &devPrefix,
    const std::vector<FunctionTemplate> functions,
    const std::string &ftype);

std::string initVariable(
=======
std::string initNeuronVariable(
>>>>>>> e48e6905
    const NewModels::VarInit &varInit,
    const std::string &varName,
    const std::vector<FunctionTemplate> &functions,
    const std::string &idx,
    const std::string &ftype,
    const std::string &rng);

std::string initWeightUpdateVariable(
    const NewModels::VarInit &varInit,
    const std::string &varName,
    const std::vector<FunctionTemplate> &functions,
	const std::string &preIdx,
	const std::string &postIdx,
    const std::string &ftype,
    const std::string &rng);
	
std::string initSparseConnectivity(
    const InitSparseConnectivitySnippet::Init &connectInit,
    const std::string &addSynapseFunctionTemplate,
    unsigned int numTrgNeurons,
    const std::string &preIdx,
    const std::vector<FunctionTemplate> &functions,
    const std::string &ftype,
    const std::string &rng);

void currentSourceInjection(
    std::string &code,
    const CurrentSource *sc,
    const VarNameIterCtx &scmVars,
    const DerivedParamNameIterCtx &scmDerivedParams,
    const ExtraGlobalParamNameIterCtx &scmExtraGlobalParams,
    const std::vector<FunctionTemplate> &functions,
    const std::string &ftype,
    const std::string &rng);
}   // StandardSubstitions<|MERGE_RESOLUTION|>--- conflicted
+++ resolved
@@ -157,13 +157,13 @@
     const std::vector<FunctionTemplate> &functions,
     const std::string &ftype);
 
-<<<<<<< HEAD
+
 void weightUpdatePreSpike(
     std::string &code,
     const SynapseGroup *sg,
     const string &preIdx, //!< index of the pre-synaptic neuron to be accessed for _pre variables; differs for different Span)
     const string &devPrefix,
-    const std::vector<FunctionTemplate> functions,
+    const std::vector<FunctionTemplate> &functions,
     const std::string &ftype);
 
 
@@ -172,13 +172,10 @@
     const SynapseGroup *sg,
     const string &postIdx, //!< index of the post-synaptic neuron to be accessed for _post variables; differs for different Span)
     const string &devPrefix,
-    const std::vector<FunctionTemplate> functions,
-    const std::string &ftype);
-
-std::string initVariable(
-=======
+    const std::vector<FunctionTemplate> &functions,
+    const std::string &ftype);
+
 std::string initNeuronVariable(
->>>>>>> e48e6905
     const NewModels::VarInit &varInit,
     const std::string &varName,
     const std::vector<FunctionTemplate> &functions,
@@ -194,7 +191,7 @@
 	const std::string &postIdx,
     const std::string &ftype,
     const std::string &rng);
-	
+
 std::string initSparseConnectivity(
     const InitSparseConnectivitySnippet::Init &connectInit,
     const std::string &addSynapseFunctionTemplate,
