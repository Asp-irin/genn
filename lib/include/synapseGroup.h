#pragma once

// Standard includes
#include <map>
#include <set>
#include <string>
#include <vector>

// GeNN includes
#include "neuronGroup.h"
#include "newPostsynapticModels.h"
#include "newWeightUpdateModels.h"
#include "synapseMatrixType.h"

//------------------------------------------------------------------------
// SynapseGroup
//------------------------------------------------------------------------
class SynapseGroup
{
public:
    SynapseGroup(const std::string name, SynapseMatrixType matrixType, unsigned int delaySteps,
<<<<<<< HEAD
                 const WeightUpdateModels::Base *wu, const std::vector<double> &wuParams, const std::vector<double> &wuInitVals, const std::vector<double> &wuInitPreVals, const std::vector<double> &wuInitPostVals,
                 const PostsynapticModels::Base *ps, const std::vector<double> &psParams, const std::vector<double> &psInitVals,
                 NeuronGroup *srcNeuronGroup, NeuronGroup *trgNeuronGroup) :
        m_PaddedKernelIDRange(0, 0), m_Name(name), m_SpanType(SpanType::POSTSYNAPTIC), m_DelaySteps(delaySteps), m_MaxConnections(trgNeuronGroup->getNumNeurons()), m_MatrixType(matrixType),
        m_SrcNeuronGroup(srcNeuronGroup), m_TrgNeuronGroup(trgNeuronGroup),
        m_TrueSpikeRequired(false), m_SpikeEventRequired(false), m_EventThresholdReTestRequired(false),
        m_WUModel(wu), m_WUParams(wuParams), m_WUInitVals(wuInitVals), m_WUInitPreVals(wuInitPreVals), m_WUInitPostVals(wuInitPostVals),
        m_PSModel(ps), m_PSParams(psParams), m_PSInitVals(psInitVals),
        m_HostID(0), m_DeviceID(0)
    {
    }
=======
                 const WeightUpdateModels::Base *wu, const std::vector<double> &wuParams, const std::vector<NewModels::VarInit> &wuVarInitialisers,
                 const PostsynapticModels::Base *ps, const std::vector<double> &psParams, const std::vector<NewModels::VarInit> &psVarInitialisers,
                 NeuronGroup *srcNeuronGroup, NeuronGroup *trgNeuronGroup);
    SynapseGroup(const SynapseGroup&) = delete;
    SynapseGroup() = delete;
>>>>>>> 98aebfdf

    //------------------------------------------------------------------------
    // Enumerations
    //------------------------------------------------------------------------
    enum class SpanType
    {
        POSTSYNAPTIC,
        PRESYNAPTIC
    };

    //------------------------------------------------------------------------
    // Public methods
    //------------------------------------------------------------------------
    NeuronGroup *getSrcNeuronGroup(){ return m_SrcNeuronGroup; }
    NeuronGroup *getTrgNeuronGroup(){ return m_TrgNeuronGroup; }

    void setTrueSpikeRequired(bool req){ m_TrueSpikeRequired = req; }
    void setSpikeEventRequired(bool req){ m_SpikeEventRequired = req; }
    void setEventThresholdReTestRequired(bool req){ m_EventThresholdReTestRequired = req; }

    //!< Function to enable the use of zero-copied memory for a particular weight update model state variable (deprecated use SynapseGroup::setWUVarMode):
    /*! May improve IO performance at the expense of kernel performance */
    void setWUVarZeroCopyEnabled(const std::string &varName, bool enabled)
    {
        setWUVarMode(varName, enabled ? VarMode::LOC_ZERO_COPY_INIT_HOST : VarMode::LOC_HOST_DEVICE_INIT_HOST);
    }

    //!< Function to enable the use zero-copied memory for a particular postsynaptic model state variable (deprecated use SynapseGroup::setWUVarMode)
    /*! May improve IO performance at the expense of kernel performance */
    void setPSVarZeroCopyEnabled(const std::string &varName, bool enabled)
    {
        setPSVarMode(varName, enabled ? VarMode::LOC_ZERO_COPY_INIT_HOST : VarMode::LOC_HOST_DEVICE_INIT_HOST);
    }

    //! Set variable mode of weight update model state variable
    /*! This is ignored for CPU simulations */
    void setWUVarMode(const std::string &varName, VarMode mode);

    //! Set variable mode of postsynaptic model state variable
    /*! This is ignored for CPU simulations */
    void setPSVarMode(const std::string &varName, VarMode mode);

    //! Set variable mode used for variables used to combine input from this synapse group
    /*! This is ignored for CPU simulations */
    void setInSynVarMode(VarMode mode) { m_InSynVarMode = mode; }

    //! Sets the maximum number of target neurons any source neurons can connect to
    /*! Use with synaptic matrix types with SynapseMatrixConnectivity::SPARSE to optimise CUDA implementation */
    void setMaxConnections(unsigned int maxConnections);

    //! Sets the maximum number of source neurons any target neuron can connect to
    /*! Use with synaptic matrix types with SynapseMatrixConnectivity::SPARSE and postsynaptic learning to optimise CUDA implementation */
    void setMaxSourceConnections(unsigned int maxPostConnections);
    
    //! Set how CUDA implementation is parallelised
    /*! with a thread per target neuron (default) or a thread per source spike */
    void setSpanType(SpanType spanType);

    void initDerivedParams(double dt);
    void calcKernelSizes(unsigned int blockSize, unsigned int &paddedKernelIDStart);

    //------------------------------------------------------------------------
    // Public const methods
    //------------------------------------------------------------------------
    std::pair<unsigned int, unsigned int> getPaddedKernelIDRange() const{ return m_PaddedKernelIDRange; }

    const std::string &getName() const{ return m_Name; }

    SpanType getSpanType() const{ return m_SpanType; }
    unsigned int getDelaySteps() const{ return m_DelaySteps; }
    unsigned int getMaxConnections() const{ return m_MaxConnections; }
    unsigned int getMaxSourceConnections() const{ return m_MaxSourceConnections; }
    SynapseMatrixType getMatrixType() const{ return m_MatrixType; }

    //! Get variable mode used for variables used to combine input from this synapse group
    VarMode getInSynVarMode() const { return m_InSynVarMode; }

    unsigned int getPaddedDynKernelSize(unsigned int blockSize) const;
    unsigned int getPaddedPostLearnKernelSize(unsigned int blockSize) const;

    const NeuronGroup *getSrcNeuronGroup() const{ return m_SrcNeuronGroup; }
    const NeuronGroup *getTrgNeuronGroup() const{ return m_TrgNeuronGroup; }

    int getClusterHostID() const{ return m_TrgNeuronGroup->getClusterHostID(); }
    int getClusterDeviceID() const{ return m_TrgNeuronGroup->getClusterDeviceID(); }

    bool isTrueSpikeRequired() const{ return m_TrueSpikeRequired; }
    bool isSpikeEventRequired() const{ return m_SpikeEventRequired; }
    bool isEventThresholdReTestRequired() const{ return m_EventThresholdReTestRequired; }

    const WeightUpdateModels::Base *getWUModel() const{ return m_WUModel; }

    const std::vector<double> &getWUParams() const{ return m_WUParams; }
    const std::vector<double> &getWUDerivedParams() const{ return m_WUDerivedParams; }
<<<<<<< HEAD
    const std::vector<double> &getWUInitVals() const{ return m_WUInitVals; }
    const std::vector<double> &getWUInitPreVals() const{ return m_WUInitPreVals; }
    const std::vector<double> &getWUInitPostVals() const{ return m_WUInitPostVals; }
=======
    const std::vector<NewModels::VarInit> &getWUVarInitialisers() const{ return m_WUVarInitialisers; }
    const std::vector<double> getWUConstInitVals() const;
>>>>>>> 98aebfdf

    const PostsynapticModels::Base *getPSModel() const{ return m_PSModel; }

    const std::vector<double> &getPSParams() const{ return m_PSParams; }
    const std::vector<double> &getPSDerivedParams() const{ return m_PSDerivedParams; }
    const std::vector<NewModels::VarInit> &getPSVarInitialisers() const{ return m_PSVarInitialisers; }
    const std::vector<double> getPSConstInitVals() const;

    bool isZeroCopyEnabled() const;
    bool isWUVarZeroCopyEnabled(const std::string &var) const{ return (getWUVarMode(var) & VarLocation::ZERO_COPY); }
    bool isPSVarZeroCopyEnabled(const std::string &var) const{ return (getPSVarMode(var) & VarLocation::ZERO_COPY); }

    //! Get variable mode used by weight update model state variable
    VarMode getWUVarMode(const std::string &var) const;

    //! Get variable mode used by weight update model state variable
    VarMode getWUVarMode(size_t index) const{ return m_WUVarMode[index]; }

    //! Get variable mode used by postsynaptic model state variable
    VarMode getPSVarMode(const std::string &var) const;

    //! Get variable mode used by postsynaptic model state variable
    VarMode getPSVarMode(size_t index) const{ return m_PSVarMode[index]; }

    //! Is this synapse group too large to use shared memory for combining postsynaptic output
    // **THINK** this is very cuda-specific
    bool isPSAtomicAddRequired(unsigned int blockSize) const;

    void addExtraGlobalNeuronParams(std::map<string, string> &kernelParameters) const;
    void addExtraGlobalSynapseParams(std::map<string, string> &kernelParameters) const;
    void addExtraGlobalPostLearnParams(std::map<string, string> &kernelParameters) const;
    void addExtraGlobalSynapseDynamicsParams(std::map<string, string> &kernelParameters) const;

    // **THINK** do these really belong here - they are very code-generation specific
    std::string getOffsetPre() const;
    std::string getOffsetPost(const std::string &devPrefix) const;

    //! Does this synapse group require an RNG for it's postsynaptic init code
    bool isPSInitRNGRequired(VarInit varInitMode) const;

    //! Does this synapse group require an RNG for it's weight update init code
    bool isWUInitRNGRequired(VarInit varInitMode) const;

    //! Is device var init code required for any variables in this synapse group's postsynaptic model
    bool isPSDeviceVarInitRequired() const;

    //! Is device var init code required for any variables in this synapse group's weight update model
    bool isWUDeviceVarInitRequired() const;

    //! Can this synapse group run on the CPU?
    /*! If we are running in CPU_ONLY mode this is always true,
        but some GPU functionality will prevent models being run on both CPU and GPU.*/
    bool canRunOnCPU() const;

private:
    //------------------------------------------------------------------------
    // Private methods
    //------------------------------------------------------------------------
    void addExtraGlobalSimParams(const std::string &prefix, const std::string &suffix, const NewModels::Base::StringPairVec &extraGlobalParameters,
                                 std::map<std::string, std::string> &kernelParameters) const;
    void addExtraGlobalPostLearnParams(const std::string &prefix, const std::string &suffix, const NewModels::Base::StringPairVec &extraGlobalParameters,
                                       std::map<std::string, std::string> &kernelParameters) const;
    void addExtraGlobalSynapseDynamicsParams(const std::string &prefix, const std::string &suffix, const NewModels::Base::StringPairVec &extraGlobalParameters,
                                             std::map<std::string, std::string> &kernelParameters) const;

    //------------------------------------------------------------------------
    // Members
    //------------------------------------------------------------------------
    //!< Range of indices of this synapse group in synapse kernel
    std::pair<unsigned int, unsigned int> m_PaddedKernelIDRange;

    //!< Name of the synapse group
    std::string m_Name;

    //!< Execution order of synapses in the kernel. It determines whether synapses are executed in parallel for every postsynaptic neuron, or for every presynaptic neuron.
    SpanType m_SpanType;

    //!< Global synaptic conductance delay for the group (in time steps)
    unsigned int m_DelaySteps;

    //!< Maximum number of target neurons any source neuron can connect to
    unsigned int m_MaxConnections;
    
    //!< Maximum number of source neurons any target neuron can connect to
    unsigned int m_MaxSourceConnections;

    //!< Connectivity type of synapses
    SynapseMatrixType m_MatrixType;

    //!< Pointer to presynaptic neuron group
    NeuronGroup *m_SrcNeuronGroup;

    //!< Pointer to postsynaptic neuron group
    NeuronGroup *m_TrgNeuronGroup;

    //!< Defines if synapse update is done after detection of real spikes (only one point after threshold)
    bool m_TrueSpikeRequired;

    //!< Defines if synapse update is done after detection of spike events (every point above threshold)
    bool m_SpikeEventRequired;

    //!< Defines whether the Evnt Threshold needs to be retested in the synapse kernel due to multiple non-identical events in the pre-synaptic neuron population
    bool m_EventThresholdReTestRequired;

    //!< Variable mode used for variables used to combine input from this synapse group
    VarMode m_InSynVarMode;

    //!< Weight update model type
    const WeightUpdateModels::Base *m_WUModel;

    //!< Parameters of weight update model
    std::vector<double> m_WUParams;

    //!< Derived parameters for weight update model
    std::vector<double> m_WUDerivedParams;

<<<<<<< HEAD
    //!< Initial values for weight update model variables
    std::vector<double> m_WUInitVals;
=======
    //!< Initialisers for weight update model variables
    std::vector<NewModels::VarInit> m_WUVarInitialisers;
>>>>>>> 98aebfdf

    //!< Initial values for weight update model presynaptic variables
    std::vector<double> m_WUInitPreVals;

    //!< Initial values for weight update model postsynaptic variables
    std::vector<double> m_WUInitPostVals;

    //!< Post synapse update model type
    const PostsynapticModels::Base *m_PSModel;

    //!< Parameters of post synapse model
    std::vector<double> m_PSParams;

    //!< Derived parameters for post synapse model
    std::vector<double> m_PSDerivedParams;

    //!< Initialisers for post synapse model variables
    std::vector<NewModels::VarInit> m_PSVarInitialisers;

    //!< Whether indidividual state variables of weight update model should use zero-copied memory
    std::vector<VarMode> m_WUVarMode;

    //!< Whether indidividual state variables of post synapse should use zero-copied memory
    std::vector<VarMode> m_PSVarMode;
};<|MERGE_RESOLUTION|>--- conflicted
+++ resolved
@@ -19,25 +19,11 @@
 {
 public:
     SynapseGroup(const std::string name, SynapseMatrixType matrixType, unsigned int delaySteps,
-<<<<<<< HEAD
-                 const WeightUpdateModels::Base *wu, const std::vector<double> &wuParams, const std::vector<double> &wuInitVals, const std::vector<double> &wuInitPreVals, const std::vector<double> &wuInitPostVals,
-                 const PostsynapticModels::Base *ps, const std::vector<double> &psParams, const std::vector<double> &psInitVals,
-                 NeuronGroup *srcNeuronGroup, NeuronGroup *trgNeuronGroup) :
-        m_PaddedKernelIDRange(0, 0), m_Name(name), m_SpanType(SpanType::POSTSYNAPTIC), m_DelaySteps(delaySteps), m_MaxConnections(trgNeuronGroup->getNumNeurons()), m_MatrixType(matrixType),
-        m_SrcNeuronGroup(srcNeuronGroup), m_TrgNeuronGroup(trgNeuronGroup),
-        m_TrueSpikeRequired(false), m_SpikeEventRequired(false), m_EventThresholdReTestRequired(false),
-        m_WUModel(wu), m_WUParams(wuParams), m_WUInitVals(wuInitVals), m_WUInitPreVals(wuInitPreVals), m_WUInitPostVals(wuInitPostVals),
-        m_PSModel(ps), m_PSParams(psParams), m_PSInitVals(psInitVals),
-        m_HostID(0), m_DeviceID(0)
-    {
-    }
-=======
-                 const WeightUpdateModels::Base *wu, const std::vector<double> &wuParams, const std::vector<NewModels::VarInit> &wuVarInitialisers,
+                 const WeightUpdateModels::Base *wu, const std::vector<double> &wuParams, const std::vector<NewModels::VarInit> &wuVarInitialisers, const std::vector<NewModels::VarInit> &wuPreVarInitialisers, const std::vector<NewModels::VarInit> &wuPostVarInitialisers,
                  const PostsynapticModels::Base *ps, const std::vector<double> &psParams, const std::vector<NewModels::VarInit> &psVarInitialisers,
                  NeuronGroup *srcNeuronGroup, NeuronGroup *trgNeuronGroup);
     SynapseGroup(const SynapseGroup&) = delete;
     SynapseGroup() = delete;
->>>>>>> 98aebfdf
 
     //------------------------------------------------------------------------
     // Enumerations
@@ -132,14 +118,10 @@
 
     const std::vector<double> &getWUParams() const{ return m_WUParams; }
     const std::vector<double> &getWUDerivedParams() const{ return m_WUDerivedParams; }
-<<<<<<< HEAD
-    const std::vector<double> &getWUInitVals() const{ return m_WUInitVals; }
-    const std::vector<double> &getWUInitPreVals() const{ return m_WUInitPreVals; }
-    const std::vector<double> &getWUInitPostVals() const{ return m_WUInitPostVals; }
-=======
     const std::vector<NewModels::VarInit> &getWUVarInitialisers() const{ return m_WUVarInitialisers; }
+    const std::vector<NewModels::VarInit> &getWUPreVarInitialisers() const{ return m_WUPreVarInitialisers; }
+    const std::vector<NewModels::VarInit> &getWUPostVarInitialisers() const{ return m_WUPostVarInitialisers; }
     const std::vector<double> getWUConstInitVals() const;
->>>>>>> 98aebfdf
 
     const PostsynapticModels::Base *getPSModel() const{ return m_PSModel; }
 
@@ -256,20 +238,15 @@
     //!< Derived parameters for weight update model
     std::vector<double> m_WUDerivedParams;
 
-<<<<<<< HEAD
-    //!< Initial values for weight update model variables
-    std::vector<double> m_WUInitVals;
-=======
-    //!< Initialisers for weight update model variables
+    //!< Initialisers for weight update model per-synapse variables
     std::vector<NewModels::VarInit> m_WUVarInitialisers;
->>>>>>> 98aebfdf
-
-    //!< Initial values for weight update model presynaptic variables
-    std::vector<double> m_WUInitPreVals;
-
-    //!< Initial values for weight update model postsynaptic variables
-    std::vector<double> m_WUInitPostVals;
-
+
+    //!< Initialisers for weight update model per-presynaptic neuron variables
+    std::vector<NewModels::VarInit> m_WUPreVarInitialisers;
+
+    //!< Initialisers for weight update model post-presynaptic neuron variables
+    std::vector<NewModels::VarInit> m_WUPostVarInitialisers;
+    
     //!< Post synapse update model type
     const PostsynapticModels::Base *m_PSModel;
 
