--- conflicted
+++ resolved
@@ -39,13 +39,8 @@
 */
 //-------------------------------------------------------------------------
 
-<<<<<<< HEAD
-void genNeuronKernel(NNmodel &model, //!< Model description 
-                     string &path  //!< Path for code generation
-=======
 void genNeuronKernel(const NNmodel &model, //!< Model description
                      const string &path  //!< Path for code generation
->>>>>>> 0601ce3b
                      );
 
 
@@ -65,11 +60,7 @@
     int i, //!< the index of the synapse group being processed
     const string &localID, //!< the variable name of the local ID of the thread within the synapse group
     unsigned int inSynNo, //!< the ID number of the current synapse population as the incoming population to the target neuron population
-<<<<<<< HEAD
-    string postfix //!< whether to generate code for true spikes or spike type events
-=======
     const string &postfix //!< whether to generate code for true spikes or spike type events
->>>>>>> 0601ce3b
                                               );
 
 //-------------------------------------------------------------------------
@@ -82,13 +73,8 @@
 */
 //-------------------------------------------------------------------------
 
-<<<<<<< HEAD
-void genSynapseKernel(NNmodel &model, //!< Model description 
-                      string &path //!< Path for code generation
-=======
 void genSynapseKernel(const NNmodel &model, //!< Model description
                       const string &path //!< Path for code generation
->>>>>>> 0601ce3b
                       );
 
 #endif // CPU_ONLY