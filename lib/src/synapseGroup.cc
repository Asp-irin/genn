--- conflicted
+++ resolved
@@ -310,11 +310,7 @@
         return "(" + devPrefix + "denDelayPtr" + getTargetMergedPSMName() + " * " + to_string(getTrgNeuronGroup()->getNumNeurons()) + ") + ";
     }
     else {
-<<<<<<< HEAD
-        return "(((" + devPrefix + "denDelayPtr" + getTargetMergedPSMName() + " + " + offset + ") % " + to_string(getMaxDendriticDelaySlots()) + ") * " + to_string(getTrgNeuronGroup()->getNumNeurons()) + ") + ";
-=======
-        return "(((" + devPrefix + "denDelayPtr" + getName() + " + " + offset + ") % " + to_string(getMaxDendriticDelayTimesteps()) + ") * " + to_string(getTrgNeuronGroup()->getNumNeurons()) + ") + ";
->>>>>>> 7860d01f
+        return "(((" + devPrefix + "denDelayPtr" + getTargetMergedPSMName() + " + " + offset + ") % " + to_string(getMaxDendriticDelayTimesteps()) + ") * " + to_string(getTrgNeuronGroup()->getNumNeurons()) + ") + ";
     }
 }
 
