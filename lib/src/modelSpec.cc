/*--------------------------------------------------------------------------
   Author: Thomas Nowotny
  
   Institute: Center for Computational Neuroscience and Robotics
              University of Sussex
              Falmer, Brighton BN1 9QJ, UK
  
   email to:  T.Nowotny@sussex.ac.uk
  
   initial version: 2010-02-07
   
   This file contains neuron model definitions.
  
--------------------------------------------------------------------------*/

#ifndef MODELSPEC_CC
#define MODELSPEC_CC

// GeNN includes
#include "codeGenUtils.h"
#include "global.h"
#include "modelSpec.h"
#include "standardSubstitutions.h"
#include "utils.h"

// Standard includes
#include <cstdio>
#include <cmath>
#include <cassert>
#include <algorithm>

unsigned int GeNNReady = 0;

//! \brief Method for GeNN initialisation (by preparing standard models)
    
void initGeNN()
{
    prepareStandardModels();
    preparePostSynModels();
    prepareWeightUpdateModels();
    GeNNReady= 1;
}

// ------------------------------------------------------------------------
// Anonymous namespace
// ------------------------------------------------------------------------
namespace
{
void createVarInitialiserFromLegacyVars(const std::vector<double> &ini, std::vector<NewModels::VarInit> &varInitialisers)
{
    varInitialisers.reserve(ini.size());
    std::transform(ini.cbegin(), ini.cend(), std::back_inserter(varInitialisers),
                   [](double v)
                   {
                       return NewModels::VarInit(v);
                   });
}
}

// ------------------------------------------------------------------------
// NNmodel
// ------------------------------------------------------------------------
// class NNmodel for specifying a neuronal network model

NNmodel::NNmodel()
{
    final= false;
    setDT(0.5);
    setPrecision(GENN_FLOAT);
    setTiming(false);
    RNtype= "uint64_t";
#ifndef CPU_ONLY
    setGPUDevice(AUTODEVICE);
#endif
    setSeed(0);
}

NNmodel::~NNmodel() 
{
}

void NNmodel::setName(const string &inname)
{
    if (final) {
        gennError("Trying to set the name of a finalized model.");
    }
    name= inname;
}

bool NNmodel::zeroCopyInUse() const
{
    // If any neuron groups use zero copy return true
    if(any_of(begin(m_NeuronGroups), end(m_NeuronGroups),
        [](const NeuronGroupValueType &n){ return n.second.isZeroCopyEnabled(); }))
    {
        return true;
    }

    // If any synapse groups use zero copy return true
    if(any_of(begin(m_SynapseGroups), end(m_SynapseGroups),
        [](const SynapseGroupValueType &s){ return s.second.isZeroCopyEnabled(); }))
    {
        return true;
    }

    return false;
}

bool NNmodel::isRNGRequired() const
{
    // If any neuron groups require an RNG return true
    if(any_of(begin(m_NeuronGroups), end(m_NeuronGroups),
<<<<<<< HEAD
        [](const std::pair<string, NeuronGroup> &n)
        {
            return (n.second.isSimRNGRequired() || n.second.isInitRNGRequired());
        }))
=======
        [](const NeuronGroupValueType &n){ return n.second.isRNGRequired(); }))
>>>>>>> ee4b19a0
    {
        return true;
    }

    // **TODO** synapse groups

    return false;
}

//--------------------------------------------------------------------------
/*! \brief This function is for setting which host and which device a neuron group will be simulated on
 */
//--------------------------------------------------------------------------

void NNmodel::setNeuronClusterIndex(const string &neuronGroup, /**< Name of the neuron population */
                                    int hostID, /**< ID of the host */
                                    int deviceID /**< ID of the device */)
{
    findNeuronGroup(neuronGroup)->setClusterIndex(hostID, deviceID);
}


//--------------------------------------------------------------------------
/*! \brief This function is for setting which host and which device a synapse group will be simulated on
 */
//--------------------------------------------------------------------------

void NNmodel::setSynapseClusterIndex(const string &synapseGroup, /**< Name of the synapse population */
                                     int hostID, /**< ID of the host */
                                     int deviceID /**< ID of the device */)
{
    findSynapseGroup(synapseGroup)->setClusterIndex(hostID, deviceID);
}

unsigned int NNmodel::getNeuronGridSize() const
{
    if(m_NeuronGroups.empty()) {
        return 0;
    }
    else {
        return m_NeuronGroups.rbegin()->second.getPaddedIDRange().second;
    }

}

unsigned int NNmodel::getNumNeurons() const
{
    if(m_NeuronGroups.empty()) {
        return 0;
    }
    else {
        return m_NeuronGroups.rbegin()->second.getIDRange().second;
    }
}

const NeuronGroup *NNmodel::findNeuronGroup(const std::string &name) const
{
    auto neuronGroup = m_NeuronGroups.find(name);

    if(neuronGroup == m_NeuronGroups.cend())
    {
        gennError("neuron group " + name + " not found, aborting ...");
        return NULL;
    }
    else
    {
        return &neuronGroup->second;
    }
}

NeuronGroup *NNmodel::findNeuronGroup(const std::string &name)
{
    auto neuronGroup = m_NeuronGroups.find(name);

    if(neuronGroup == m_NeuronGroups.cend())
    {
        gennError("neuron group " + name + " not found, aborting ...");
        return NULL;
    }
    else
    {
        return &neuronGroup->second;
    }
}

//--------------------------------------------------------------------------
/*! \overload

  This function adds a neuron population to a neuronal network models, assigning the name, the number of neurons in the group, the neuron type, parameters and initial values, the latter two defined as double *
 */
//--------------------------------------------------------------------------

NeuronGroup *NNmodel::addNeuronPopulation(
  const string &name, /**<  The name of the neuron population*/
  unsigned int nNo, /**<  Number of neurons in the population */
  unsigned int type, /**<  Type of the neurons, refers to either a standard type or user-defined type*/
  const double *p, /**< Parameters of this neuron type */
  const double *ini /**< Initial values for variables of this neuron type */)
{
  vector<double> vp;
  vector<double> vini;
  for (size_t i= 0; i < nModels[type].pNames.size(); i++) {
    vp.push_back(p[i]);
  }
  for (size_t i= 0; i < nModels[type].varNames.size(); i++) {
    vini.push_back(ini[i]);
  }
  return addNeuronPopulation(name, nNo, type, vp, vini);
}
  

//--------------------------------------------------------------------------
/*! \brief This function adds a neuron population to a neuronal network models, assigning the name, the number of neurons in the group, the neuron type, parameters and initial values. The latter two defined as STL vectors of double.
 */
//--------------------------------------------------------------------------

NeuronGroup *NNmodel::addNeuronPopulation(
  const string &name, /**<  The name of the neuron population*/
  unsigned int nNo, /**<  Number of neurons in the population */
  unsigned int type, /**<  Type of the neurons, refers to either a standard type or user-defined type*/
  const vector<double> &p, /**< Parameters of this neuron type */
  const vector<double> &ini /**< Initial values for variables of this neuron type */)
{
    if (!GeNNReady) {
        gennError("You need to call initGeNN first.");
    }
    if (final) {
        gennError("Trying to add a neuron population to a finalized model.");
    }
    if (p.size() != nModels[type].pNames.size()) {
        gennError("The number of parameter values for neuron group " + name + " does not match that of their neuron type, " + to_string(p.size()) + " != " + to_string(nModels[type].pNames.size()));
    }
    if (ini.size() != nModels[type].varNames.size()) {
        gennError("The number of variable initial values for neuron group " + name + " does not match that of their neuron type, " + to_string(ini.size()) + " != " + to_string(nModels[type].varNames.size()));
    }

    // Create variable initialisers from old-style values
    std::vector<NewModels::VarInit> varInitialisers;
    createVarInitialiserFromLegacyVars(ini, varInitialisers);

    // Add neuron group
<<<<<<< HEAD
    auto result = m_NeuronGroups.insert(
        pair<string, NeuronGroup>(name, NeuronGroup(name, nNo, new NeuronModels::LegacyWrapper(type), p, varInitialisers)));
=======
    auto result = m_NeuronGroups.emplace(std::piecewise_construct,
        std::forward_as_tuple(name),
        std::forward_as_tuple(name, nNo, new NeuronModels::LegacyWrapper(type), p, ini));
>>>>>>> ee4b19a0

    if(!result.second)
    {
        gennError("Cannot add a neuron population with duplicate name:" + name);
        return NULL;
    }
    else
    {
        return &result.first->second;
    }
}


//--------------------------------------------------------------------------
/*! \brief This function defines the type of the explicit input to the neuron model. Current options are common constant input to all neurons, input  from a file and input defines as a rule.
*/ 
//--------------------------------------------------------------------------
void NNmodel::activateDirectInput(
  const string &, /**< Name of the neuron population */
  unsigned int /**< Type of input: 1 if common input, 2 if custom input from file, 3 if custom input as a rule*/)
{
    gennError("This function has been deprecated since GeNN 2.2. Use neuron variables, extraGlobalNeuronKernelParameters, or parameters instead.");
}

unsigned int NNmodel::getSynapseKernelGridSize() const
{
    if(m_SynapseGroups.empty()) {
        return 0;
    }
    else {
        return  m_SynapseGroups.rbegin()->second.getPaddedKernelIDRange().second;
    }

}

unsigned int NNmodel::getSynapsePostLearnGridSize() const
{
    if(m_SynapsePostLearnGroups.empty()) {
        return 0;
    }
    else {
        return m_SynapsePostLearnGroups.rbegin()->second.second;
    }
}

unsigned int NNmodel::getSynapseDynamicsGridSize() const
{
    if(m_SynapseDynamicsGroups.empty()) {
        return 0;
    }
    else {
        return m_SynapseDynamicsGroups.rbegin()->second.second;
    }
}

const SynapseGroup *NNmodel::findSynapseGroup(const std::string &name) const
{
    auto synapseGroup = m_SynapseGroups.find(name);

    if(synapseGroup == m_SynapseGroups.cend())
    {
        gennError("synapse group " + name + " not found, aborting ...");
        return NULL;
    }
    else
    {
        return &synapseGroup->second;
    }
}

SynapseGroup *NNmodel::findSynapseGroup(const std::string &name)
{
    auto synapseGroup = m_SynapseGroups.find(name);

    if(synapseGroup == m_SynapseGroups.cend())
    {
        gennError("synapse group " + name + " not found, aborting ...");
        return NULL;
    }
    else
    {
        return &synapseGroup->second;
    }
}

bool NNmodel::isSynapseGroupDynamicsRequired(const std::string &name) const
{
    return (m_SynapseDynamicsGroups.find(name) != end(m_SynapseDynamicsGroups));
}

bool NNmodel::isSynapseGroupPostLearningRequired(const std::string &name) const
{
    return (m_SynapsePostLearnGroups.find(name) != end(m_SynapsePostLearnGroups));
}

//--------------------------------------------------------------------------
/*! \overload

  This deprecated function is provided for compatibility with the previous release of GeNN.
 * Default values are provide for new parameters, it is strongly recommended these be selected explicity via the new version othe function
 */
//--------------------------------------------------------------------------

SynapseGroup *NNmodel::addSynapsePopulation(
  const string &, /**<  The name of the synapse population*/
  unsigned int, /**< The type of synapse to be added (i.e. learning mode) */
  SynapseConnType, /**< The type of synaptic connectivity*/
  SynapseGType, /**< The way how the synaptic conductivity g will be defined*/
  const string &, /**< Name of the (existing!) pre-synaptic neuron population*/
  const string &, /**< Name of the (existing!) post-synaptic neuron population*/
  const double*) /**< A C-type array of doubles that contains synapse parameter values (common to all synapses of the population) which will be used for the defined synapses.*/
{
  gennError("This version of addSynapsePopulation() has been deprecated since GeNN 2.2. Please use the newer addSynapsePopulation functions instead.");
  return NULL;
}


//--------------------------------------------------------------------------
/*! \brief Overloaded old version (deprecated)
*/
//--------------------------------------------------------------------------

SynapseGroup *NNmodel::addSynapsePopulation(
  const string &name, /**<  The name of the synapse population*/
  unsigned int syntype, /**< The type of synapse to be added (i.e. learning mode) */
  SynapseConnType conntype, /**< The type of synaptic connectivity*/
  SynapseGType gtype, /**< The way how the synaptic conductivity g will be defined*/
  unsigned int delaySteps, /**< Number of delay slots*/
  unsigned int postsyn, /**< Postsynaptic integration method*/
  const string &src, /**< Name of the (existing!) pre-synaptic neuron population*/
  const string &trg, /**< Name of the (existing!) post-synaptic neuron population*/
  const double *p, /**< A C-type array of doubles that contains synapse parameter values (common to all synapses of the population) which will be used for the defined synapses.*/
  const double* PSVini, /**< A C-type array of doubles that contains the initial values for postsynaptic mechanism variables (common to all synapses of the population) which will be used for the defined synapses.*/
  const double *ps /**< A C-type array of doubles that contains postsynaptic mechanism parameter values (common to all synapses of the population) which will be used for the defined synapses.*/)
{
    cerr << "!!!!!!GeNN WARNING: This function has been deprecated since GeNN 2.2, and will be removed in a future release. You use the overloaded method which passes a null pointer for the initial values of weight update variables. If you use a method that uses synapse variables, please add a pointer to this vector in the function call, like:\n          addSynapsePopulation(name, syntype, conntype, gtype, NO_DELAY, EXPDECAY, src, target, double * SYNVARINI, params, postSynV,postExpSynapsePopn);" << endl;
    const double *iniv = NULL;
    return addSynapsePopulation(name, syntype, conntype, gtype, delaySteps, postsyn, src, trg, iniv, p, PSVini, ps);
}


//--------------------------------------------------------------------------
/*! \brief This function adds a synapse population to a neuronal network model, assigning the name, the synapse type, the connectivity type, the type of conductance specification, the source and destination neuron populations, and the synaptic parameters.
 */
//--------------------------------------------------------------------------

SynapseGroup *NNmodel::addSynapsePopulation(
  const string &name, /**<  The name of the synapse population*/
  unsigned int syntype, /**< The type of synapse to be added (i.e. learning mode) */
  SynapseConnType conntype, /**< The type of synaptic connectivity*/
  SynapseGType gtype, /**< The way how the synaptic conductivity g will be defined*/
  unsigned int delaySteps, /**< Number of delay slots*/
  unsigned int postsyn, /**< Postsynaptic integration method*/
  const string &src, /**< Name of the (existing!) pre-synaptic neuron population*/
  const string &trg, /**< Name of the (existing!) post-synaptic neuron population*/
  const double* synini, /**< A C-type array of doubles that contains the initial values for synapse variables (common to all synapses of the population) which will be used for the defined synapses.*/
  const double *p, /**< A C-type array of doubles that contains synapse parameter values (common to all synapses of the population) which will be used for the defined synapses.*/
  const double* PSVini, /**< A C-type array of doubles that contains the initial values for postsynaptic mechanism variables (common to all synapses of the population) which will be used for the defined synapses.*/
  const double *ps /**< A C-type array of doubles that contains postsynaptic mechanism parameter values (common to all synapses of the population) which will be used for the defined synapses.*/)
{
  vector<double> vsynini;
  for (size_t j= 0; j < weightUpdateModels[syntype].varNames.size(); j++) {
    vsynini.push_back(synini[j]);
  }
  vector<double> vp;
  for (size_t j= 0; j < weightUpdateModels[syntype].pNames.size(); j++) {
    vp.push_back(p[j]);
  }
  vector<double> vpsini;
  for (size_t j= 0; j < postSynModels[postsyn].varNames.size(); j++) {
    vpsini.push_back(PSVini[j]);
  }
  vector<double> vps;
  for (size_t j= 0; j <  postSynModels[postsyn].pNames.size(); j++) {
    vps.push_back(ps[j]);
  }
  return addSynapsePopulation(name, syntype, conntype, gtype, delaySteps, postsyn, src, trg, vsynini, vp, vpsini, vps);
}


//--------------------------------------------------------------------------
/*! \brief This function adds a synapse population to a neuronal network model, assigning the name, the synapse type, the connectivity type, the type of conductance specification, the source and destination neuron populations, and the synaptic parameters.
 */
//--------------------------------------------------------------------------

SynapseGroup *NNmodel::addSynapsePopulation(
  const string &name, /**<  The name of the synapse population*/
  unsigned int syntype, /**< The type of synapse to be added (i.e. learning mode) */
  SynapseConnType conntype, /**< The type of synaptic connectivity*/
  SynapseGType gtype, /**< The way how the synaptic conductivity g will be defined*/
  unsigned int delaySteps, /**< Number of delay slots*/
  unsigned int postsyn, /**< Postsynaptic integration method*/
  const string &src, /**< Name of the (existing!) pre-synaptic neuron population*/
  const string &trg, /**< Name of the (existing!) post-synaptic neuron population*/
  const vector<double> &synini, /**< A C-type array of doubles that contains the initial values for synapse variables (common to all synapses of the population) which will be used for the defined synapses.*/
  const vector<double> &p, /**< A C-type array of doubles that contains synapse parameter values (common to all synapses of the population) which will be used for the defined synapses.*/
  const vector<double> &PSVini, /**< A C-type array of doubles that contains the initial values for postsynaptic mechanism variables (common to all synapses of the population) which will be used for the defined synapses.*/
  const vector<double> &ps /**< A C-type array of doubles that contains postsynaptic mechanism parameter values (common to all synapses of the population) which will be used for the defined synapses.*/)
{
    if (!GeNNReady) {
        gennError("You need to call initGeNN first.");
    }
    if (final) {
        gennError("Trying to add a synapse population to a finalized model.");
    }
    if (p.size() != weightUpdateModels[syntype].pNames.size()) {
        gennError("The number of presynaptic parameter values for synapse group " + name + " does not match that of their synapse type, " + to_string(p.size()) + " != " + to_string(weightUpdateModels[syntype].pNames.size()));
    }
    if (synini.size() != weightUpdateModels[syntype].varNames.size()) {
        gennError("The number of presynaptic variable initial values for synapse group " + name + " does not match that of their synapse type, " + to_string(synini.size()) + " != " + to_string(weightUpdateModels[syntype].varNames.size()));
    }
    if (ps.size() != postSynModels[postsyn].pNames.size()) {
        gennError("The number of presynaptic parameter values for synapse group " + name + " does not match that of their synapse type, " + to_string(ps.size()) + " != " + to_string(postSynModels[postsyn].pNames.size()));
    }
    if (PSVini.size() != postSynModels[postsyn].varNames.size()) {
        gennError("The number of presynaptic variable initial values for synapse group " + name + " does not match that of their synapse type, " + to_string(PSVini.size()) + " != " + to_string(postSynModels[postsyn].varNames.size()));
    }

    SynapseMatrixType mtype;
    if(conntype == SPARSE && gtype == GLOBALG)
    {
        mtype = SynapseMatrixType::SPARSE_GLOBALG;
    }
    else if(conntype == SPARSE && gtype == INDIVIDUALG)
    {
        mtype = SynapseMatrixType::SPARSE_INDIVIDUALG;
    }
    else if((conntype == DENSE || conntype == ALLTOALL) && gtype == INDIVIDUALG)
    {
        mtype = SynapseMatrixType::DENSE_INDIVIDUALG;
    }
    else if((conntype == DENSE || conntype == ALLTOALL) && gtype == GLOBALG)
    {
        mtype = SynapseMatrixType::DENSE_GLOBALG;
    }
    else if(gtype == INDIVIDUALID)
    {
        mtype = SynapseMatrixType::BITMASK_GLOBALG;
    }
    else
    {
        gennError("Combination of connection type " + to_string(conntype) + " and weight type " + to_string(gtype) + " not supported");
        return NULL;
    }

    auto srcNeuronGrp = findNeuronGroup(src);
    auto trgNeuronGrp = findNeuronGroup(trg);

<<<<<<< HEAD
    srcNeuronGrp->checkNumDelaySlots(delaySteps);
    if (delaySteps != NO_DELAY)
    {
        needSynapseDelay = true;
    }

    // Create variable initialisers from old-style values
    std::vector<NewModels::VarInit> psVarInitialisers;
    createVarInitialiserFromLegacyVars(PSVini, psVarInitialisers);

    std::vector<NewModels::VarInit> wuVarInitialisers;
    createVarInitialiserFromLegacyVars(synini, wuVarInitialisers);

    // Add synapse group
    auto result = m_SynapseGroups.insert(
        pair<string, SynapseGroup>(
            name, SynapseGroup(name, mtype, delaySteps,
                               new WeightUpdateModels::LegacyWrapper(syntype), p, wuVarInitialisers,
                               new PostsynapticModels::LegacyWrapper(postsyn), ps, psVarInitialisers,
                               srcNeuronGrp, trgNeuronGrp)));
=======
    // Add synapse group
    auto result = m_SynapseGroups.emplace(
        std::piecewise_construct,
        std::forward_as_tuple(name),
        std::forward_as_tuple(name, mtype, delaySteps,
                              new WeightUpdateModels::LegacyWrapper(syntype), p, synini,
                              new PostsynapticModels::LegacyWrapper(postsyn), ps, PSVini,
                              srcNeuronGrp, trgNeuronGrp));
>>>>>>> ee4b19a0

    if(!result.second)
    {
        gennError("Cannot add a synapse population with duplicate name:" + name);
        return NULL;
    }
    else
    {
        return &result.first->second;
    }
}


//--------------------------------------------------------------------------
/*! \brief This function defines the maximum number of connections for a neuron in the population
*/ 
//--------------------------------------------------------------------------

void NNmodel::setMaxConn(const string &sname, /**<  */
                         unsigned int maxConnP /**<  */)
{
    if (final) {
        gennError("Trying to set MaxConn in a finalized model.");
    }
    findSynapseGroup(sname)->setMaxConnections(maxConnP);

}


//--------------------------------------------------------------------------
/*! \brief This function defines the execution order of the synapses in the kernels
  (0 : execute for every postsynaptic neuron 1: execute for every presynaptic neuron)
 */ 
//--------------------------------------------------------------------------

void NNmodel::setSpanTypeToPre(const string &sname /**< name of the synapse group to which to apply the pre-synaptic span type */)
{
    if (final) {
        gennError("Trying to set spanType in a finalized model.");
    }
    findSynapseGroup(sname)->setSpanType(SynapseGroup::SpanType::PRESYNAPTIC);

}


//--------------------------------------------------------------------------
/*! \brief This functions sets the global value of the maximal synaptic conductance for a synapse population that was idfentified as conductance specifcation method "GLOBALG" 
 */
//--------------------------------------------------------------------------

void NNmodel::setSynapseG(const string &, /**<  */
                          double /**<  */)
{
    gennError("NOTE: This function has been deprecated as of GeNN 2.2. Please provide the correct initial values in \"addSynapsePopulation\" for all your variables and they will be the constant values in the GLOBALG mode.");
}


//--------------------------------------------------------------------------
/*! \brief This function sets a global input value to the specified neuron group.
 */
//--------------------------------------------------------------------------

void NNmodel::setConstInp(const string &, /**<  */
                          double /**<  */)
{
    gennError("This function has been deprecated as of GeNN 2.2. Use parameters in the neuron model instead.");
}


//--------------------------------------------------------------------------
/*! \brief This function sets the integration time step DT of the model
 */
//--------------------------------------------------------------------------

void NNmodel::setDT(double newDT /**<  */)
{
    if (final) {
        gennError("Trying to set DT in a finalized model.");
    }
    dt = newDT;
}


//--------------------------------------------------------------------------
/*! \brief This function sets the numerical precision of floating type variables. By default, it is GENN_GENN_FLOAT.
 */
//--------------------------------------------------------------------------

void NNmodel::setPrecision(FloatType floattype /**<  */)
{
    if (final) {
        gennError("Trying to set the precision of a finalized model.");
    }
    switch (floattype) {
    case GENN_FLOAT:
        ftype = "float";
        break;
    case GENN_DOUBLE:
        ftype = "double"; // not supported by compute capability < 1.3
        break;
    case GENN_LONG_DOUBLE:
        ftype = "long double"; // not supported by CUDA at the moment.
        break;
    default:
        gennError("Unrecognised floating-point type.");
    }
}


//--------------------------------------------------------------------------
/*! \brief This function sets a flag to determine whether timers and timing commands are to be included in generated code.
 */
//--------------------------------------------------------------------------

void NNmodel::setTiming(bool theTiming /**<  */)
{
    if (final) {
        gennError("Trying to set timing flag in a finalized model.");
    }
    timing= theTiming;
}


//--------------------------------------------------------------------------
/*! \brief This function sets the random seed. If the passed argument is > 0, automatic seeding is disabled. If the argument is 0, the underlying seed is obtained from the time() function.
 */
//--------------------------------------------------------------------------

void NNmodel::setSeed(unsigned int inseed /*!< the new seed  */)
{
    if (final) {
        gennError("Trying to set the random seed in a finalized model.");
    }
    seed= inseed;
}

//--------------------------------------------------------------------------
/*! \brief Sets the underlying type for random number generation (default: uint64_t)
 */
//--------------------------------------------------------------------------
void NNmodel::setRNType(const std::string &type)
{
    if (final) {
        gennError("Trying to set the random number type in a finalized model.");
    }
    RNtype= type;
}

#ifndef CPU_ONLY
//--------------------------------------------------------------------------
/*! \brief This function defines the way how the GPU is chosen. If "AUTODEVICE" (-1) is given as the argument, GeNN will use internal heuristics to choose the device. Otherwise the argument is the device number and the indicated device will be used.
*/ 
//--------------------------------------------------------------------------

void NNmodel::setGPUDevice(int device)
{
  int deviceCount;
  CHECK_CUDA_ERRORS(cudaGetDeviceCount(&deviceCount));
  assert(device >= -1);
  assert(device < deviceCount);
  if (device == -1) GENN_PREFERENCES::autoChooseDevice= 1;
  else {
      GENN_PREFERENCES::autoChooseDevice= 0;
      GENN_PREFERENCES::defaultDevice= device;
  }
}
#endif


string NNmodel::scalarExpr(const double val) const
{
    string tmp;
    float fval= (float) val;
    if (ftype == "float") {
        tmp= to_string(fval) + "f";
    }
    if (ftype == "double") {
        tmp= to_string(val);
    }
    return tmp;
}

//--------------------------------------------------------------------------
/*! \brief Accumulate the sums and block-size-padded sums of all simulation groups.

  This method saves the neuron numbers of the populations rounded to the next multiple of the block size as well as the sums s(i) = sum_{1...i} n_i of the rounded population sizes. These are later used to determine the branching structure for the generated neuron kernel code. 
*/
//--------------------------------------------------------------------------

void NNmodel::setPopulationSums()
{
    // NEURON GROUPS
    unsigned int neuronIDStart = 0;
    unsigned int paddedNeuronIDStart = 0;
    for(auto &n : m_NeuronGroups) {
        n.second.calcSizes(neuronBlkSz, neuronIDStart, paddedNeuronIDStart);
    }

    // SYNAPSE groups
    unsigned int paddedSynapseKernelIDStart = 0;
    unsigned int paddedSynapseDynamicsIDStart = 0;
    unsigned int paddedSynapsePostLearnIDStart = 0;
    for(auto &s : m_SynapseGroups) {
        // Calculate synapse kernel sizes
        s.second.calcKernelSizes(synapseBlkSz, paddedSynapseKernelIDStart);

        if (!s.second.getWUModel()->getLearnPostCode().empty()) {
            const unsigned int startID = paddedSynapsePostLearnIDStart;
            paddedSynapsePostLearnIDStart += s.second.getPaddedPostLearnKernelSize(learnBlkSz);

            // Add this synapse group to map of synapse groups with postsynaptic learning
            // or update the existing entry with the new block sizes
            m_SynapsePostLearnGroups[s.first] = std::make_pair(startID, paddedSynapsePostLearnIDStart);
        }

         if (!s.second.getWUModel()->getSynapseDynamicsCode().empty()) {
            const unsigned int startID = paddedSynapseDynamicsIDStart;
            paddedSynapseDynamicsIDStart += s.second.getPaddedDynKernelSize(synDynBlkSz);

            // Add this synapse group to map of synapse groups with dynamics
            // or update the existing entry with the new block sizes
            m_SynapseDynamicsGroups[s.first] = std::make_pair(startID, paddedSynapseDynamicsIDStart);
         }
    }
}

void NNmodel::finalize()
{
    //initializing learning parameters to start
    if (final) {
        gennError("Your model has already been finalized");
    }
    final = true;

    // Loop through neuron populations and their outgoing synapse populations
    for(auto &n : m_NeuronGroups) {
        for(auto *sg : n.second.getOutSyn()) {
            const auto *wu = sg->getWUModel();

            if (!wu->getEventCode().empty()) {
                sg->setSpikeEventRequired(true);
                n.second.setSpikeEventRequired(true);
                assert(!wu->getEventThresholdConditionCode().empty());

                 // Create iteration context to iterate over derived and extra global parameters
                ExtraGlobalParamNameIterCtx wuExtraGlobalParams(wu->getExtraGlobalParams());
                DerivedParamNameIterCtx wuDerivedParams(wu->getDerivedParams());

                // do an early replacement of parameters, derived parameters and extraglobalsynapse parameters
                string eCode = wu->getEventThresholdConditionCode();
                value_substitutions(eCode, wu->getParamNames(), sg->getWUParams());
                value_substitutions(eCode, wuDerivedParams.nameBegin, wuDerivedParams.nameEnd, sg->getWUDerivedParams());
                name_substitutions(eCode, "", wuExtraGlobalParams.nameBegin, wuExtraGlobalParams.nameEnd, sg->getName());

                // Add code and name of
                string supportCodeNamespaceName = wu->getSimSupportCode().empty() ?
                    "" : sg->getName() + "_weightupdate_simCode";

                // Add code and name of support code namespace to set
                n.second.addSpkEventCondition(eCode, supportCodeNamespaceName);

                // analyze which neuron variables need queues
                n.second.updateVarQueues(wu->getEventCode());
            }
        }
        if (n.second.getSpikeEventCondition().size() > 1) {
            for(auto *sg : n.second.getOutSyn()) {
                if (!sg->getWUModel()->getEventCode().empty()) {
                    sg->setEventThresholdReTestRequired(true);
                }
            }
        }
    }

    // NEURON GROUPS
    for(auto &n : m_NeuronGroups) {
        // Initialize derived parameters
        n.second.initDerivedParams(dt);

        // Make extra global parameter lists
        n.second.addExtraGlobalParams(neuronKernelParameters);
    }

    // SYNAPSE groups
    for(auto &s : m_SynapseGroups) {
        const auto *wu = s.second.getWUModel();

        // Initialize derived parameters
        s.second.initDerivedParams(dt);

        if (!wu->getSimCode().empty()) {
            s.second.setTrueSpikeRequired(true);
            s.second.getSrcNeuronGroup()->setTrueSpikeRequired(true);

            // analyze which neuron variables need queues
            s.second.getSrcNeuronGroup()->updateVarQueues(wu->getSimCode());
        }

        if (!wu->getLearnPostCode().empty()) {
            s.second.getSrcNeuronGroup()->updateVarQueues(wu->getLearnPostCode());
        }

        if (!wu->getSynapseDynamicsCode().empty()) {
            s.second.getSrcNeuronGroup()->updateVarQueues(wu->getSynapseDynamicsCode());
        }

        // Make extra global parameter lists
        s.second.addExtraGlobalNeuronParams(neuronKernelParameters);
        s.second.addExtraGlobalSynapseParams(synapseKernelParameters);
        s.second.addExtraGlobalPostLearnParams(simLearnPostKernelParameters);
        s.second.addExtraGlobalSynapseDynamicsParams(synapseDynamicsKernelParameters);
    }

    setPopulationSums();

#ifndef CPU_ONLY
    // figure out where to reset the spike counters
    if (m_SynapseGroups.empty()) { // no synapses -> reset in neuron kernel
        resetKernel= GENN_FLAGS::calcNeurons;
    }
    else { // there are synapses
        if (!m_SynapsePostLearnGroups.empty()) {
            resetKernel= GENN_FLAGS::learnSynapsesPost;
        }
        else {
            resetKernel= GENN_FLAGS::calcSynapses;
        }
    }
#endif
}



#endif // MODELSPEC_CC<|MERGE_RESOLUTION|>--- conflicted
+++ resolved
@@ -110,14 +110,10 @@
 {
     // If any neuron groups require an RNG return true
     if(any_of(begin(m_NeuronGroups), end(m_NeuronGroups),
-<<<<<<< HEAD
-        [](const std::pair<string, NeuronGroup> &n)
+        [](const NeuronGroupValueType &n)
         {
             return (n.second.isSimRNGRequired() || n.second.isInitRNGRequired());
         }))
-=======
-        [](const NeuronGroupValueType &n){ return n.second.isRNGRequired(); }))
->>>>>>> ee4b19a0
     {
         return true;
     }
@@ -259,14 +255,9 @@
     createVarInitialiserFromLegacyVars(ini, varInitialisers);
 
     // Add neuron group
-<<<<<<< HEAD
-    auto result = m_NeuronGroups.insert(
-        pair<string, NeuronGroup>(name, NeuronGroup(name, nNo, new NeuronModels::LegacyWrapper(type), p, varInitialisers)));
-=======
     auto result = m_NeuronGroups.emplace(std::piecewise_construct,
         std::forward_as_tuple(name),
-        std::forward_as_tuple(name, nNo, new NeuronModels::LegacyWrapper(type), p, ini));
->>>>>>> ee4b19a0
+        std::forward_as_tuple(name, nNo, new NeuronModels::LegacyWrapper(type), p, varInitialisers));
 
     if(!result.second)
     {
@@ -515,13 +506,6 @@
     auto srcNeuronGrp = findNeuronGroup(src);
     auto trgNeuronGrp = findNeuronGroup(trg);
 
-<<<<<<< HEAD
-    srcNeuronGrp->checkNumDelaySlots(delaySteps);
-    if (delaySteps != NO_DELAY)
-    {
-        needSynapseDelay = true;
-    }
-
     // Create variable initialisers from old-style values
     std::vector<NewModels::VarInit> psVarInitialisers;
     createVarInitialiserFromLegacyVars(PSVini, psVarInitialisers);
@@ -529,23 +513,14 @@
     std::vector<NewModels::VarInit> wuVarInitialisers;
     createVarInitialiserFromLegacyVars(synini, wuVarInitialisers);
 
-    // Add synapse group
-    auto result = m_SynapseGroups.insert(
-        pair<string, SynapseGroup>(
-            name, SynapseGroup(name, mtype, delaySteps,
-                               new WeightUpdateModels::LegacyWrapper(syntype), p, wuVarInitialisers,
-                               new PostsynapticModels::LegacyWrapper(postsyn), ps, psVarInitialisers,
-                               srcNeuronGrp, trgNeuronGrp)));
-=======
     // Add synapse group
     auto result = m_SynapseGroups.emplace(
         std::piecewise_construct,
         std::forward_as_tuple(name),
         std::forward_as_tuple(name, mtype, delaySteps,
-                              new WeightUpdateModels::LegacyWrapper(syntype), p, synini,
-                              new PostsynapticModels::LegacyWrapper(postsyn), ps, PSVini,
+                              new WeightUpdateModels::LegacyWrapper(syntype), p, wuVarInitialisers,
+                              new PostsynapticModels::LegacyWrapper(postsyn), ps, psVarInitialisers,
                               srcNeuronGrp, trgNeuronGrp));
->>>>>>> ee4b19a0
 
     if(!result.second)
     {
