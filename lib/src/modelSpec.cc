--- conflicted
+++ resolved
@@ -1075,15 +1075,13 @@
         s.second.addExtraGlobalSynapseDynamicsParams(synapseDynamicsKernelParameters);
     }
 
-<<<<<<< HEAD
     // Merge incoming postsynaptic models
     for(auto &n : m_LocalNeuronGroups) {
         if(!n.second.getInSyn().empty()) {
             n.second.mergeIncomingPSM();
         }
     }
-    //assert(false);
-=======
+
     // CURRENT SOURCES
     for(auto &cs : m_LocalCurrentSources) {
         // Initialize derived parameters
@@ -1092,7 +1090,6 @@
         // Make extra global parameter lists
         cs.second.addExtraGlobalParams(currentSourceKernelParameters);
     }
->>>>>>> 43f3b344
 
     setPopulationSums();
 
