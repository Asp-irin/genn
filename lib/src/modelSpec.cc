--- conflicted
+++ resolved
@@ -184,11 +184,12 @@
         }
     }
 
-<<<<<<< HEAD
+    // Resize the vector of synapse population IDs used t generate spike events
+    neuronSpkEvntCondition.resize(neuronGrpN);
+
+    // Loop through neuron populations and their outgoing synapse populations
     for (unsigned int i = 0; i < neuronGrpN; i++) {
-        string eCode0;
         auto vars = neuronModel[i]->GetInitVals();
-        bool needReTest= false;
         for (size_t j= 0, l= outSyn[i].size(); j < l; j++) {
             int synPopID= outSyn[i][j];
             const auto *wu = synapseModel[synPopID];
@@ -207,21 +208,6 @@
                 auto wuDerivedParams = wu->GetDerivedParams();
                 auto wuDerivedParamNameBegin= GetPairKeyConstIter(wuDerivedParams.cbegin());
                 auto wuDerivedParamNameEnd = GetPairKeyConstIter(wuDerivedParams.cend());
-=======
-    // Resize the vector of synapse population IDs used t generate spike events
-    neuronSpkEvntCondition.resize(neuronGrpN);
-
-    // Loop through neuron populations and their outgoing synapse populations
-    for (int i = 0; i < neuronGrpN; i++) {
-        for (int j= 0, l= outSyn[i].size(); j < l; j++) {
-            // If synapse population provides event driven simulation code
-            int synPopID = outSyn[i][j];
-            const auto &wu= weightUpdateModels[synapseType[synPopID]];
-            if (!wu.simCodeEvnt.empty()) {
-                synapseUsesSpikeEvents[synPopID] = true;
-                neuronNeedSpkEvnt[i] = true;
-                assert(!wu.evntThreshold.empty());
->>>>>>> 0968f4ff
 
                 // do an early replacement of parameters, derived parameters and extraglobalsynapse parameters
                 string eCode= wu->GetEventThresholdConditionCode();
@@ -229,52 +215,27 @@
                 value_substitutions(eCode, wuDerivedParamNameBegin, wuDerivedParamNameEnd, dsp_w[synPopID]);
                 name_substitutions(eCode, "", wuExtraGlobalParamsNameBegin, wuExtraGlobalParamsNameEnd, synapseName[synPopID]);
 
-<<<<<<< HEAD
-                // add to the source population spike event condition
-                if (neuronSpkEvntCondition[i].empty()) {
-                    neuronSpkEvntCondition[i] = "(" + eCode + ")";
-                    eCode0= eCode; // remember the first condition
-                }
-                else {
-                    if (eCode != eCode0) {
-                        needReTest= true;
-                    }
-                    neuronSpkEvntCondition[i] += " || (" + eCode + ")";
-                }
+                // Add code and name of
+                string supportCodeNamespaceName = wu->GetSimSupportCode().empty() ?
+                    "" : synapseName[synPopID] + "_weightupdate_simCode";
+
+                // Add code and name of support code namespace to set
+                neuronSpkEvntCondition[i].insert(pair<string, string>(eCode, supportCodeNamespaceName));
+
 
                 // analyze which neuron variables need queues
                 for (size_t j = 0; j < vars.size(); j++) {
                     if (wu->GetEventCode().find(vars[j].first + "_pre") != string::npos) {
-=======
-                // Add code and name of
-                string supportCodeNamespaceName = wu.simCode_supportCode.empty() ?
-                    "" : synapseName[synPopID] + "_weightupdate_simCode";
-
-                // Add code and name of support code namespace to set
-                neuronSpkEvntCondition[i].insert(pair<string, string>(eCode, supportCodeNamespaceName));
-
-                // analyze which neuron variables need queues
-                for (int j = 0; j < nModels[neuronType[i]].varNames.size(); j++) {
-                    if (wu.simCodeEvnt.find(nModels[neuronType[i]].varNames[j] + "_pre") != string::npos) {
->>>>>>> 0968f4ff
                         neuronVarNeedQueue[i][j] = true;
                     }
                 }
             }
         }
-<<<<<<< HEAD
-        if (needReTest) {
+        if (neuronSpkEvntCondition[i].size() > 1) {
             for (size_t j= 0, l= outSyn[i].size(); j < l; j++) {
                 int synPopID= outSyn[i][j];
                 const auto *wu = synapseModel[synPopID];
                 if (!wu->GetEventCode().empty()) {
-=======
-        if (neuronSpkEvntCondition[i].size() > 1) {
-            for (int j= 0, l= outSyn[i].size(); j < l; j++) {
-                int synPopID= outSyn[i][j];
-                const auto &wu= weightUpdateModels[synapseType[synPopID]];
-                if (!wu.simCodeEvnt.empty()) {
->>>>>>> 0968f4ff
                     needEvntThresholdReTest[synPopID]= true;
                 }
             }
@@ -306,20 +267,11 @@
     }
     for (unsigned int i = 0; i < synapseGrpN; i++) {
         unsigned int src = synapseSource[i];
-<<<<<<< HEAD
         for(auto const &p : synapseModel[i]->GetExtraGlobalParams()) {
             string pnamefull= p.first + synapseName[i];
             if (find(neuronKernelParameters.begin(), neuronKernelParameters.end(), pnamefull) == neuronKernelParameters.end()) {
                 // parameter wasn't registered yet - is it used?
-                 if (neuronSpkEvntCondition[src].find(pnamefull) != string::npos) {
-=======
-        for (int j= 0, l= wu.extraGlobalSynapseKernelParameters.size(); j < l; j++) {
-            const string &pname = wu.extraGlobalSynapseKernelParameters[j];
-            string pnamefull= pname + synapseName[i];
-            const string &ptype = wu.extraGlobalSynapseKernelParameterTypes[j];
-            if (find(neuronKernelParameters.begin(), neuronKernelParameters.end(), pnamefull) == neuronKernelParameters.end()) {
-                // parameter wasn't registered yet - is it used?
-                bool used= false;
+                bool used = false;
 
                 // Loop through event conditions going outward from source
                 for(const auto &spkEventCond : neuronSpkEvntCondition[src]) {
@@ -332,7 +284,6 @@
                 }
 
                 if (used) {
->>>>>>> 0968f4ff
                     neuronKernelParameters.push_back(pnamefull);
                     neuronKernelParameterTypes.push_back(p.second);
                 }
