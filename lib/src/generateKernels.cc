/*--------------------------------------------------------------------------
  Author: Thomas Nowotny

  Institute: Center for Computational Neuroscience and Robotics
  University of Sussex
  Falmer, Brighton BN1 9QJ, UK 

  email to:  T.Nowotny@sussex.ac.uk

  initial version: 2010-02-07

  --------------------------------------------------------------------------*/

// The CPU_ONLY version does not need any of this
#ifndef CPU_ONLY

//------------------------------------------------------------------------
/*! \file generateKernels.cc

  \brief Contains functions that generate code for CUDA kernels. Part of the code generation section.

*/
//-------------------------------------------------------------------------

#include <string>
#include "global.h"

short *isGrpVarNeeded;


//-------------------------------------------------------------------------
/*!
  \brief Function for generating the CUDA kernel that simulates all neurons in the model.

  The code generated upon execution of this function is for defining GPU side global variables that will hold model state in the GPU global memory and for the actual kernel function for simulating the neurons for one time step.
*/
//-------------------------------------------------------------------------

void genNeuronKernel(NNmodel &model, //!< Model description 
		     string &path,  //!< path for code output
		     ostream &mos //!< output stream for messages
    )
{
    //hlp.setVerbose(true);//this will show the generation of bracketing (brace) levels. Helps to debug a bracketing issue

    string name, s, localID;
    unsigned int nt;
    ofstream os;

    name = path + toString("/") + model.name + toString("_CODE/neuronKrnl.cc");
    os.open(name.c_str());

    // write header content
    writeHeader(os);
    os << ENDL;

    // compiler/include control (include once)
    os << "#ifndef _" << model.name << "_neuronKrnl_cc" << ENDL;
    os << "#define _" << model.name << "_neuronKrnl_cc" << ENDL;
    os << ENDL;

    // write doxygen comment
    os << "//-------------------------------------------------------------------------" << ENDL;
    os << "/*! \\file neuronKrnl.cc" << ENDL << ENDL;
    os << "\\brief File generated from GeNN for the model " << model.name << " containing the neuron kernel function." << ENDL;
    os << "*/" << ENDL;
    os << "//-------------------------------------------------------------------------" << ENDL << ENDL;

    //os << "__device__ __host__ float exp(int i) { return exp((float) i); }" << endl;

    isGrpVarNeeded = new short[model.neuronGrpN];
    for (int i = 0; i < model.synapseGrpN; i++) {
	if ((model.synapseConnType[i] == SPARSE) && (model.neuronN[model.synapseTarget[i]] > synapseBlkSz)) {
	    isGrpVarNeeded[model.synapseTarget[i]] = 1; //! Binary flag for the sparse synapses to use atomic operations when the number of connections is bigger than the block size, and shared variables otherwise
	}
    }

  
    // kernel header
    os << "extern \"C\" __global__ void calcNeurons(" << model.ftype << " t)" << ENDL;
    os << OB(5);

    // kernel code
    unsigned int neuronGridSz = model.padSumNeuronN[model.neuronGrpN - 1];
    neuronGridSz = neuronGridSz / neuronBlkSz;
    if (neuronGridSz < deviceProp[theDev].maxGridSize[1]) {
	os << "unsigned int id = " << neuronBlkSz << " * blockIdx.x + threadIdx.x;" << ENDL;
    }
    else {
	os << "unsigned int id = " << neuronBlkSz << " * (blockIdx.x * " << ceil(sqrt((float) neuronGridSz)) << " + blockIdx.y) + threadIdx.x;" << ENDL;
    }

    // these variables deal with high V "spike type events"
    for (int i = 0; i < model.neuronGrpN; i++) {
	if (model.neuronNeedSpkEvnt[i]) {
	    os << "__shared__ volatile unsigned int posSpkEvnt;" << ENDL;
	    os << "__shared__ unsigned int shSpkEvnt[" << neuronBlkSz << "];" << ENDL;
	    os << "unsigned int spkEvntIdx;" << ENDL;
	    os << "__shared__ volatile unsigned int spkEvntCount;" << ENDL;
	    break;
	}
    }

    // these variables now deal only with true spikes, not high V "events"
    os << "__shared__ unsigned int shSpk[" << neuronBlkSz << "];" << ENDL;
    os << "__shared__ volatile unsigned int posSpk;" << ENDL;
    os << "unsigned int spkIdx;" << ENDL;
    os << "__shared__ volatile unsigned int spkCount;" << ENDL;
    os << ENDL;

    // Reset global spike counting vars here if there are no synapses at all
    if (model.resetKernel == GeNNFlags::calcNeurons) {
	os << "if (id == 0)" << OB(6);
	for (int j = 0; j < model.neuronGrpN; j++) {
	    if (model.neuronDelaySlots[j] > 1) { // WITH DELAY
		os << "dd_spkQuePtr" << model.neuronName[j] << " = (dd_spkQuePtr" << model.neuronName[j] << " + 1) % " << model.neuronDelaySlots[j] << ";" << ENDL;
		if (model.neuronNeedSpkEvnt[j]) {
		    os << "dd_glbSpkCntEvnt" << model.neuronName[j] << "[dd_spkQuePtr" << model.neuronName[j] << "] = 0;" << ENDL;
		}
		if (model.neuronNeedTrueSpk[j]) {
		    os << "dd_glbSpkCnt" << model.neuronName[j] << "[dd_spkQuePtr" << model.neuronName[j] << "] = 0;" << ENDL;
		}
		else {
		    os << "dd_glbSpkCnt" << model.neuronName[j] << "[0] = 0;" << ENDL;
		}
	    }
	    else { // NO DELAY
		if (model.neuronNeedSpkEvnt[j]) {
		    os << "dd_glbSpkCntEvnt" << model.neuronName[j] << "[0] = 0;" << ENDL;
		}
		os << "dd_glbSpkCnt" << model.neuronName[j] << "[0] = 0;" << ENDL;
	    }
	}
	os << CB(6);
	os << "__threadfence();" << ENDL << ENDL;
    }

    // Initialise shared spike count vars
    os << "if (threadIdx.x == 0)" << OB(8);
    os << "spkCount = 0;" << ENDL;
    os << CB(8);
    for (int i = 0; i < model.neuronGrpN; i++) {
	if (model.neuronNeedSpkEvnt[i]) {
	    os << "if (threadIdx.x == 1)" << OB(7);
	    os << "spkEvntCount = 0;" << ENDL;
	    os << CB(7);
	    break;
	}
    }
    os << "__syncthreads();" << ENDL;

    
    for (int i = 0; i < model.neuronGrpN; i++) {
	nt = model.neuronType[i];
	
	string queueOffset = (model.neuronDelaySlots[i] > 1 ? "(dd_spkQuePtr" + model.neuronName[i] + " * " + tS(model.neuronN[i]) + ") + " : "");
	string queueOffsetTrueSpk = (model.neuronNeedTrueSpk[i] ? queueOffset : "");
	
	if (i == 0) {
	    os << "if (id < " << model.padSumNeuronN[i] << ")" << OB(10);
	    localID = string("id");
	}
	else {
	    os << "if ((id >= " << model.padSumNeuronN[i - 1] << ") && (id < " << model.padSumNeuronN[i] << "))" << OB(10);
	    os << "unsigned int lid = id - " << model.padSumNeuronN[i - 1] << ";" << ENDL;
	    localID = string("lid");
	}
	
	os << "// only do this for existing neurons" << ENDL;
	os << "if (" << localID << " < " << model.neuronN[i] << ")" << OB(20);
	
	os << "// pull neuron variables in a coalesced access" << ENDL;
	for (int k = 0; k < nModels[nt].varNames.size(); k++) {
	    os << nModels[nt].varTypes[k] << " l" << nModels[nt].varNames[k] << " = dd_";
	    os << nModels[nt].varNames[k] << model.neuronName[i] << "[";
	    if ((model.neuronVarNeedQueue[i][k]) && (model.neuronDelaySlots[i] > 1)) {
		os << "(((dd_spkQuePtr" << model.neuronName[i] << " + " << (model.neuronDelaySlots[i] - 1) << ") % ";
		os << model.neuronDelaySlots[i] << ") * " << model.neuronN[i] << ") + ";
	    }
	    os << localID << "];" << ENDL;
	}
	if ((nModels[nt].simCode.find(tS("$(sT)")) != string::npos)
	    || (nModels[nt].thresholdConditionCode.find(tS("$(sT)")) != string::npos)
	    || (nModels[nt].resetCode.find(tS("$(sT)")) != string::npos)) { // load sT into local variable
	    os << model.ftype << " lsT= dd_sT" <<  model.neuronName[i] << "[";
	    if (model.neuronDelaySlots[i] > 1) {
		os << "(((dd_spkQuePtr" << model.neuronName[i] << " + " << (model.neuronDelaySlots[i] - 1) << ") % ";
		os << model.neuronDelaySlots[i] << ") * " << model.neuronN[i] << ") + ";
	    }
	    os << localID << "];" << ENDL;
	}

	if (model.needSynapseDelay) {
	    os << "unsigned int delaySlot;" << ENDL;
	}
	os << ENDL;
	
	
	if (nModels[model.neuronType[i]].simCode.find(tS("Isyn")) != string::npos) os << model.ftype << " Isyn = 0;" << ENDL;
	for (int j = 0; j < model.inSyn[i].size(); j++) {
<<<<<<< HEAD
	    unsigned int synPopID=  model.inSyn[i][j];
	    unsigned int synt= model.synapseType[synPopID];
	    string synapseName= model.synapseName[synPopID];

	    if (weightUpdateModels[synt].synapseDynamics != tS("")) {
                // there is some internal synapse dynamics
		weightUpdateModel wu= weightUpdateModels[synt];
		string code= wu.synapseDynamics;
		unsigned int srcno= model.neuronN[model.synapseSource[synPopID]]; 
		int src= model.synapseSource[synPopID];
		int trg= model.synapseTarget[synPopID];
		int nt_pre= model.neuronType[src];
		int nt_post= model.neuronType[trg];
		bool delayPre = model.neuronDelaySlots[src] > 1;
		string offsetPre = (delayPre ? "(delaySlot * " + tS(model.neuronN[src]) + ") + " : "");
		// !! there is an issue here for 0 delays: SynapseDynamics may access variables that are set within the same kernel with possible race conditions. In future versions it seems like a better solution to move synapse dynamics into a separate kernel
		os << "__syncthreads();" << endl;
		if (model.neuronDelaySlots[src] > 1) {
		    os << "delaySlot = (dd_spkQuePtr" << model.neuronName[src];
		    os << " + " << tS(model.neuronDelaySlots[src] - model.synapseDelay[synPopID]);
		    os << ") % " << tS(model.neuronDelaySlots[src]) << ";" << ENDL;
		}
		if (model.synapseConnType[synPopID] == SPARSE) { // SPARSE
		    os << "for (int k = 0; k < " << srcno << "; k++)" << OB(24) << ENDL;
		    os << "if (" << localID << " < dd_indInG" << synapseName << "[k + 1] - dd_indInG" << synapseName << "[k])" << OB(25);
		    os << "// all threads participate that can work on a post-synaptic neuron" << ENDL;
		    if (model.synapseGType[synPopID] == INDIVIDUALG) {
		      // name substitute synapse var names in synapseDynamics code
		      name_substitutions(code, tS("dd_"), wu.varNames, synapseName + tS("[") + localID + tS(" + dd_indInG") + synapseName + tS("[k]]"));
		    }
		    else {
		      // substitute initial values as constants for synapse var names in synapseDynamics code
		      value_substitutions(code, wu.varNames, model.synapseIni[synPopID]);
		    }
		    // substitute pre-synaptic variable names in synapseDynamics code
		    // !!! this functionality needs testing !!!    
		    if (nt_pre == POISSONNEURON) substitute(code, tS("$(V_pre)"), tS(model.neuronPara[src][2]));
		    string theQueueOffset;
		    for (int k= 0, l= nModels[nt_pre].varNames.size(); k < l; k++) {
			if (model.neuronVarNeedQueue[src][k]) {
			    substitute(code, tS("$(") + nModels[nt_pre].varNames[k] + tS("_pre)"), tS("dd_")+nModels[nt_pre].varNames[k]+ model.neuronName[src]+tS("[")+offsetPre+tS("k]"));
			}
			else {
			   substitute(code, tS("$(") + nModels[nt_pre].varNames[k] + tS("_pre)"), tS("dd_")+nModels[nt_pre].varNames[k]+ model.neuronName[src]+tS("[k]")); 
			}
		    }
		    // substitute post-synaptic variable names in synapseDynamics code
		    extended_name_substitutions(code, tS("dd_"), nModels[nt_post].varNames, tS("_post"), model.neuronName[trg]+tS("[dd_ind")+synapseName +tS("[") + localID + tS(" + dd_indInG") + synapseName + tS("[k]]]"));
		    // !!! end of new mechanism !!!
		    // substitute parameter values for parameters in synapseDynamics code
		    value_substitutions(code, wu.pNames, model.synapsePara[synPopID]);
		    // substitute values for derived parameters in synapseDynamics code
		    value_substitutions(code, wu.dpNames, model.dsp_w[synPopID]);
		    os << ensureFtype(code, model.ftype) << ENDL;
		    os << CB(25);
		    os << CB(24);
		}
		else { // DENSE
		    os << "for (int k = 0; k < " <<  srcno << "; k++)" << OB(26);
		    if (model.synapseGType[synPopID] == INDIVIDUALG) {
			// name substitute synapse var names in synapseDynamics code
			name_substitutions(code, tS("dd_"), wu.varNames, synapseName + tS("[") + localID + tS(" + k * ") + tS(model.neuronN[i]) + tS("]"));
		    }
		    else {
			// substitute initial values as constants for synapse var names in synapseDynamics code
			value_substitutions(code, wu.varNames, model.synapseIni[synPopID]);
		    }
		    // substitute pre-synaptic variable names in synapseDynamics code
		    string theQueueOffset;
		    for (int k= 0, l= nModels[nt_pre].varNames.size(); k < l; k++) {
			if (model.neuronVarNeedQueue[src][k]) {
			    substitute(code, tS("$(") + nModels[nt_pre].varNames[k] + tS("_pre)"), tS("dd_")+nModels[nt_pre].varNames[k]+ model.neuronName[src]+tS("[")+offsetPre+tS("k]"));
			}
			else {
			    substitute(code, tS("$(") + nModels[nt_pre].varNames[k] + tS("_pre)"), tS("dd_")+nModels[nt_pre].varNames[k]+ model.neuronName[src]+tS("[k]"));
			}
		    }
		    // substitute post-synaptic variable names in synapseDynamics code - these are available in registers as "l**" because inSyn[i] contains all incoming synapse groups
		    extended_name_substitutions(code, tS("l"), nModels[nt_post].varNames, tS("_post"), tS(""));
		    // substitute parameter values for parameters in synapseDynamics code
		    value_substitutions(code, wu.pNames, model.synapsePara[synPopID]);
		    // substitute values for derived parameters in synapseDynamics code
		    value_substitutions(code, wu.dpNames, model.dsp_w[synPopID]);
		    os << ensureFtype(code, model.ftype) << ENDL;
		    os << CB(26);
		}
	    }
	}

	if (nt != POISSONNEURON) {
	    os << model.ftype << " Isyn = 0;" << ENDL;
=======
	    unsigned int synPopID= model.inSyn[i][j]; // number of (post)synapse group 
	    postSynModel psm= postSynModels[model.postSynapseType[synPopID]];
	    string sName= model.synapseName[synPopID];
>>>>>>> bcdf112e
	    
	    os << "// pull inSyn values in a coalesced access" << ENDL;
	    os << model.ftype << " linSyn" << sName << " = dd_inSyn" << sName << "[" << localID << "];" << ENDL;
	    if (model.synapseGType[synPopID] == INDIVIDUALG) {
		for (int k = 0, l = psm.varNames.size(); k < l; k++) {
		    os << psm.varTypes[k] << " lps" << psm.varNames[k] << sName;
		    os << " = dd_" <<  psm.varNames[k] << sName << "[" << localID << "];" << ENDL;
		}
	    }
	    os << "Isyn += ";
	    string psCode = psm.postSyntoCurrent;
	    substitute(psCode, tS("$(id)"), localID);
	    substitute(psCode, tS("$(t)"), tS("t"));
	    substitute(psCode, tS("$(inSyn)"), tS("linSyn") + sName);
	    name_substitutions(psCode, tS("l"), nModels[nt].varNames, tS(""));
	    value_substitutions(psCode, nModels[nt].pNames, model.neuronPara[i]);
	    value_substitutions(psCode, nModels[nt].dpNames, model.dnp[i]);
	    if (model.synapseGType[synPopID] == INDIVIDUALG) {
		name_substitutions(psCode, tS("lps"), psm.varNames, sName);
	    }
	    else {
		value_substitutions(psCode, psm.varNames, model.postSynIni[synPopID]);
	    }
	    value_substitutions(psCode, psm.pNames, model.postSynapsePara[synPopID]);
	    value_substitutions(psCode, psm.dpNames, model.dpsp[synPopID]);
	    os << ensureFtype(psCode, model.ftype);
	    os << ";" << ENDL;	    
	}

	os << "// test whether spike condition was fulfilled previously" << ENDL;
	string thCode= nModels[nt].thresholdConditionCode;
	if (thCode == tS("")) { // no condition provided
	    cerr << "Warning: No thresholdConditionCode for neuron type " << model.neuronType[i] << " used for population \"" << model.neuronName[i] << "\" was provided. There will be no spikes detected in this population!" << endl;
	} 
	else {
	    substitute(thCode, tS("$(id)"), localID);
	    substitute(thCode, tS("$(t)"), tS("t"));
	    name_substitutions(thCode, tS("l"), nModels[nt].varNames, tS(""));
	    substitute(thCode, tS("$(Isyn)"), tS("Isyn"));
	    substitute(thCode, tS("$(sT)"), tS("lsT"));
	    value_substitutions(thCode, nModels[nt].pNames, model.neuronPara[i]);
	    value_substitutions(thCode, nModels[nt].dpNames, model.dnp[i]);
	    os << "bool oldSpike= (" << ensureFtype(thCode, model.ftype) << ");" << ENDL;   
	}

	os << "// calculate membrane potential" << ENDL;
	string sCode = nModels[nt].simCode;
	substitute(sCode, tS("$(id)"), localID);
	substitute(sCode, tS("$(t)"), tS("t"));
	name_substitutions(sCode, tS("l"), nModels[nt].varNames, tS(""));
	value_substitutions(sCode, nModels[nt].pNames, model.neuronPara[i]);
	value_substitutions(sCode, nModels[nt].dpNames, model.dnp[i]);
	name_substitutions(sCode, tS("dd_"), nModels[nt].extraGlobalNeuronKernelParameters, model.neuronName[i]);
	substitute(sCode, tS("$(Isyn)"), tS("Isyn"));
	substitute(sCode, tS("$(sT)"), tS("lsT"));
	os << ensureFtype(sCode, model.ftype) << ENDL;

	// look for spike type events first.
	if (model.neuronNeedSpkEvnt[i]) {
	    string eCode = model.neuronSpkEvntCondition[i];
	    // code substitutions ----
	    for (int j= 0; j < model.outSyn[i].size(); j++) {
		unsigned int synPopID = model.outSyn[i][j];
		unsigned int synt = model.synapseType[synPopID];
		substitute(eCode, tS("$(id)"), localID);
		substitute(eCode, tS("$(t)"), tS("t"));
		extended_name_substitutions(eCode, tS("l"), nModels[model.neuronType[i]].varNames, tS("_pre"), tS(""));
		value_substitutions(eCode, weightUpdateModels[synt].pNames, model.synapsePara[synPopID]);
		value_substitutions(eCode, weightUpdateModels[synt].dpNames, model.dsp_w[synPopID]);						    
		name_substitutions(eCode, tS("dd_"), weightUpdateModels[synt].extraGlobalSynapseKernelParameters, model.synapseName[synPopID]);
		name_substitutions(eCode, tS("dd_"), nModels[model.neuronType[i]].extraGlobalNeuronKernelParameters, model.neuronName[i]);
	    }
	    // end code substitutions ----

	    os << "// test for and register a spike-like event" << ENDL;
	    os << "if (" + ensureFtype(eCode, model.ftype) + ")" << OB(30);
	    os << "spkEvntIdx = atomicAdd((unsigned int *) &spkEvntCount, 1);" << ENDL;
	    os << "shSpkEvnt[spkEvntIdx] = " << localID << ";" << ENDL;
	    os << CB(30);
	}

        // test for true spikes if condition is provided
	if (thCode != tS("")) {
	    os << "// test for and register a true spike" << ENDL;
	    os << "if ((" << ensureFtype(thCode, model.ftype) << ") && !(oldSpike)) " << OB(40);
	    os << "spkIdx = atomicAdd((unsigned int *) &spkCount, 1);" << ENDL;
	    os << "shSpk[spkIdx] = " << localID << ";" << ENDL;

	    // add after-spike reset if provided
	    if (nModels[nt].resetCode != tS("")) {
		string rCode = nModels[nt].resetCode;
		substitute(rCode, tS("$(id)"), localID);
		substitute(rCode, tS("$(t)"), tS("t"));
		name_substitutions(rCode, tS("l"), nModels[nt].varNames, tS(""));
		value_substitutions(rCode, nModels[nt].pNames, model.neuronPara[i]);
		value_substitutions(rCode, nModels[nt].dpNames, model.dnp[i]);
		substitute(rCode, tS("$(Isyn)"), tS("Isyn"));
		substitute(rCode, tS("$(sT)"), tS("lsT"));
		os << "// spike reset code" << ENDL;
		os << ensureFtype(rCode, model.ftype) << ENDL;
	    }
	    os << CB(40);
	}

	// store the defined parts of the neuron state into the global state variables dd_V etc
	for (int k = 0, l = nModels[nt].varNames.size(); k < l; k++) {
	    if (model.neuronVarNeedQueue[i][k]) {
		os << "dd_" << nModels[nt].varNames[k] << model.neuronName[i] << "[" << queueOffset << localID << "] = l" << nModels[nt].varNames[k] << ";" << ENDL;
	    }
	    else {
		os << "dd_" << nModels[nt].varNames[k] << model.neuronName[i] << "[" << localID << "] = l" << nModels[nt].varNames[k] << ";" << ENDL;
	    }
	}

	for (int j = 0; j < model.inSyn[i].size(); j++) {
	    postSynModel psModel= postSynModels[model.postSynapseType[model.inSyn[i][j]]];
	    string sName= model.synapseName[model.inSyn[i][j]];
	    string pdCode = psModel.postSynDecay;
	    substitute(pdCode, tS("$(id)"), localID);
	    substitute(pdCode, tS("$(t)"), tS("t"));
	    substitute(pdCode, tS("$(inSyn)"), tS("linSyn") + sName);
	    name_substitutions(pdCode, tS("lps"), psModel.varNames, sName);
	    value_substitutions(pdCode, psModel.pNames, model.postSynapsePara[model.inSyn[i][j]]);
	    value_substitutions(pdCode, psModel.dpNames, model.dpsp[model.inSyn[i][j]]);
	    name_substitutions(pdCode, tS("l"), nModels[nt].varNames, tS(""));
	    value_substitutions(pdCode, nModels[nt].pNames, model.neuronPara[i]);
	    value_substitutions(pdCode, nModels[nt].dpNames, model.dnp[i]);
	    os << "// the post-synaptic dynamics" << ENDL;
	    os << ensureFtype(pdCode, model.ftype) << ENDL;
	    os << "dd_inSyn"  << sName << "[" << localID << "] = linSyn" << sName << ";" << ENDL;
	    for (int k = 0, l = psModel.varNames.size(); k < l; k++) {
		os << "dd_" <<  psModel.varNames[k] << model.synapseName[model.inSyn[i][j]] << "[" << localID << "] = lps" << psModel.varNames[k] << sName << ";"<< ENDL;
	    }
	}

	os << CB(20);
	os << "__syncthreads();" << ENDL; 

        if (model.neuronNeedSpkEvnt[i]) {
	    os << "if (threadIdx.x == 1)" << OB(50);
	    os << "if (spkEvntCount > 0) posSpkEvnt = atomicAdd((unsigned int *) &dd_glbSpkCntEvnt" << model.neuronName[i];
	    if (model.neuronDelaySlots[i] > 1) {
		os << "[dd_spkQuePtr" << model.neuronName[i] << "], spkEvntCount);" << ENDL;
	    }
	    else {
		os << "[0], spkEvntCount);" << ENDL;
	    }
	    os << CB(50); // end if (threadIdx.x == 0)
	    os << "__syncthreads();" << ENDL;
        }

	if (nModels[model.neuronType[i]].thresholdConditionCode != tS("")) {
	    os << "if (threadIdx.x == 0)" << OB(51);
	    os << "if (spkCount > 0) posSpk = atomicAdd((unsigned int *) &dd_glbSpkCnt" << model.neuronName[i];
	    if ((model.neuronDelaySlots[i] > 1) && (model.neuronNeedTrueSpk[i])) {
		os << "[dd_spkQuePtr" << model.neuronName[i] << "], spkCount);" << ENDL;
	    }
	    else {
		os << "[0], spkCount);" << ENDL;
	    }
	    os << CB(51); // end if (threadIdx.x == 1)
	    
	    os << "__syncthreads();" << ENDL;
	}   
	if (model.neuronNeedSpkEvnt[i]) {
	    os << "if (threadIdx.x < spkEvntCount)" << OB(60);
	    os << "dd_glbSpkEvnt" << model.neuronName[i] << "[" << queueOffset << "posSpkEvnt + threadIdx.x] = shSpkEvnt[threadIdx.x];" << ENDL;
	    os << CB(60); // end if (threadIdx.x < spkEvntCount)
        }

	if (nModels[model.neuronType[i]].thresholdConditionCode != tS("")) {
	    os << "if (threadIdx.x < spkCount)" << OB(70);
	    os << "dd_glbSpk" << model.neuronName[i] << "[" << queueOffsetTrueSpk << "posSpk + threadIdx.x] = shSpk[threadIdx.x];" << ENDL;
	    if (model.neuronNeedSt[i]) {
		os << "dd_sT" << model.neuronName[i] << "[" << queueOffset << "shSpk[threadIdx.x]] = t;" << ENDL;
	    }
	    os << CB(70); // end if (threadIdx.x < spkCount)
	}
	os << CB(10); // end if (id < model.padSumNeuronN[i] )
    }
    os << CB(5) << ENDL; // end of neuron kernel

    os << "#endif" << ENDL;
    os.close();
}


//-------------------------------------------------------------------------
/*!
  \brief Function for generating the CUDA synapse kernel code that handles presynaptic 
  spikes or spike type events

*/
//-------------------------------------------------------------------------

void generate_process_presynaptic_events_code(
    ostream &os, //!< output stream for code
    NNmodel &model, //!< the neuronal network model to generate code for
    unsigned int src, //!< the number of the src neuron population
    unsigned int trg, //!< the number of the target neuron population
    int i, //!< the index of the synapse group being processed
    string &localID, //!< the variable name of the local ID of the thread within the synapse group
    unsigned int inSynNo, //!< the ID number of the current synapse population as the incoming population to the target neuron population
    string postfix //!< whether to generate code for true spikes or spike type events
    )
{
    string theAtomicAdd;
    if ((deviceProp[theDev].major < 2) && (model.ftype == "float")) {
	theAtomicAdd= tS("atomicAddoldGPU");
    }
    else {
	theAtomicAdd= tS("atomicAdd");
    }

    bool evnt = postfix == tS("Evnt");

    if ((evnt && model.synapseUsesSpikeEvents[i]) || (!evnt && model.synapseUsesTrueSpikes[i])) {
	unsigned int synt = model.synapseType[i];
	bool sparse = model.synapseConnType[i] == SPARSE;

	unsigned int nt_pre = model.neuronType[src];
	bool delayPre = model.neuronDelaySlots[src] > 1;
	string offsetPre = (delayPre ? "(delaySlot * " + tS(model.neuronN[src]) + ") + " : "");

	unsigned int nt_post = model.neuronType[trg];
	bool delayPost = model.neuronDelaySlots[trg] > 1;
	string offsetPost = (delayPost ? "(dd_spkQuePtr" + model.neuronName[trg] + " * " + tS(model.neuronN[trg]) + ") + " : "");

	// Detect spike events or spikes and do the update
	os << "// process presynaptic events: " << (evnt ? "Spike type events" : "True Spikes") << ENDL;
	os << "for (r = 0; r < numSpikeSubsets" << postfix << "; r++)" << OB(90);
	os << "if (r == numSpikeSubsets" << postfix << " - 1) lmax = ((lscnt" << postfix << "-1) % BLOCKSZ_SYN) +1;" << ENDL;
	os << "else lmax = BLOCKSZ_SYN;" << ENDL;
	os << "if (threadIdx.x < lmax)" << OB(100);
	os << "shSpk" << postfix << "[threadIdx.x] = dd_glbSpk" << postfix << model.neuronName[src] << "[" << offsetPre << "(r * BLOCKSZ_SYN) + threadIdx.x];" << ENDL;
	if (evnt) {
	    vector<string> vars = model.synapseSpkEvntVars[i];
	    for (int j = 0; j < vars.size(); j++) {
		os << "shSpkEvnt" << vars[j] << "[threadIdx.x] = dd_" << vars[j] << model.neuronName[src] << "[" << offsetPre << " shSpk" << postfix << "[threadIdx.x]];" << ENDL;
	    }
	}
	os << CB(100);

	if ((sparse) && (!isGrpVarNeeded[model.synapseTarget[i]])) {
	    // set shLg to 0 for all postsynaptic neurons; is ok as model.neuronN[model.synapseTarget[i]] <= synapseBlkSz
	    os << "if (threadIdx.x < " << model.neuronN[model.synapseTarget[i]] << ") shLg[threadIdx.x] = 0;" << ENDL;
	}
	os << "__syncthreads();" << ENDL;

	int maxConnections;
	if ((sparse) && (isGrpVarNeeded[model.synapseTarget[i]])) {
	    if (model.maxConn[i] < 1) {
		fprintf(stderr, "Model Generation warning: for every SPARSE synapse group used you must also supply (in your model)\
 a max possible number of connections via the model.setMaxConn() function.");
		maxConnections = model.neuronN[trg];
	    }
	    else {
		maxConnections = model.maxConn[i];
	    }
	}
	else {
	    maxConnections = model.neuronN[trg];
	}
	os << "// loop through all incoming spikes" << ENDL;
	os << "for (j = 0; j < lmax; j++)" << OB(110);
	os << "// only work on existing neurons" << ENDL;
	os << "if (" << localID << " < " << maxConnections << ")" << OB(120);
	if (model.synapseGType[i] == INDIVIDUALID) {
	    os << "unsigned int gid = (shSpk" << postfix << "[j] * " << model.neuronN[trg] << " + " << localID << ");" << ENDL;
	}

	if (evnt) {
	    os << "if ";
	    if (model.synapseGType[i] == INDIVIDUALID) {
		// Note: we will just access global mem. For compute >= 1.2 simultaneous access to same global mem in the (half-)warp will be coalesced - no worries
		os << "((B(dd_gp" << model.synapseName[i] << "[gid >> " << logUIntSz << "], gid & " << UIntSz - 1 << ")) && ";
	    }

	    // code substitutions ----
	    string eCode = weightUpdateModels[synt].evntThreshold;
	    extended_name_substitutions(eCode, tS("shSpkEvnt"), model.synapseSpkEvntVars[i], tS("_pre"), tS("[j]"));
	    value_substitutions(eCode, weightUpdateModels[synt].pNames, model.synapsePara[i]);
	    value_substitutions(eCode, weightUpdateModels[synt].dpNames, model.dsp_w[i]);
	    name_substitutions(eCode, tS("dd_"), weightUpdateModels[synt].extraGlobalSynapseKernelParameters, model.synapseName[i]);
	    // end code substitutions ----
	    os << "(" << ensureFtype(eCode, model.ftype) << ")"; 

	    if (model.synapseGType[i] == INDIVIDUALID) {
		os << ")";
	    }
	    os << OB(130);
	}
	else if (model.synapseGType[i] == INDIVIDUALID) {
	    os << "if (B(dd_gp" << model.synapseName[i] << "[gid >> " << logUIntSz << "], gid & " << UIntSz - 1 << "))" << OB(135);
	}

	if (sparse) { // SPARSE
	    os << "prePos = dd_indInG" << model.synapseName[i] << "[shSpk" << postfix << "[j]];" << ENDL;
	    os << "npost = dd_indInG" << model.synapseName[i] << "[shSpk" << postfix << "[j] + 1] - prePos;" << ENDL;
	    os << "if (" << localID << " < npost)" << OB(140);
	    os << "prePos += " << localID << ";" << ENDL;
	    os << "ipost = dd_ind" << model.synapseName[i] << "[prePos];" << ENDL;
	}
	else { // DENSE
	    os << "ipost = " << localID << ";" << ENDL;
	}

	// Code substitutions ----------------------------------------------------------------------------------
	string wCode = (evnt ? weightUpdateModels[synt].simCodeEvnt : weightUpdateModels[synt].simCode);
	substitute(wCode, tS("$(t)"), tS("t"));
	if (sparse) { // SPARSE
	    if (isGrpVarNeeded[model.synapseTarget[i]]) { // SPARSE using atomicAdd
		substitute(wCode, tS("$(updatelinsyn)"), theAtomicAdd+tS("(&$(inSyn), $(addtoinSyn))"));
		substitute(wCode, tS("$(inSyn)"), tS("dd_inSyn") + model.synapseName[i] + tS("[ipost]")); 
	    }
	    else { // SPARSE using shared memory
		substitute(wCode, tS("$(updatelinsyn)"), tS("$(inSyn) += $(addtoinSyn)")); 		   		
		substitute(wCode, tS("$(inSyn)"), tS("shLg[ipost]"));
	    }
	    if (model.synapseGType[i] == INDIVIDUALG) {
		name_substitutions(wCode, tS("dd_"), weightUpdateModels[synt].varNames, model.synapseName[i] + tS("[prePos]"));
	    }
	    else {
		value_substitutions(wCode, weightUpdateModels[synt].varNames, model.synapseIni[i]);
	    }
	}
	else { // DENSE
	    substitute(wCode, tS("$(updatelinsyn)"), tS("$(inSyn) += $(addtoinSyn)")); 		   		
	    substitute(wCode, tS("$(inSyn)"), tS("linSyn"));
	    if (model.synapseGType[i] == INDIVIDUALG) {
		name_substitutions(wCode, tS("dd_"), weightUpdateModels[synt].varNames, model.synapseName[i] + tS("[shSpk")
				   + postfix + tS("[j] * ") + tS(model.neuronN[trg]) + tS("+ ipost]"));
	    }
	    else {
		value_substitutions(wCode, weightUpdateModels[synt].varNames, model.synapseIni[i]);
	    }
	}
	value_substitutions(wCode, weightUpdateModels[synt].pNames, model.synapsePara[i]);
	value_substitutions(wCode, weightUpdateModels[synt].dpNames, model.dsp_w[i]);
	name_substitutions(wCode, tS("dd_"), weightUpdateModels[synt].extraGlobalSynapseKernelParameters, model.synapseName[i]);
	substitute(wCode, tS("$(addtoinSyn)"), tS("addtoinSyn"));

	// presynaptic neuron variables and parameters
	substitute(wCode, tS("$(sT_pre)"), tS("dd_sT") + model.neuronName[src] + tS("[") + offsetPre + tS("shSpk") + postfix + tS("[j]]"));
	for (int j = 0; j < nModels[nt_pre].varNames.size(); j++) {
	    if (model.neuronVarNeedQueue[src][j]) {
		substitute(wCode, tS("$(") + nModels[nt_pre].varNames[j] + tS("_pre)"),
			   tS("dd_") + nModels[nt_pre].varNames[j] + model.neuronName[src] + tS("[") + offsetPre + tS("shSpk") + postfix + tS("[j]]"));
	    }
	    else {
		substitute(wCode, tS("$(") + nModels[nt_pre].varNames[j] + tS("_pre)"),
			   tS("dd_") + nModels[nt_pre].varNames[j] + model.neuronName[src] + tS("[shSpk") + postfix + tS("[j]]"));
	    }
	}
	extended_value_substitutions(wCode, nModels[nt_pre].pNames, tS("_pre"), model.neuronPara[src]);
	extended_value_substitutions(wCode, nModels[nt_pre].dpNames, tS("_pre"), model.dnp[src]);

	// postsynaptic neuron variables and parameters
	substitute(wCode, tS("$(sT_post)"), tS("dd_sT") + model.neuronName[trg] + tS("[") + offsetPost + tS("ipost]"));
	for (int j = 0; j < nModels[nt_post].varNames.size(); j++) {
	    if (model.neuronVarNeedQueue[trg][j]) {
		substitute(wCode, tS("$(") + nModels[nt_post].varNames[j] + tS("_post)"),
			   tS("dd_") + nModels[nt_post].varNames[j] + model.neuronName[trg] + tS("[") + offsetPost + tS("ipost]"));
	    }
	    else {
		substitute(wCode, tS("$(") + nModels[nt_post].varNames[j] + tS("_post)"),
			   tS("dd_") + nModels[nt_post].varNames[j] + model.neuronName[trg] + tS("[ipost]"));
	    }
	}
	extended_value_substitutions(wCode, nModels[nt_post].pNames, tS("_post"), model.neuronPara[trg]);
	extended_value_substitutions(wCode, nModels[nt_post].dpNames, tS("_post"), model.dnp[trg]);
	// end Code substitutions ------------------------------------------------------------------------- 
	os << ensureFtype(wCode, model.ftype) << ENDL;

	if (sparse) {
	    os << CB(140); // end if (id < npost)
	} 

	if (evnt) {
	    os << CB(130); // end if (eCode) 
	}
	else if (model.synapseGType[i] == INDIVIDUALID) {
	    os << CB(135); // end if (B(dd_gp" << model.synapseName[i] << "[gid >> " << logUIntSz << "], gid 
	}
	os << CB(120) << ENDL;

	if ((sparse) && (!isGrpVarNeeded[model.synapseTarget[i]])) {
	    os << "__syncthreads();" << ENDL;
	    os << "if (threadIdx.x < " << model.neuronN[model.synapseTarget[i]] << ")" << OB(136); // need to write back results
	    os << "linSyn += shLg[" << localID << "];" << ENDL;
	    os << "shLg[" << localID << "] = 0;" << ENDL;
	    os << CB(136) << ENDL;

	    os << "__syncthreads();" << ENDL;
	}
	os << CB(110) << ENDL;
	os << CB(90) << ENDL;
    }
}


//-------------------------------------------------------------------------
/*!
  \brief Function for generating a CUDA kernel for simulating all synapses.

  This functions generates code for global variables on the GPU side that are 
  synapse-related and the actual CUDA kernel for simulating one time step of 
  the synapses.
*/
//-------------------------------------------------------------------------

void genSynapseKernel(NNmodel &model, //!< Model description 
		      string &path, //!< Path for code output
		      ostream &mos //!< output stream for messages
    )
{
    string name, s;
    string localID; //!< "id" if first synapse group, else "lid". lid =(thread index- last thread of the last synapse group)
    unsigned int k, src, trg, synt, inSynNo;
    ofstream os;

    // count how many neuron blocks to use: one thread for each synapse target
    // targets of several input groups are counted multiply
    unsigned int numOfBlocks = model.padSumSynapseKrnl[model.synapseGrpN - 1] / synapseBlkSz;

//    cout << "entering genSynapseKernel" << endl;
    name = path + toString("/") + model.name + toString("_CODE/synapseKrnl.cc");
    os.open(name.c_str());

    // write header content
    writeHeader(os);
    os << ENDL;

    // compiler/include control (include once)
    os << "#ifndef _" << model.name << "_synapseKrnl_cc" << ENDL;
    os << "#define _" << model.name << "_synapseKrnl_cc" << ENDL;
    os << "#define BLOCKSZ_SYN " << synapseBlkSz << ENDL;
    os << ENDL;
 
    // write doxygen comment
    os << "//-------------------------------------------------------------------------" << ENDL;
    os << "/*! \\file synapseKrnl.cc" << ENDL << ENDL;
    os << "\\brief File generated from GeNN for the model " << model.name;
    os << " containing the synapse kernel and learning kernel functions." << ENDL;
    os << "*/" << ENDL;
    os << "//-------------------------------------------------------------------------" << ENDL << ENDL;


        if (model.synDynGroups > 0) {
	os << "#define BLOCKSZ_SYNDYN " << synDynBlkSz << endl;

	// SynapseDynamics kernel header
	os << "extern \"C\" __global__ void calcSynapseDynamics(" << model.ftype << " t)" << ENDL; // end of synapse kernel header
	
	// synapse dynamics kernel code
	os << OB(75);
	
	// common variables for all cases
	os << "unsigned int id = BLOCKSZ_SYNDYN * blockIdx.x + threadIdx.x;" << ENDL;
	
	os << "// execute internal synapse dynamics if any" << ENDL;
	if (model.needSynapseDelay) {
	    os << "unsigned int delaySlot;" << ENDL;
	}
	os << ENDL;
	for (int i = 0; i < model.synDynGroups; i++) {
	    unsigned int k= model.synDynGrp[i];
	    unsigned int synt= model.synapseType[k];
	    string synapseName= model.synapseName[k];
	    
	    if (weightUpdateModels[synt].synapseDynamics != tS("")) {
		// there is some internal synapse dynamics
		if (i == 0) {
		    os << "if (id < " << model.padSumSynDynN[i] << ")" << OB(77);
		    localID = "id";
		}
		else {
		    os << "if ((id >= " << model.padSumSynDynN[i - 1] << ") && (id < " << model.padSumSynDynN[i] << "))" << OB(77);
		    os << "unsigned int lid = id - " << model.padSumSynDynN[i - 1] << ";" << ENDL;
		    localID = "lid";
		}
		weightUpdateModel wu= weightUpdateModels[synt];
		string SDcode= wu.synapseDynamics;
		substitute(SDcode, tS("$(t)"), tS("t"));
		int src= model.synapseSource[k];
		int trg= model.synapseTarget[k];
		unsigned int srcno= model.neuronN[src];
		unsigned int trgno= model.neuronN[trg];
		int nt_pre= model.neuronType[src];
		int nt_post= model.neuronType[trg];
		bool delayPre = model.neuronDelaySlots[src] > 1;
		bool delayPost = model.neuronDelaySlots[trg] > 1;
		string offsetPre = (delayPre ? "(delaySlot * " + tS(model.neuronN[src]) + ") + " : "");
		string offsetPost = (delayPost ? "(dd_spkQuePtr" + model.neuronName[trg] +" * " + tS(model.neuronN[trg]) + ") + " : "");
		if (model.neuronDelaySlots[src] > 1) {
		    os << "delaySlot = (dd_spkQuePtr" << model.neuronName[src];
		    os << " + " << tS(model.neuronDelaySlots[src] - model.synapseDelay[k]);
		    os << ") % " << tS(model.neuronDelaySlots[src]) << ";" << ENDL;
		}
		if (model.synapseConnType[k] == SPARSE) { // SPARSE
		    os << "if (" << localID << " < dd_indInG" << synapseName << "[" << srcno << "])" << OB(25);
		    os << "// all threads participate that can work on an existing synapse" << ENDL;
		    if (model.synapseGType[k] == INDIVIDUALG) {
			// name substitute synapse var names in synapseDynamics code
			name_substitutions(SDcode, tS("dd_"), wu.varNames, synapseName + tS("[") + localID +tS("]"));
		    }
		    else {
			// substitute initial values as constants for synapse var names in synapseDynamics code
			value_substitutions(SDcode, wu.varNames, model.synapseIni[k]);
		    }
		    // substitute pre-synaptic variable names in synapseDynamics code
		    // !!! this functionality needs testing !!!    
		    string theOffset;
		    for (int j= 0, l= nModels[nt_pre].varNames.size(); j < l; j++) {
			if (model.neuronVarNeedQueue[src][j]) {
			    theOffset= offsetPre;
			}
			else {
			    theOffset= tS("");
			}
			substitute(SDcode, tS("$(") + nModels[nt_pre].varNames[j] + tS("_pre)"), tS("dd_")+nModels[nt_pre].varNames[j]+ model.neuronName[src]+tS("[")+theOffset+tS("dd_preInd")+synapseName+tS("[") + localID + tS("]]"));
		    }
		    for (int j= 0, l= nModels[nt_post].varNames.size(); j < l; j++) {
			// substitute post-synaptic variable names in synapseDynamics code
			if (model.neuronVarNeedQueue[trg][j]) {
			    theOffset= offsetPost;
			}
			else {
			    theOffset= tS("");
			}
			substitute(SDcode, tS("$(") + nModels[nt_post].varNames[j] + tS("_post)"), tS("dd_")+nModels[nt_post].varNames[j]+ model.neuronName[trg]+tS("[")+theOffset+tS("dd_ind")+synapseName+tS("[") + localID + tS("]]"));
		    }
		    // !!! end of new mechanism !!!
		    // substitute parameter values for parameters in synapseDynamics code
		    value_substitutions(SDcode, wu.pNames, model.synapsePara[k]);
		    // substitute values for derived parameters in synapseDynamics code
		    value_substitutions(SDcode, wu.dpNames, model.dsp_w[k]);
		    os << ensureFtype(SDcode, model.ftype) << ENDL;
		    os << CB(25);
		    os << CB(77);
		}
		else { // DENSE
		    os << "if (" << localID << " < " << srcno*trgno << ")" << OB(25);
		    os << "// all threads participate that can work on an existing synapse" << ENDL;
		    if (model.synapseGType[k] == INDIVIDUALG) {
			// name substitute synapse var names in synapseDynamics code
			name_substitutions(SDcode, tS("dd_"), wu.varNames, synapseName + tS("[") + localID + tS("]"));
		    }
		    else {
			// substitute initial values as constants for synapse var names in synapseDynamics code
			value_substitutions(SDcode, wu.varNames, model.synapseIni[k]);
		    }
		    // substitute pre-synaptic variable names in synapseDynamics code
		    string theOffset;
		    for (int j= 0, l= nModels[nt_pre].varNames.size(); j < l; j++) {
			if (model.neuronVarNeedQueue[src][j]) {
			    theOffset= offsetPre;
			}
			else {
			    theOffset= tS("");
			}
			substitute(SDcode, tS("$(") + nModels[nt_pre].varNames[j] + tS("_pre)"), tS("dd_")+nModels[nt_pre].varNames[j]+ model.neuronName[src]+tS("[")+theOffset+localID +"/" + tS(model.neuronN[trg])+ tS("]"));
		    }
		    // substitute post-synaptic variable names in synapseDynamics code
		    for (int j= 0, l= nModels[nt_post].varNames.size(); j < l; j++) {
			if (model.neuronVarNeedQueue[trg][j]) {
			    theOffset= offsetPost;
			}
			else {
			    theOffset= tS("");
			}
			substitute(SDcode, tS("$(") + nModels[nt_post].varNames[j] + tS("_post)"), tS("dd_")+nModels[nt_post].varNames[j]+ model.neuronName[trg]+tS("[")+theOffset +localID +"%" + tS(model.neuronN[trg])+ tS("]"));
		    }
		    // substitute parameter values for parameters in synapseDynamics code
		    value_substitutions(SDcode, wu.pNames, model.synapsePara[k]);
		    // substitute values for derived parameters in synapseDynamics code
		    value_substitutions(SDcode, wu.dpNames, model.dsp_w[k]);
		    os << ensureFtype(SDcode, model.ftype) << ENDL;
		    os << CB(25);
		    os << CB(77);
		}
	    }	
	}
	os << CB(75);
    }

// synapse kernel header
	os << "extern \"C\" __global__ void calcSynapses(" << model.ftype << " t)" << ENDL; // end of synapse kernel header

    // synapse kernel code
    os << OB(75);

    // common variables for all cases
    os << "unsigned int id = BLOCKSZ_SYN * blockIdx.x + threadIdx.x;" << ENDL;
    os << "unsigned int lmax, j, r;" << ENDL;
    os << model.ftype << " addtoinSyn;" << ENDL;  
    os << "volatile __shared__ " << model.ftype << " shLg[BLOCKSZ_SYN];" << ENDL;

    // case-dependent variables
    for (int i = 0; i < model.synapseGrpN; i++) { 
	if ((model.synapseConnType[i] != SPARSE) || (!isGrpVarNeeded[model.synapseTarget[i]])){
	    os << model.ftype << " linSyn;" << ENDL;
	    break;
	}
    }
    // we need ipost in any case, and we need npost if there are any SPARSE connections
    os << "unsigned int ipost;" << ENDL;
    for (int i = 0; i < model.synapseGrpN; i++) {  
	if (model.synapseConnType[i] == SPARSE) {
	    os << "unsigned int prePos; " << ENDL;		
	    os << "unsigned int npost; " << ENDL;		
	    break; 
	}    
    }  
    for (int i = 0; i < model.synapseGrpN; i++) {
	if (model.synapseUsesTrueSpikes[i] || model.synapseUsesPostLearning[i]) {  
	    os << "__shared__ unsigned int shSpk[BLOCKSZ_SYN];" << ENDL;
	    //os << "__shared__ " << model.ftype << " shSpkV[BLOCKSZ_SYN];" << ENDL;
	    os << "unsigned int lscnt, numSpikeSubsets;" << ENDL;
	    break;
	}
    }
    for (int i = 0; i < model.synapseGrpN; i++) {
	if (model.synapseUsesSpikeEvents[i]) {
	    os << "__shared__ unsigned int shSpkEvnt[BLOCKSZ_SYN];" << ENDL;
	    vector<string> vars = model.synapseSpkEvntVars[i];
	    for (int j= 0; j < vars.size(); j++) {
		os << "__shared__ " << model.ftype << " shSpkEvnt" << vars[j] << "[BLOCKSZ_SYN];" << ENDL; 
	    }
	    os << "unsigned int lscntEvnt, numSpikeSubsetsEvnt;" << ENDL;    
	    break;
	}
    }
    if (model.needSynapseDelay) {
	os << "unsigned int delaySlot;" << ENDL;
    }
    os << ENDL;

    for (int i = 0; i < model.synapseGrpN; i++) {
	src = model.synapseSource[i];
	trg = model.synapseTarget[i];
	synt = model.synapseType[i];
	inSynNo = model.synapseInSynNo[i];

	os << "// synapse group " << model.synapseName[i] << ENDL;
	    
	if (i == 0) {
	    os << "if (id < " << model.padSumSynapseKrnl[i] << ")" << OB(77);
	    localID = "id";
	}
	else {
	    os << "if ((id >= " << model.padSumSynapseKrnl[i - 1] << ") && (id < " << model.padSumSynapseKrnl[i] << "))" << OB(77);
	    os << "unsigned int lid = id - " << model.padSumSynapseKrnl[i - 1] << ";" << ENDL;
	    localID = "lid";
	}

	if (model.neuronDelaySlots[src] > 1) {
	    os << "delaySlot = (dd_spkQuePtr" << model.neuronName[src];
	    os << " + " << tS(model.neuronDelaySlots[src] - model.synapseDelay[i]);
	    os << ") % " << tS(model.neuronDelaySlots[src]) << ";" << ENDL;
	}

	if ((model.synapseConnType[i] != SPARSE) || (!isGrpVarNeeded[model.synapseTarget[i]])){
	    os << "// only do this for existing neurons" << ENDL;
	    os << "if (" << localID << " < " << model.neuronN[trg] << ")" << OB(80);
	    os << "linSyn = dd_inSyn" << model.synapseName[i] << "[" << localID << "];" << ENDL;
	    os << CB(80);
	}

	if (model.synapseUsesSpikeEvents[i]) {
	    os << "lscntEvnt = dd_glbSpkCntEvnt" << model.neuronName[src];
	    if (model.neuronDelaySlots[src] > 1) {
		os << "[delaySlot];" << ENDL;
	    }
	    else {
		os << "[0];" << ENDL;
	    }
	    os << "numSpikeSubsetsEvnt = (lscntEvnt+BLOCKSZ_SYN-1) / BLOCKSZ_SYN;" << ENDL;
	}
  
	if ((model.synapseUsesTrueSpikes[i]) || (model.synapseUsesPostLearning[i])) {
	    os << "lscnt = dd_glbSpkCnt" << model.neuronName[src];
	    if (model.neuronDelaySlots[src] > 1) {
		os << "[delaySlot];" << ENDL;
	    }
	    else {
		os << "[0];" << ENDL;
	    }
	    os << "numSpikeSubsets = (lscnt+BLOCKSZ_SYN-1) / BLOCKSZ_SYN;" << ENDL;
	}

	// generate the code for processing spike-like events
	if (model.synapseUsesSpikeEvents[i]) {	
	    generate_process_presynaptic_events_code(os, model, src, trg, i, localID, inSynNo, tS("Evnt"));
	}

	// generate the code for processing true spike events
	if (model.synapseUsesTrueSpikes[i]) {
	    generate_process_presynaptic_events_code(os, model, src, trg, i, localID, inSynNo, tS(""));
	}       

	os << ENDL;
	   
	if ((model.synapseConnType[i] != SPARSE) || (!isGrpVarNeeded[model.synapseTarget[i]])) {
	    os << "// only do this for existing neurons" << ENDL;
	    os << "if (" << localID << " < " << model.neuronN[trg] << ")" << OB(190);
	    os << "dd_inSyn" << model.synapseName[i] << "[" << localID << "] = linSyn;" << ENDL;
	    os << CB(190);
	}
	// need to do reset operations in this kernel (no learning kernel)
	if (model.resetKernel == GeNNFlags::calcSynapses) {
	    os << "__syncthreads();" << ENDL;
	    os << "if (threadIdx.x == 0)" << OB(200);
	    os << "j = atomicAdd((unsigned int *) &d_done, 1);" << ENDL;
	    os << "if (j == " << numOfBlocks - 1 << ")" << OB(210);

	    for (int j = 0; j < model.neuronGrpN; j++) {
		if (model.neuronDelaySlots[j] > 1) { // WITH DELAY
		    os << "dd_spkQuePtr" << model.neuronName[j] << " = (dd_spkQuePtr" << model.neuronName[j] << " + 1) % " << model.neuronDelaySlots[j] << ";" << ENDL;
		    if (model.neuronNeedSpkEvnt[j]) {
			os << "dd_glbSpkCntEvnt" << model.neuronName[j] << "[dd_spkQuePtr" << model.neuronName[j] << "] = 0;" << ENDL;
		    }
		    if (model.neuronNeedTrueSpk[j]) {
			os << "dd_glbSpkCnt" << model.neuronName[j] << "[dd_spkQuePtr" << model.neuronName[j] << "] = 0;" << ENDL;
		    }
		    else {
			os << "dd_glbSpkCnt" << model.neuronName[j] << "[0] = 0;" << ENDL;
		    }
		}
		else { // NO DELAY
		    if (model.neuronNeedSpkEvnt[j]) {
			os << "dd_glbSpkCntEvnt" << model.neuronName[j] << "[0] = 0;" << ENDL;
		    }
		    os << "dd_glbSpkCnt" << model.neuronName[j] << "[0] = 0;" << ENDL;
		}
	    }
	    os << "d_done = 0;" << ENDL;

	    os << CB(210); // end "if (j == " << numOfBlocks - 1 << ")"
	    os << CB(200); // end "if (threadIdx.x == 0)"
	}

	os << CB(77);
	os << ENDL;
    }
    os << CB(75);
    os << ENDL;


    ///////////////////////////////////////////////////////////////
    // Kernel for learning synapses, post-synaptic spikes

    if (model.lrnGroups > 0) {

	// count how many learn blocks to use: one thread for each synapse source
	// sources of several output groups are counted multiply
	numOfBlocks = model.padSumLearnN[model.lrnGroups - 1] / learnBlkSz;
  
	// Kernel header
	os << "extern \"C\" __global__ void learnSynapsesPost(" << model.ftype << " t)";
	os << ENDL;

	// kernel code
	os << OB(215);
	os << "unsigned int id = " << learnBlkSz << " * blockIdx.x + threadIdx.x;" << ENDL;
	os << "__shared__ unsigned int shSpk[" << learnBlkSz << "];" << ENDL;
	os << "unsigned int lscnt, numSpikeSubsets, lmax, j, r;" << ENDL;
	if (model.needSynapseDelay) {
	    os << "unsigned int delaySlot;" << ENDL;
	}
	os << ENDL;

	for (int i = 0; i < model.lrnGroups; i++) {
	    k = model.lrnSynGrp[i];
	    src = model.synapseSource[k];
	    trg = model.synapseTarget[k];
	    synt = model.synapseType[k];
	    inSynNo = model.synapseInSynNo[k];
	    unsigned int nN = model.neuronN[src];
	    bool sparse = model.synapseConnType[k] == SPARSE;

	    unsigned int nt_pre = model.neuronType[src];
	    bool delayPre = model.neuronDelaySlots[src] > 1;
	    string offsetPre = (delayPre ? "(delaySlot * " + tS(model.neuronN[src]) + ") + " : "");
	    string offsetTrueSpkPre = (model.neuronNeedTrueSpk[src] ? offsetPre : "");

	    unsigned int nt_post = model.neuronType[trg];
	    bool delayPost = model.neuronDelaySlots[trg] > 1;
	    string offsetPost = (delayPost ? "(dd_spkQuePtr" + model.neuronName[trg] + " * " + tS(model.neuronN[trg]) + ") + " : "");
	    string offsetTrueSpkPost = (model.neuronNeedTrueSpk[trg] ? offsetPost : "");

// NOTE: WE DO NOT USE THE AXONAL DELAY FOR BACKWARDS PROPAGATION - WE CAN TALK ABOUT BACKWARDS DELAYS IF WE WANT THEM		

	    if (i == 0) {
		os << "if (id < " << model.padSumLearnN[i] << ")" << OB(220);
		localID = "id";
	    }
	    else {
		os << "if ((id >= " << model.padSumLearnN[i - 1] << ") && (id < " << model.padSumLearnN[i] << "))" << OB(220);
		os << "unsigned int lid = id - " << model.padSumLearnN[i - 1] << ";" << ENDL;
		localID = "lid";
	    }

	    os << "// synapse group " << model.synapseName[k] << ENDL;

	    if (delayPre) {
		os << "delaySlot = (dd_spkQuePtr" << model.neuronName[src];
		os << " + " << tS(model.neuronDelaySlots[src] - model.synapseDelay[k]);
		os << ") % " << tS(model.neuronDelaySlots[src]) << ";" << ENDL;
	    }

	    if (delayPost && model.neuronNeedTrueSpk[trg]) {
		os << "lscnt = dd_glbSpkCnt" << model.neuronName[trg] << "[dd_spkQuePtr" << model.neuronName[trg] << "];" << ENDL;
	    }
	    else {
		os << "lscnt = dd_glbSpkCnt" << model.neuronName[trg] << "[0];" << ENDL;
	    }

	    os << "numSpikeSubsets = (lscnt+" << learnBlkSz-1 << ") / " << learnBlkSz << ";" << ENDL;
	    os << "for (r = 0; r < numSpikeSubsets; r++)" << OB(230);
	    os << "if (r == numSpikeSubsets - 1) lmax = ((lscnt-1) % " << learnBlkSz << ")+1;" << ENDL;
	    os << "else lmax = " << learnBlkSz << ";" << ENDL;

	    os << "if (threadIdx.x < lmax)" << OB(240);
	    os << "shSpk[threadIdx.x] = dd_glbSpk" << model.neuronName[trg] << "[" << offsetTrueSpkPost << "(r * " << learnBlkSz << ") + threadIdx.x];" << ENDL;
	    os << CB(240);

	    os << "__syncthreads();" << ENDL;
	    os << "// only work on existing neurons" << ENDL;
	    os << "if (" << localID << " < " << model.neuronN[src] << ")" << OB(250);
	    os << "// loop through all incoming spikes for learning" << ENDL;
	    os << "for (j = 0; j < lmax; j++)" << OB(260) << ENDL;

	    if (sparse) {
        os << "unsigned int iprePos = dd_revIndInG" <<  model.synapseName[k] << "[shSpk[j]];" << ENDL;
        os << "unsigned int npre = dd_revIndInG" << model.synapseName[k] << "[shSpk[j] + 1] - iprePos;" << ENDL;
        os << "if (" << localID << " < npre)" << OB(1540);
	      os << "iprePos += " << localID << ";" << ENDL;
        //Commenting out the next line as it is not used rather than deleting as I'm not sure if it may be used by different learning models 
	      //os << "unsigned int ipre = dd_revInd" << model.synapseName[i] << "[iprePos];" << ENDL;
	    }

	    string code = weightUpdateModels[synt].simLearnPost;
	    substitute(code, tS("$(t)"), tS("t"));
	    // Code substitutions ----------------------------------------------------------------------------------
	    if (sparse) { // SPARSE
		name_substitutions(code, tS("dd_"), weightUpdateModels[synt].varNames, model.synapseName[k] + tS("[dd_remap") + model.synapseName[k] + tS("[iprePos]]"));
	    }
	    else { // DENSE
		name_substitutions(code, tS("dd_"), weightUpdateModels[synt].varNames, model.synapseName[k] + tS("[") + localID + tS(" * ") + tS(model.neuronN[trg]) + tS(" + shSpk[j]]"));
	    }
	    value_substitutions(code, weightUpdateModels[synt].pNames, model.synapsePara[k]);
	    value_substitutions(code, weightUpdateModels[synt].dpNames, model.dsp_w[k]);
	    name_substitutions(code, tS("dd_"), weightUpdateModels[synt].extraGlobalSynapseKernelParameters, model.synapseName[k]);

	    // presynaptic neuron variables and parameters
	    if (sparse) { // SPARSE
		substitute(code, tS("$(sT_pre)"), tS("dd_sT") + model.neuronName[src] + tS("[") + offsetPre + tS("dd_revInd" + model.synapseName[k] + "[iprePos]]"));
		for (int j = 0; j < nModels[nt_pre].varNames.size(); j++) {
		    if (model.neuronVarNeedQueue[src][j]) {
			substitute(code, tS("$(") + nModels[nt_pre].varNames[j] + tS("_pre)"),
				   tS("dd_")+nModels[nt_pre].varNames[j] + model.neuronName[src] + tS("[") + offsetPre + tS("dd_revInd" + model.synapseName[k] + "[iprePos]]"));
		    }
		    else {
			substitute(code, tS("$(") + nModels[nt_pre].varNames[j] + tS("_pre)"),
				   tS("dd_")+nModels[nt_pre].varNames[j] + model.neuronName[src] + tS("[dd_revInd" + model.synapseName[k] + "[iprePos]]"));
		    }
		}
	    }
	    else { // DENSE
		substitute(code, tS("$(sT_pre)"), tS("dd_sT") + model.neuronName[src] + tS("[") + offsetPre + localID + tS("]"));
		for (int j = 0; j < nModels[nt_pre].varNames.size(); j++) {
		    if (model.neuronVarNeedQueue[src][j]) {
			substitute(code, tS("$(") + nModels[nt_pre].varNames[j] + tS("_pre)"),
				   tS("dd_")+nModels[nt_pre].varNames[j] + model.neuronName[src] + tS("[") + offsetPre + localID + tS("]"));
		    }
		    else {
			substitute(code, tS("$(") + nModels[nt_pre].varNames[j] + tS("_pre)"),
				   tS("dd_")+nModels[nt_pre].varNames[j] + model.neuronName[src] + tS("[") + localID + tS("]"));
		    }
		}
	    }
	    extended_value_substitutions(code, nModels[nt_pre].pNames, tS("_pre"), model.neuronPara[src]);
	    extended_value_substitutions(code, nModels[nt_pre].dpNames, tS("_pre"), model.dnp[src]);

	    // postsynaptic neuron variables and parameters
	    substitute(code, tS("$(sT_post)"), tS("dd_sT") + model.neuronName[trg] + tS("[") + offsetPost + tS("ShSpk[j]]"));
	    for (int j = 0; j < nModels[nt_post].varNames.size(); j++) {
		if (model.neuronVarNeedQueue[trg][j]) {
		    substitute(code, tS("$(") + nModels[nt_post].varNames[j] + tS("_post)"),
			       tS("dd_")+nModels[nt_post].varNames[j] + model.neuronName[trg] + tS("[") + offsetPost + tS("shSpk[j]]"));
		}
		else {
		    substitute(code, tS("$(") + nModels[nt_post].varNames[j] + tS("_post)"),
			       tS("dd_")+nModels[nt_post].varNames[j] + model.neuronName[trg] + tS("[shSpk[j]]"));
		}
	    }
	    extended_value_substitutions(code, nModels[nt_post].pNames, tS("_post"), model.neuronPara[trg]);
	    extended_value_substitutions(code, nModels[nt_post].dpNames, tS("_post"), model.dnp[trg]);
	    // end Code substitutions ------------------------------------------------------------------------- 

	    os << ensureFtype(code, model.ftype) << ENDL;
	if (sparse) {
	    os << CB(1540);
	} 
	    os << CB(260);
	    os << CB(250);
	    os << CB(230);

	    if (model.resetKernel == GeNNFlags::learnSynapsesPost) {
		os << "__syncthreads();" << ENDL;
		os << "if (threadIdx.x == 0)" << OB(320);
		os << "j = atomicAdd((unsigned int *) &d_done, 1);" << ENDL;
		os << "if (j == " << numOfBlocks - 1 << ")" << OB(330);
		
		for (int j = 0; j < model.neuronGrpN; j++) {
		    if (model.neuronDelaySlots[j] > 1) { // WITH DELAY
			os << "dd_spkQuePtr" << model.neuronName[j] << " = (dd_spkQuePtr" << model.neuronName[j] << " + 1) % " << model.neuronDelaySlots[j] << ";" << ENDL;
			if (model.neuronNeedSpkEvnt[j]) {
			    os << "dd_glbSpkCntEvnt" << model.neuronName[j] << "[dd_spkQuePtr" << model.neuronName[j] << "] = 0;" << ENDL;
			}
			if (model.neuronNeedTrueSpk[j]) {
			    os << "dd_glbSpkCnt" << model.neuronName[j] << "[dd_spkQuePtr" << model.neuronName[j] << "] = 0;" << ENDL;
			}
			else {
			    os << "dd_glbSpkCnt" << model.neuronName[j] << "[0] = 0;" << ENDL;
			}
		    }
		    else { // NO DELAY
			if (model.neuronNeedSpkEvnt[j]) {
			    os << "dd_glbSpkCntEvnt" << model.neuronName[j] << "[0] = 0;" << ENDL;
			}
			os << "dd_glbSpkCnt" << model.neuronName[j] << "[0] = 0;" << ENDL;
		    }
		}
		os << "d_done = 0;" << ENDL;
	    
		os << CB(330); // end "if (j == " << numOfBlocks - 1 << ")"
		os << CB(320); // end "if (threadIdx.x == 0)"
	    }
	    os << CB(220);
	}

	os << CB(215);
    }
    os << ENDL;
    
    os << "#endif" << ENDL;
    os.close();

//    cout << "exiting genSynapseKernel" << endl;
}

#endif<|MERGE_RESOLUTION|>--- conflicted
+++ resolved
@@ -194,107 +194,14 @@
 	    os << "unsigned int delaySlot;" << ENDL;
 	}
 	os << ENDL;
-	
-	
-	if (nModels[model.neuronType[i]].simCode.find(tS("Isyn")) != string::npos) os << model.ftype << " Isyn = 0;" << ENDL;
+		
+	if ((model.inSyn[i].size() > 0) || (nModels[nt].simCode.find(tS("Isyn")) != string::npos)) {
+	    os << model.ftype << " Isyn = 0;" << ENDL;
+	} 
 	for (int j = 0; j < model.inSyn[i].size(); j++) {
-<<<<<<< HEAD
-	    unsigned int synPopID=  model.inSyn[i][j];
-	    unsigned int synt= model.synapseType[synPopID];
-	    string synapseName= model.synapseName[synPopID];
-
-	    if (weightUpdateModels[synt].synapseDynamics != tS("")) {
-                // there is some internal synapse dynamics
-		weightUpdateModel wu= weightUpdateModels[synt];
-		string code= wu.synapseDynamics;
-		unsigned int srcno= model.neuronN[model.synapseSource[synPopID]]; 
-		int src= model.synapseSource[synPopID];
-		int trg= model.synapseTarget[synPopID];
-		int nt_pre= model.neuronType[src];
-		int nt_post= model.neuronType[trg];
-		bool delayPre = model.neuronDelaySlots[src] > 1;
-		string offsetPre = (delayPre ? "(delaySlot * " + tS(model.neuronN[src]) + ") + " : "");
-		// !! there is an issue here for 0 delays: SynapseDynamics may access variables that are set within the same kernel with possible race conditions. In future versions it seems like a better solution to move synapse dynamics into a separate kernel
-		os << "__syncthreads();" << endl;
-		if (model.neuronDelaySlots[src] > 1) {
-		    os << "delaySlot = (dd_spkQuePtr" << model.neuronName[src];
-		    os << " + " << tS(model.neuronDelaySlots[src] - model.synapseDelay[synPopID]);
-		    os << ") % " << tS(model.neuronDelaySlots[src]) << ";" << ENDL;
-		}
-		if (model.synapseConnType[synPopID] == SPARSE) { // SPARSE
-		    os << "for (int k = 0; k < " << srcno << "; k++)" << OB(24) << ENDL;
-		    os << "if (" << localID << " < dd_indInG" << synapseName << "[k + 1] - dd_indInG" << synapseName << "[k])" << OB(25);
-		    os << "// all threads participate that can work on a post-synaptic neuron" << ENDL;
-		    if (model.synapseGType[synPopID] == INDIVIDUALG) {
-		      // name substitute synapse var names in synapseDynamics code
-		      name_substitutions(code, tS("dd_"), wu.varNames, synapseName + tS("[") + localID + tS(" + dd_indInG") + synapseName + tS("[k]]"));
-		    }
-		    else {
-		      // substitute initial values as constants for synapse var names in synapseDynamics code
-		      value_substitutions(code, wu.varNames, model.synapseIni[synPopID]);
-		    }
-		    // substitute pre-synaptic variable names in synapseDynamics code
-		    // !!! this functionality needs testing !!!    
-		    if (nt_pre == POISSONNEURON) substitute(code, tS("$(V_pre)"), tS(model.neuronPara[src][2]));
-		    string theQueueOffset;
-		    for (int k= 0, l= nModels[nt_pre].varNames.size(); k < l; k++) {
-			if (model.neuronVarNeedQueue[src][k]) {
-			    substitute(code, tS("$(") + nModels[nt_pre].varNames[k] + tS("_pre)"), tS("dd_")+nModels[nt_pre].varNames[k]+ model.neuronName[src]+tS("[")+offsetPre+tS("k]"));
-			}
-			else {
-			   substitute(code, tS("$(") + nModels[nt_pre].varNames[k] + tS("_pre)"), tS("dd_")+nModels[nt_pre].varNames[k]+ model.neuronName[src]+tS("[k]")); 
-			}
-		    }
-		    // substitute post-synaptic variable names in synapseDynamics code
-		    extended_name_substitutions(code, tS("dd_"), nModels[nt_post].varNames, tS("_post"), model.neuronName[trg]+tS("[dd_ind")+synapseName +tS("[") + localID + tS(" + dd_indInG") + synapseName + tS("[k]]]"));
-		    // !!! end of new mechanism !!!
-		    // substitute parameter values for parameters in synapseDynamics code
-		    value_substitutions(code, wu.pNames, model.synapsePara[synPopID]);
-		    // substitute values for derived parameters in synapseDynamics code
-		    value_substitutions(code, wu.dpNames, model.dsp_w[synPopID]);
-		    os << ensureFtype(code, model.ftype) << ENDL;
-		    os << CB(25);
-		    os << CB(24);
-		}
-		else { // DENSE
-		    os << "for (int k = 0; k < " <<  srcno << "; k++)" << OB(26);
-		    if (model.synapseGType[synPopID] == INDIVIDUALG) {
-			// name substitute synapse var names in synapseDynamics code
-			name_substitutions(code, tS("dd_"), wu.varNames, synapseName + tS("[") + localID + tS(" + k * ") + tS(model.neuronN[i]) + tS("]"));
-		    }
-		    else {
-			// substitute initial values as constants for synapse var names in synapseDynamics code
-			value_substitutions(code, wu.varNames, model.synapseIni[synPopID]);
-		    }
-		    // substitute pre-synaptic variable names in synapseDynamics code
-		    string theQueueOffset;
-		    for (int k= 0, l= nModels[nt_pre].varNames.size(); k < l; k++) {
-			if (model.neuronVarNeedQueue[src][k]) {
-			    substitute(code, tS("$(") + nModels[nt_pre].varNames[k] + tS("_pre)"), tS("dd_")+nModels[nt_pre].varNames[k]+ model.neuronName[src]+tS("[")+offsetPre+tS("k]"));
-			}
-			else {
-			    substitute(code, tS("$(") + nModels[nt_pre].varNames[k] + tS("_pre)"), tS("dd_")+nModels[nt_pre].varNames[k]+ model.neuronName[src]+tS("[k]"));
-			}
-		    }
-		    // substitute post-synaptic variable names in synapseDynamics code - these are available in registers as "l**" because inSyn[i] contains all incoming synapse groups
-		    extended_name_substitutions(code, tS("l"), nModels[nt_post].varNames, tS("_post"), tS(""));
-		    // substitute parameter values for parameters in synapseDynamics code
-		    value_substitutions(code, wu.pNames, model.synapsePara[synPopID]);
-		    // substitute values for derived parameters in synapseDynamics code
-		    value_substitutions(code, wu.dpNames, model.dsp_w[synPopID]);
-		    os << ensureFtype(code, model.ftype) << ENDL;
-		    os << CB(26);
-		}
-	    }
-	}
-
-	if (nt != POISSONNEURON) {
-	    os << model.ftype << " Isyn = 0;" << ENDL;
-=======
 	    unsigned int synPopID= model.inSyn[i][j]; // number of (post)synapse group 
 	    postSynModel psm= postSynModels[model.postSynapseType[synPopID]];
 	    string sName= model.synapseName[synPopID];
->>>>>>> bcdf112e
 	    
 	    os << "// pull inSyn values in a coalesced access" << ENDL;
 	    os << model.ftype << " linSyn" << sName << " = dd_inSyn" << sName << "[" << localID << "];" << ENDL;
