--- conflicted
+++ resolved
@@ -163,11 +163,7 @@
 
             // If dendritic delay is required, always use atomic operation to update dendritic delay buffer
             if(sg.isDendriticDelayRequired()) {
-<<<<<<< HEAD
-                functionSubstitute(wCode, "addToDenDelay", 2, getFloatAtomicAdd(ftype) + "(&dd_denDelay" + sg.getTargetMergedPSMName() + "[" + sg.getDendriticDelayOffset("dd_", "$(1)") + "ipost], $(0))");
-=======
-                functionSubstitute(wCode, "addToInSynDelay", 2, getFloatAtomicAdd(ftype) + "(&dd_denDelay" + sg.getName() + "[" + sg.getDendriticDelayOffset("dd_", "$(1)") + "ipost], $(0))");
->>>>>>> 43f3b344
+                functionSubstitute(wCode, "addToInSynDelay", 2, getFloatAtomicAdd(ftype) + "(&dd_denDelay" + sg.getTargetMergedPSMName() + "[" + sg.getDendriticDelayOffset("dd_", "$(1)") + "ipost], $(0))");
             }
             // Otherwise
             else {
@@ -182,13 +178,9 @@
                 }
                 // Otherwise, substitute global memory array for $(inSyn)
                 else {
-<<<<<<< HEAD
+                    functionSubstitute(wCode, "addToInSyn", 1, getFloatAtomicAdd(ftype) + "(&dd_inSyn" + sg.getTargetMergedPSMName() + "[ipost], $(0))");
+
                     substitute(wCode, "$(inSyn)", "dd_inSyn" + sg.getTargetMergedPSMName() + "[ipost]");
-=======
-                    functionSubstitute(wCode, "addToInSyn", 1, getFloatAtomicAdd(ftype) + "(&dd_inSyn" + sg.getName() + "[ipost], $(0))");
-
-                    substitute(wCode, "$(inSyn)", "dd_inSyn" + sg.getName() + "[ipost]");
->>>>>>> 43f3b344
                 }
             }
 
@@ -309,11 +301,7 @@
 
                 // If dendritic delay is required, always use atomic operation to update dendritic delay buffer
                 if(sg.isDendriticDelayRequired()) {
-<<<<<<< HEAD
-                    functionSubstitute(wCode, "addToDenDelay", 2, getFloatAtomicAdd(ftype) + "(&dd_denDelay" + sg.getTargetMergedPSMName() + "[" + sg.getDendriticDelayOffset("dd_", "$(1)") + "ipost], $(0))");
-=======
-                    functionSubstitute(wCode, "addToInSynDelay", 2, getFloatAtomicAdd(ftype) + "(&dd_denDelay" + sg.getName() + "[" + sg.getDendriticDelayOffset("dd_", "$(1)") + "ipost], $(0))");
->>>>>>> 43f3b344
+                    functionSubstitute(wCode, "addToInSynDelay", 2, getFloatAtomicAdd(ftype) + "(&dd_denDelay" + sg.getTargetMergedPSMName() + "[" + sg.getDendriticDelayOffset("dd_", "$(1)") + "ipost], $(0))");
                 }
                 // Otherwise
                 else {
@@ -327,7 +315,7 @@
                             substitute(wCode, "$(inSyn)", "shLg[ipost]");
                         }
                         else {
-                            functionSubstitute(wCode, "addToInSyn", 1, getFloatAtomicAdd(ftype) + "(&dd_inSyn" + sg.getName() + "[ipost], $(0))");
+                            functionSubstitute(wCode, "addToInSyn", 1, getFloatAtomicAdd(ftype) + "(&dd_inSyn" + sg.getTargetMergedPSMName() + "[ipost], $(0))");
 
                             // **DEPRECATED**
                             substitute(wCode, "$(updatelinsyn)", getFloatAtomicAdd(ftype) + "(&$(inSyn), $(addtoinSyn))");
@@ -959,15 +947,11 @@
 
                                 // If dendritic delay is required, always use atomic operation to update dendritic delay buffer
                                 if(sg->isDendriticDelayRequired()) {
-<<<<<<< HEAD
-                                    functionSubstitute(SDcode, "addToDenDelay", 2, getFloatAtomicAdd(model.getPrecision()) + "(&dd_denDelay" + sg->getTargetMergedPSMName() + "[" + sg->getDendriticDelayOffset("dd_", "$(1)") + postIdx + "], $(0))");
-=======
-                                    functionSubstitute(SDcode, "addToInSynDelay", 2, getFloatAtomicAdd(model.getPrecision()) + "(&dd_denDelay" + s->first + "[" + sg->getDendriticDelayOffset("dd_", "$(1)") + postIdx + "], $(0))");
->>>>>>> 43f3b344
+                                    functionSubstitute(SDcode, "addToInSynDelay", 2, getFloatAtomicAdd(model.getPrecision()) + "(&dd_denDelay" + sg->getTargetMergedPSMName() + "[" + sg->getDendriticDelayOffset("dd_", "$(1)") + postIdx + "], $(0))");
                                 }
                                 // Otherwise
                                 else {
-                                    functionSubstitute(SDcode, "addToInSyn", 1, getFloatAtomicAdd(model.getPrecision()) + "(&dd_inSyn" + s->first + "[" + postIdx + "], $(0))");
+                                    functionSubstitute(SDcode, "addToInSyn", 1, getFloatAtomicAdd(model.getPrecision()) + "(&dd_inSyn" + sg->getTargetMergedPSMName() + "[" + postIdx + "], $(0))");
 
                                     // **DEPRECATED**
                                     substitute(SDcode, "$(updatelinsyn)", getFloatAtomicAdd(model.getPrecision()) + "(&$(inSyn), $(addtoinSyn))");
@@ -996,15 +980,11 @@
 
                                 // If dendritic delay is required, always use atomic operation to update dendritic delay buffer
                                 if(sg->isDendriticDelayRequired()) {
-<<<<<<< HEAD
-                                    functionSubstitute(SDcode, "addToDenDelay", 2, getFloatAtomicAdd(model.getPrecision()) + "(&dd_denDelay" + sg->getTargetMergedPSMName() + "[" + sg->getDendriticDelayOffset("dd_", "$(1)") + postIdx + "], $(0))");
-=======
-                                    functionSubstitute(SDcode, "addToInSynDelay", 2, getFloatAtomicAdd(model.getPrecision()) + "(&dd_denDelay" + s->first + "[" + sg->getDendriticDelayOffset("dd_", "$(1)") + postIdx + "], $(0))");
->>>>>>> 43f3b344
+                                    functionSubstitute(SDcode, "addToInSynDelay", 2, getFloatAtomicAdd(model.getPrecision()) + "(&dd_denDelay" + sg->getTargetMergedPSMName() + "[" + sg->getDendriticDelayOffset("dd_", "$(1)") + postIdx + "], $(0))");
                                 }
                                 // Otherwise
                                 else {
-                                    functionSubstitute(SDcode, "addToInSyn", 1, getFloatAtomicAdd(model.getPrecision()) + "(&dd_inSyn" + s->first + "[" + postIdx + "], $(0))");
+                                    functionSubstitute(SDcode, "addToInSyn", 1, getFloatAtomicAdd(model.getPrecision()) + "(&dd_inSyn" + sg->getTargetMergedPSMName() + "[" + postIdx + "], $(0))");
 
                                     // **DEPRECATED**
                                     substitute(SDcode, "$(updatelinsyn)", getFloatAtomicAdd(model.getPrecision()) + "(&$(inSyn), $(addtoinSyn))");
