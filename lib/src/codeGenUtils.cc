#include "codeGenUtils.h"

// Is C++ regex library operational?
// We assume it is for:
// 1) Compilers that don't define __GNUCC__
// 2) Clang
// 3) GCC 5.X.Y and future
// 4) Any future (4.10.Y?) GCC 4.X.Y releases
// 5) GCC 4.9.1 and subsequent patch releases (GCC fully implemented regex in 4.9.0
// BUT bug 61227 https://gcc.gnu.org/bugzilla/show_bug.cgi?id=61227 prevented \w from working until 4.9.1)
#if !defined(__GNUC__) || \
    __clang__ || \
    __GNUC__ > 4 || \
    (__GNUC__ == 4 && (__GNUC_MINOR__ > 9 || \
                      (__GNUC_MINOR__ == 9 && __GNUC_PATCHLEVEL__ >= 1)))
    #include <regex>
#else
    #error "GeNN now requires a functioning std::regex implementation - please upgrade your version of GCC to at least 4.9.1"
#endif

// Standard C includes
#include <cstring>

// GeNN includes
#include "modelSpec.h"
#include "standardSubstitutions.h"
#include "utils.h"

//--------------------------------------------------------------------------
// Anonymous namespace
//--------------------------------------------------------------------------
namespace
{
const string digits= string("0123456789");
const string op= string("+-*/(<>= ,;")+string("\n")+string("\t");

enum MathsFunc
{
    MathsFuncDouble,
    MathsFuncSingle,
    MathsFuncMax,
};

const char *mathsFuncs[][MathsFuncMax] = {
    {"cos", "cosf"},
    {"sin", "sinf"},
    {"tan", "tanf"},
    {"acos", "acosf"},
    {"asin", "asinf"},
    {"atan", "atanf"},
    {"atan2", "atan2f"},
    {"cosh", "coshf"},
    {"sinh", "sinhf"},
    {"tanh", "tanhf"},
    {"acosh", "acoshf"},
    {"asinh", "asinhf"},
    {"atanh", "atanhf"},
    {"exp", "expf"},
    {"frexp", "frexpf"},
    {"ldexp", "ldexpf"},
    {"log", "logf"},
    {"log10", "log10f"},
    {"modf", "modff"},
    {"exp2", "exp2f"},
    {"expm1", "expm1f"},
    {"ilogb", "ilogbf"},
    {"log1p", "log1pf"},
    {"log2", "log2f"},
    {"logb", "logbf"},
    {"scalbn", "scalbnf"},
    {"scalbln", "scalblnf"},
    {"pow", "powf"},
    {"sqrt", "sqrtf"},
    {"cbrt", "cbrtf"},
    {"hypot", "hypotf"},
    {"erf", "erff"},
    {"erfc", "erfcf"},
    {"tgamma", "tgammaf"},
    {"lgamma", "lgammaf"},
    {"ceil", "ceilf"},
    {"floor", "floorf"},
    {"fmod", "fmodf"},
    {"trunc", "truncf"},
    {"round", "roundf"},
    {"lround", "lroundf"},
    {"llround", "llroundf"},
    {"rint", "rintf"},
    {"lrint", "lrintf"},
    {"nearbyint", "nearbyintf"},
    {"remainder", "remainderf"},
    {"remquo", "remquof"},
    {"copysign", "copysignf"},
    {"nan", "nanf"},
    {"nextafter", "nextafterf"},
    {"nexttoward", "nexttowardf"},
    {"fdim", "fdimf"},
    {"fmax", "fmaxf"},
    {"fmin", "fminf"},
    {"fabs", "fabsf"},
    {"fma", "fmaf"}
};

GenericFunction randomFuncs[] = {
    {"gennrand_uniform", 0},
    {"gennrand_normal", 0},
    {"gennrand_exponential", 0},
    {"gennrand_log_normal", 2}
};

//--------------------------------------------------------------------------
/*! \brief This function converts code to contain only explicit single precision (float) function calls (C99 standard)
 */
//--------------------------------------------------------------------------
void ensureMathFunctionFtype(string &code, const string &type)
{
    // If type is double, substitute any single precision maths functions for double precision version
    if (type == "double") {
        for(const auto &m : mathsFuncs) {
            regexFuncSubstitute(code, m[MathsFuncSingle], m[MathsFuncDouble]);
        }
    }
    // Otherwise, substitute any double precision maths functions for single precision version
    else {
        for(const auto &m : mathsFuncs) {
            regexFuncSubstitute(code, m[MathsFuncDouble], m[MathsFuncSingle]);
        }
    }
}

//--------------------------------------------------------------------------
/*! \brief This function is part of the parser that converts any floating point constant in a code snippet to a floating point constant with an explicit precision (by appending "f" or removing it).
 */
//--------------------------------------------------------------------------
void doFinal(string &code, unsigned int i, const string &type, unsigned int &state)
{
    if (code[i] == 'f') {
        if (type == "double") {
            code.erase(i,1);
        }
    }
    else {
        if (type == "float") {
            code.insert(i,1,'f');
        }
    }
    if (i < code.size()-1) {
        if (op.find(code[i]) == string::npos) {
            state= 0;
        }
        else {
            state= 1;
        }
    }
}

void neuronSubstitutionsInSynapticCode(
    string &wCode, //!< the code string to work on
    const NeuronGroup *ng,
    const string &offset,
    const string &idx,
    const string &varSuffix,
    const string &devPrefix) //!< device prefix, "dd_" for GPU, nothing for CPU
{
    // presynaptic neuron variables, parameters, and global parameters
    const auto *neuronModel = ng->getNeuronModel();
    substitute(wCode, "$(sT" + varSuffix + ")", devPrefix+ "sT" + ng->getName() + "[" + offset + idx + "]");
    for(const auto &v : neuronModel->getVars()) {
        if (ng->isVarQueueRequired(v.first)) {
            substitute(wCode, "$(" + v.first + varSuffix + ")",
                       devPrefix + v.first + ng->getName() + "[" + offset + idx + "]");
        }
        else {
            substitute(wCode, "$(" + v.first + varSuffix + ")",
                       devPrefix + v.first + ng->getName() + "[" + idx + "]");
        }
    }
    value_substitutions(wCode, neuronModel->getParamNames(), ng->getParams(), varSuffix);

    DerivedParamNameIterCtx preDerivedParams(neuronModel->getDerivedParams());
    value_substitutions(wCode, preDerivedParams.nameBegin, preDerivedParams.nameEnd, ng->getDerivedParams(), varSuffix);

    ExtraGlobalParamNameIterCtx preExtraGlobalParams(neuronModel->getExtraGlobalParams());
    name_substitutions(wCode, "", preExtraGlobalParams.nameBegin, preExtraGlobalParams.nameEnd, ng->getName(), varSuffix);
}

bool regexSubstitute(string &s, const std::regex &regex, const std::string &format)
{
    // **NOTE** the following code performs the same function as std::regex_replace
    // but has a return value indicating whether any replacements are made
    // see http://en.cppreference.com/w/cpp/regex/regex_replace

    // Create regex iterator to iterate over matches found in code
    std::sregex_iterator matchesBegin(s.cbegin(), s.cend(), regex);
    std::sregex_iterator matchesEnd;

    // If there are no matches, leave s unmodified and return false
    if(matchesBegin == matchesEnd) {
        return false;
    }
    // Otherwise
    else {
        // Loop through matches
        std::string output;
        for(std::sregex_iterator m = matchesBegin;;) {
            // Copy the non-matched subsequence (m->prefix()) onto output
            std::copy(m->prefix().first, m->prefix().second, std::back_inserter(output));

            // Then replaces the matched subsequence with the formatted replacement string
            m->format(std::back_inserter(output), format);

            // If there are no subsequent matches
            if(std::next(m) == matchesEnd) {
                // Copy the remaining non-matched characters onto output
                std::copy(m->suffix().first, m->suffix().second, std::back_inserter(output));
                break;
            }
            // Otherwise go onto next match
            else {
                m++;
            }
        }

        // Set reference to newly processed version and return true
        s = output;
        return true;
    }
}
}    // Anonymous namespace

//--------------------------------------------------------------------------
//! \brief Tool for substituting strings in the neuron code strings or other templates
//--------------------------------------------------------------------------
void substitute(string &s, const string &trg, const string &rep)
{
    size_t found= s.find(trg);
    while (found != string::npos) {
        s.replace(found,trg.length(),rep);
        found= s.find(trg);
    }
}

//--------------------------------------------------------------------------
//! \brief Tool for substituting variable  names in the neuron code strings or other templates using regular expressions
//--------------------------------------------------------------------------
bool regexVarSubstitute(string &s, const string &trg, const string &rep)
{
    // Build a regex to match variable name with at least one
    // character that can't be in a variable name on either side (or an end/beginning of string)
    // **NOTE** the suffix is non-capturing so two instances of variables separated by a single character are matched e.g. a*a
    std::regex regex("(^|[^0-9a-zA-Z_])" + trg + "(?=$|[^a-zA-Z0-9_])");

    // Create format string to replace in text
    // **NOTE** preceding character is captured as C++ regex doesn't support lookbehind so this needs to be replaced in
    const std::string format = "$1" + rep;

    return regexSubstitute(s, regex, format);
}

//--------------------------------------------------------------------------
//! \brief Tool for substituting function  names in the neuron code strings or other templates using regular expressions
//--------------------------------------------------------------------------
bool regexFuncSubstitute(string &s, const string &trg, const string &rep)
{
    // Build a regex to match function name with at least one
    // character that can't be part of the function name on the left and a bracket on the right (with optional whitespace)
    // **NOTE** the suffix is non-capturing so two instances of functions separated by a single character are matched e.g. sin(cos(x));
    std::regex regex("(^|[^0-9a-zA-Z_])" + trg + "(?=\\s*\\()");

    // Create format string to replace in text
    // **NOTE** preceding character is captured as C++ regex doesn't support lookbehind so this needs to be replaced in
    const std::string format = "$1" + rep;

    return regexSubstitute(s, regex, format);
}

//--------------------------------------------------------------------------
//! \brief Does the code string contain any functions requiring random number generator
//--------------------------------------------------------------------------
bool isRNGRequired(const std::string &code)
{
    // Loop through random functions
    for(const auto &r : randomFuncs) {
        // If this function takes no arguments, return true if
        // generic function name enclosed in $() markers is found
        if(r.numArguments == 0) {
            if(code.find("$(" + r.genericName + ")") != std::string::npos) {
                return true;
            }
        }
        // Otherwise, return true if generic function name
        // prefixed by $( and suffixed with comma is found
        else if(code.find("$(" + r.genericName + ",") != std::string::npos) {
            return true;
        }
    }
    return false;

}

//--------------------------------------------------------------------------
//! \brief Does the model with the vectors of variable initialisers and modes require an RNG for the specified init mode
//--------------------------------------------------------------------------
#ifndef CPU_ONLY
bool isInitRNGRequired(const std::vector<NewModels::VarInit> &varInitialisers, const std::vector<VarMode> &varModes,
                       VarInit initLocation)
{
    // Loop through variables
    for(unsigned int v = 0; v < varInitialisers.size(); v++) {
        const auto &varInit = varInitialisers[v];
        const auto varMode = varModes[v];

        // If initialisation snippet requires RNG and var should be initialised on this location, return true
        if(::isRNGRequired(varInit.getSnippet()->getCode()) && (varMode & initLocation)) {

            return true;
        }
    }

    return false;
}
#else
bool isInitRNGRequired(const std::vector<NewModels::VarInit> &varInitialisers, const std::vector<VarMode> &,
                       VarInit initLocation)
{
    // Loop through variables
    for(unsigned int v = 0; v < varInitialisers.size(); v++) {
        const auto &varInit = varInitialisers[v];

        // If initialisation snippet requires RNG and var init mode is set to host
        if(::isRNGRequired(varInit.getSnippet()->getCode()) && (initLocation == VarInit::HOST)) {
            return true;
        }
    }

    return false;
}
#endif
//--------------------------------------------------------------------------
/*! \brief This function substitutes function calls in the form:
 *
 *  $(functionName, parameter1, param2Function(0.12, "string"))
 *
 * with replacement templates in the form:
 *
 *  actualFunction(CONSTANT, $(0), $(1))
 *
 */
//--------------------------------------------------------------------------
void functionSubstitute(std::string &code, const std::string &funcName,
                        unsigned int numParams, const std::string &replaceFuncTemplate)
{
    // If there are no parameters, just replace the function name (wrapped in '$()')
    // with the template (which will, inherantly, not have any parameters)
    if(numParams == 0) {
        substitute(code, "$(" + funcName + ")", replaceFuncTemplate);
    }
    // Otherwise
    else {
        // Reserve vector to hold parameters
        std::vector<std::string> params;
        params.reserve(numParams);

        // String to hold parameter currently being parsed
        std::string currentParam = "";

        // Function will start with opening GeNN wrapper, name and comma before first argument
        // **NOTE** need to match up to comma so longer function names with same prefix aren't matched
        const std::string funcStart = "$(" + funcName + ",";

        // Find first occurance of start of function
        size_t found = code.find(funcStart);

        // While functions are found
        while (found != std::string::npos) {
            // Loop through subsequent characerters of code
            unsigned int bracketDepth = 0;
            for(size_t i = found + funcStart.length(); i < code.size(); i++) {
                // If this character is a comma at function bracket depth
                if(code[i] == ',' && bracketDepth == 0) {
                    assert(!currentParam.empty());

                    // Add parameter to array
                    params.push_back(currentParam);
                    currentParam = "";
                }
                // Otherwise
                else {
                    // If this is an open bracket, increase bracket depth
                    if(code[i] == '(') {
                        bracketDepth++;
                    }
                    // Otherwise, it's a close bracket
                    else if(code[i] == ')') {
                        // If we are at a deeper bracket depth than function, decrease bracket depth
                        if(bracketDepth > 0) {
                            bracketDepth--;
                        }
                        // Otherwise
                        else {
                            assert(!currentParam.empty());

                            // Add parameter to array
                            params.push_back(currentParam);
                            currentParam = "";

                            // Check parameters match
                            assert(params.size() == numParams);

                            // Substitute parsed parameters into function template
                            std::string replaceFunc = replaceFuncTemplate;
                            for(unsigned int p = 0; p < numParams; p++) {
                                substitute(replaceFunc, "$(" + std::to_string(p) + ")", params[p]);
                            }

                            // Clear parameters now they have been substituted
                            // into the final string to replace in to code
                            params.clear();

                            // Replace this into code
                            code.replace(found, i - found + 1, replaceFunc);
                            break;
                        }
                    }

                    // If this isn't a space at function bracket depth,
                    // add to parameter string
                    if(bracketDepth > 0 || !::isspace(code[i])) {
                        currentParam += code[i];
                    }
                }
            }

            // Find start of next function to replace
            found = code.find(funcStart);
        }
    }
}

//--------------------------------------------------------------------------
//! \brief This function performs a list of function substitutions in code snipped
//--------------------------------------------------------------------------
void functionSubstitutions(std::string &code, const std::string &ftype,
                           const std::vector<FunctionTemplate> functions)
{
    // Substitute generic GeNN random functions for desired destination type
    for(const auto &f : functions) {
        const std::string &funcTemplate = (ftype == "double") ? f.doublePrecisionTemplate : f.singlePrecisionTemplate;
        functionSubstitute(code, f.genericName, f.numArguments, funcTemplate);
    }
}

//--------------------------------------------------------------------------
/*! \brief This function implements a parser that converts any floating point constant in a code snippet to a floating point constant with an explicit precision (by appending "f" or removing it). 
 */
//--------------------------------------------------------------------------

string ensureFtype(const string &oldcode, const string &type)
{
//    cerr << "entering ensure" << endl;
//    cerr << oldcode << endl;
    string code= oldcode;
    unsigned int i= 0;
    unsigned int state= 1; // allowed to start with a number straight away.
    while (i < code.size()) {
        switch (state)
        {
        case 0: // looking for a valid lead-in
            if (op.find(code[i]) != string::npos) {
                state= 1;
                break;
            }
            break;
        case 1: // looking for start of number
            if (digits.find(code[i]) != string::npos) {
                state= 2; // found the beginning of a number starting with a digit
                break;
            }
            if (code[i] == '.') {
                state= 3; // number starting with a dot
                break;
            }
            if (op.find(code[i]) == string::npos) {
                state= 0;
                break;
            }
            break;
        case 2: // in a number, looking for more digits, '.', 'e', 'E', or end of number
            if (code[i] == '.') {
                state= 3; // number now also contained a dot
                break;
            }
            if ((code[i] == 'e') || (code[i] == 'E')) {
                state= 4;
                break;
            }
            if (digits.find(code[i]) == string::npos) {// the number looks like an integer ...
                if (op.find(code[i]) != string::npos) state= 1;
                else state= 0;
                break;
            }
            break;
        case 3: // we have had '.' now looking for digits or 'e', 'E'
            if ((code[i] == 'e') || (code[i] == 'E')) {
                state= 4;
                break;
            }
            if (digits.find(code[i]) == string::npos) {
                doFinal(code, i, type, state);
                break;
            }
            break;
        case 4: // we have had '.' and 'e', 'E', digits only now
            if (digits.find(code[i]) != string::npos) {
                state= 6;
                break;
            }
            if ((code[i] != '+') && (code[i] != '-')) {
                if (op.find(code[i]) != string::npos) state= 1;
                else state= 0;
                break;
            }
            else {
                state= 5;
                break;
            }
        case 5: // now one or more digits or else ...
            if (digits.find(code[i]) != string::npos) {
                state= 6;
                break;
            }
            else {
                if (op.find(code[i]) != string::npos) state= 1;
                else state= 0;
                break;
            }
        case 6: // any non-digit character will trigger action
            if (digits.find(code[i]) == string::npos) {
                doFinal(code, i, type, state);
                break;
            }
            break;
        }
        i++;
    }
    if ((state == 3) || (state == 6)) {
        if (type == "float") {
            code= code+string("f");
        }
    }
    ensureMathFunctionFtype(code, type);
    return code;
}

//--------------------------------------------------------------------------
/*! \brief This function checks for unknown variable definitions and returns a gennError if any are found
 */
//--------------------------------------------------------------------------

void checkUnreplacedVariables(const string &code, const string &codeName)
{
    regex rgx("\\$\\([\\w]+\\)");
    string vars= "";
    for (sregex_iterator it(code.begin(), code.end(), rgx), end; it != end; it++) {
        vars+= it->str().substr(2,it->str().size()-3) + ", ";
    }
    if (vars.size() > 0) {
        vars= vars.substr(0, vars.size()-2);
        if (vars.find(",") != string::npos) vars= "variables "+vars+" were ";
        else vars= "variable "+vars+" was ";
        gennError("The "+vars+"undefined in code "+codeName+".");
    }
}

//--------------------------------------------------------------------------
/*! \brief This function returns the 32-bit hash of a string - because these are used across MPI nodes which may have different libstdc++ it would be risky to use std::hash
 */
//--------------------------------------------------------------------------
//! https://stackoverflow.com/questions/19411742/what-is-the-default-hash-function-used-in-c-stdunordered-map
//! suggests that libstdc++ uses MurmurHash2 so this seems as good a bet as any
//! MurmurHash2, by Austin Appleby
//! It has a few limitations -
//! 1. It will not work incrementally.
//! 2. It will not produce the same results on little-endian and big-endian
//!    machines.
uint32_t hashString(const std::string &string)
{
    // 'm' and 'r' are mixing constants generated offline.
    // They're not really 'magic', they just happen to work well.

    const uint32_t m = 0x5bd1e995;
    const unsigned int r = 24;

    // Get string length
    size_t len = string.length();

    // Initialize the hash to a 'random' value

    uint32_t h = 0xc70f6907 ^ len;

    // Mix 4 bytes at a time into the hash
    const char *data = string.c_str();
    while(len >= 4)
    {
        // **NOTE** one of the assumptions of the original MurmurHash2 was that
        // "We can read a 4-byte value from any address without crashing".
        // Bad experiance tells me this may not be the case on ARM so use memcpy
        uint32_t k;
        memcpy(&k, data, 4);

        k *= m;
        k ^= k >> r;
        k *= m;

        h *= m;
        h ^= k;

        data += 4;
        len -= 4;
    }

    // Handle the last few bytes of the input array
    switch(len)
    {
        case 3: h ^= data[2] << 16; // falls through
        case 2: h ^= data[1] << 8;  // falls through
        case 1: h ^= data[0];
                h *= m;             // falls through
    };

    // Do a few final mixes of the hash to ensure the last few
    // bytes are well-incorporated.

    h ^= h >> 13;
    h *= m;
    h ^= h >> 15;

    return h;
}
//-------------------------------------------------------------------------
/*!
  \brief Function for performing the code and value substitutions necessary to insert neuron related variables, parameters, and extraGlobal parameters into synaptic code.
*/
//-------------------------------------------------------------------------
<<<<<<< HEAD
void preNeuronSubstitutionsInSynapticCode(
    string &wCode, //!< the code string to work on
    const SynapseGroup *sg,
    const string &preIdx,
    const string &devPrefix) //!< device prefix, "dd_" for GPU, nothing for CPU
=======

void neuron_substitutions_in_synaptic_code(
    string &wCode,                  //!< the code string to work on
    const SynapseGroup *sg,
     const string &preIdx,          //!< index of the pre-synaptic neuron to be accessed for _pre variables; differs for different Span)
    const string &postIdx,          //!< index of the post-synaptic neuron to be accessed for _post variables; differs for different Span)
    const string &devPrefix,        //!< device prefix, "dd_" for GPU, nothing for CPU
    StringWrapFunc preVarWrapFunc,  //!< function used to 'wrap' presynaptic variable accesses
    StringWrapFunc postVarWrapFunc) //!<function used to 'wrap' postsynaptic variable accesses
>>>>>>> 6b3523f0
{
    // presynaptic neuron variables, parameters, and global parameters
    const auto *srcNeuronModel = sg->getSrcNeuronGroup()->getNeuronModel();
    if (srcNeuronModel->isPoisson()) {
        substitute(wCode, "$(V_pre)", to_string(sg->getSrcNeuronGroup()->getParams()[2]));
    }
<<<<<<< HEAD
    neuronSubstitutionsInSynapticCode(wCode, sg->getSrcNeuronGroup(), sg->getOffsetPre(), preIdx, "_pre", devPrefix);
}
=======

    const std::string stPreTarget = devPrefix + "sT" + sg->getSrcNeuronGroup()->getName() + "[" + sg->getOffsetPre() + preIdx + "]";
    substitute(wCode, "$(sT_pre)", preVarWrapFunc ? preVarWrapFunc(stPreTarget) : stPreTarget);
    for(const auto &v : srcNeuronModel->getVars()) {
        const std::string preVarIdx = sg->getSrcNeuronGroup()->isVarQueueRequired(v.first) ? (sg->getOffsetPre() + preIdx) : preIdx;
        const std::string preVarTarget = devPrefix + v.first + sg->getSrcNeuronGroup()->getName() + "[" + preVarIdx + "]";

        substitute(wCode, "$(" + v.first + "_pre)", preVarWrapFunc ? preVarWrapFunc(preVarTarget) : preVarTarget);
    }
    value_substitutions(wCode, srcNeuronModel->getParamNames(), sg->getSrcNeuronGroup()->getParams(), "_pre");

    DerivedParamNameIterCtx preDerivedParams(srcNeuronModel->getDerivedParams());
    value_substitutions(wCode, preDerivedParams.nameBegin, preDerivedParams.nameEnd, sg->getSrcNeuronGroup()->getDerivedParams(), "_pre");
>>>>>>> 6b3523f0

void postNeuronSubstitutionsInSynapticCode(
    string &wCode, //!< the code string to work on
    const SynapseGroup *sg,
    const string &postIdx,
    const string &devPrefix) //!< device prefix, "dd_" for GPU, nothing for CPU
{
    // postsynaptic neuron variables, parameters, and global parameters
<<<<<<< HEAD
    neuronSubstitutionsInSynapticCode(wCode, sg->getTrgNeuronGroup(), sg->getTrgNeuronGroup()->getQueueOffset(devPrefix), postIdx, "_post", devPrefix);
}
=======
    const auto *trgNeuronModel = sg->getTrgNeuronGroup()->getNeuronModel();
    const std::string stPostTarget = devPrefix + "sT" + sg->getTrgNeuronGroup()->getName() + "[" + sg->getTrgNeuronGroup()->getQueueOffset(devPrefix) + postIdx + "]";
    substitute(wCode, "$(sT_post)", postVarWrapFunc ? postVarWrapFunc(stPostTarget) : stPostTarget);
    for(const auto &v : trgNeuronModel->getVars()) {
        const std::string postVarIdx = sg->getTrgNeuronGroup()->isVarQueueRequired(v.first) ? (sg->getTrgNeuronGroup()->getQueueOffset(devPrefix) + postIdx) : postIdx;
        const std::string postVarTarget = devPrefix + v.first + sg->getTrgNeuronGroup()->getName() + "[" + postVarIdx + "]";
        substitute(wCode, "$(" + v.first + "_post)", postVarWrapFunc ? postVarWrapFunc(postVarTarget) : postVarTarget);

    }
    value_substitutions(wCode, trgNeuronModel->getParamNames(), sg->getTrgNeuronGroup()->getParams(), "_post");
>>>>>>> 6b3523f0

void neuron_substitutions_in_synaptic_code(
    string &wCode, //!< the code string to work on
    const SynapseGroup *sg,
    const string &preIdx, //!< index of the pre-synaptic neuron to be accessed for _pre variables; differs for different Span)
    const string &postIdx, //!< index of the post-synaptic neuron to be accessed for _post variables; differs for different Span)
    const string &devPrefix) //!< device prefix, "dd_" for GPU, nothing for CPU
{
    preNeuronSubstitutionsInSynapticCode(wCode, sg, preIdx, devPrefix);
    postNeuronSubstitutionsInSynapticCode(wCode, sg, postIdx, devPrefix);

}<|MERGE_RESOLUTION|>--- conflicted
+++ resolved
@@ -159,20 +159,18 @@
     const string &offset,
     const string &idx,
     const string &varSuffix,
-    const string &devPrefix) //!< device prefix, "dd_" for GPU, nothing for CPU
+    const string &devPrefix, //!< device prefix, "dd_" for GPU, nothing for CPU
+    StringWrapFunc varWrapFunc)
 {
     // presynaptic neuron variables, parameters, and global parameters
     const auto *neuronModel = ng->getNeuronModel();
-    substitute(wCode, "$(sT" + varSuffix + ")", devPrefix+ "sT" + ng->getName() + "[" + offset + idx + "]");
+    const std::string stTarget = devPrefix+ "sT" + ng->getName() + "[" + offset + idx + "]";
+    substitute(wCode, "$(sT" + varSuffix + ")", varWrapFunc ? varWrapFunc(stTarget) : stTarget);
     for(const auto &v : neuronModel->getVars()) {
-        if (ng->isVarQueueRequired(v.first)) {
-            substitute(wCode, "$(" + v.first + varSuffix + ")",
-                       devPrefix + v.first + ng->getName() + "[" + offset + idx + "]");
-        }
-        else {
-            substitute(wCode, "$(" + v.first + varSuffix + ")",
-                       devPrefix + v.first + ng->getName() + "[" + idx + "]");
-        }
+        const std::string varIdx = ng->isVarQueueRequired(v.first) ? offset + idx : idx;
+        const std::string varTarget = devPrefix + v.first + ng->getName() + "[" + varIdx + "]";
+        
+        substitute(wCode, "$(" + v.first + varSuffix + ")", varWrapFunc ? varWrapFunc(varTarget) : varTarget);                   
     }
     value_substitutions(wCode, neuronModel->getParamNames(), ng->getParams(), varSuffix);
 
@@ -641,79 +639,41 @@
   \brief Function for performing the code and value substitutions necessary to insert neuron related variables, parameters, and extraGlobal parameters into synaptic code.
 */
 //-------------------------------------------------------------------------
-<<<<<<< HEAD
 void preNeuronSubstitutionsInSynapticCode(
     string &wCode, //!< the code string to work on
     const SynapseGroup *sg,
     const string &preIdx,
-    const string &devPrefix) //!< device prefix, "dd_" for GPU, nothing for CPU
-=======
-
-void neuron_substitutions_in_synaptic_code(
-    string &wCode,                  //!< the code string to work on
-    const SynapseGroup *sg,
-     const string &preIdx,          //!< index of the pre-synaptic neuron to be accessed for _pre variables; differs for different Span)
-    const string &postIdx,          //!< index of the post-synaptic neuron to be accessed for _post variables; differs for different Span)
-    const string &devPrefix,        //!< device prefix, "dd_" for GPU, nothing for CPU
-    StringWrapFunc preVarWrapFunc,  //!< function used to 'wrap' presynaptic variable accesses
-    StringWrapFunc postVarWrapFunc) //!<function used to 'wrap' postsynaptic variable accesses
->>>>>>> 6b3523f0
+    const string &devPrefix, //!< device prefix, "dd_" for GPU, nothing for CPU
+    StringWrapFunc varWrapFunc)
 {
     // presynaptic neuron variables, parameters, and global parameters
     const auto *srcNeuronModel = sg->getSrcNeuronGroup()->getNeuronModel();
     if (srcNeuronModel->isPoisson()) {
         substitute(wCode, "$(V_pre)", to_string(sg->getSrcNeuronGroup()->getParams()[2]));
     }
-<<<<<<< HEAD
-    neuronSubstitutionsInSynapticCode(wCode, sg->getSrcNeuronGroup(), sg->getOffsetPre(), preIdx, "_pre", devPrefix);
-}
-=======
-
-    const std::string stPreTarget = devPrefix + "sT" + sg->getSrcNeuronGroup()->getName() + "[" + sg->getOffsetPre() + preIdx + "]";
-    substitute(wCode, "$(sT_pre)", preVarWrapFunc ? preVarWrapFunc(stPreTarget) : stPreTarget);
-    for(const auto &v : srcNeuronModel->getVars()) {
-        const std::string preVarIdx = sg->getSrcNeuronGroup()->isVarQueueRequired(v.first) ? (sg->getOffsetPre() + preIdx) : preIdx;
-        const std::string preVarTarget = devPrefix + v.first + sg->getSrcNeuronGroup()->getName() + "[" + preVarIdx + "]";
-
-        substitute(wCode, "$(" + v.first + "_pre)", preVarWrapFunc ? preVarWrapFunc(preVarTarget) : preVarTarget);
-    }
-    value_substitutions(wCode, srcNeuronModel->getParamNames(), sg->getSrcNeuronGroup()->getParams(), "_pre");
-
-    DerivedParamNameIterCtx preDerivedParams(srcNeuronModel->getDerivedParams());
-    value_substitutions(wCode, preDerivedParams.nameBegin, preDerivedParams.nameEnd, sg->getSrcNeuronGroup()->getDerivedParams(), "_pre");
->>>>>>> 6b3523f0
+    neuronSubstitutionsInSynapticCode(wCode, sg->getSrcNeuronGroup(), sg->getOffsetPre(), preIdx, "_pre", devPrefix, varWrapFunc);
+}
 
 void postNeuronSubstitutionsInSynapticCode(
     string &wCode, //!< the code string to work on
     const SynapseGroup *sg,
     const string &postIdx,
-    const string &devPrefix) //!< device prefix, "dd_" for GPU, nothing for CPU
+    const string &devPrefix, //!< device prefix, "dd_" for GPU, nothing for CPU
+    StringWrapFunc varWrapFunc)
 {
     // postsynaptic neuron variables, parameters, and global parameters
-<<<<<<< HEAD
-    neuronSubstitutionsInSynapticCode(wCode, sg->getTrgNeuronGroup(), sg->getTrgNeuronGroup()->getQueueOffset(devPrefix), postIdx, "_post", devPrefix);
-}
-=======
-    const auto *trgNeuronModel = sg->getTrgNeuronGroup()->getNeuronModel();
-    const std::string stPostTarget = devPrefix + "sT" + sg->getTrgNeuronGroup()->getName() + "[" + sg->getTrgNeuronGroup()->getQueueOffset(devPrefix) + postIdx + "]";
-    substitute(wCode, "$(sT_post)", postVarWrapFunc ? postVarWrapFunc(stPostTarget) : stPostTarget);
-    for(const auto &v : trgNeuronModel->getVars()) {
-        const std::string postVarIdx = sg->getTrgNeuronGroup()->isVarQueueRequired(v.first) ? (sg->getTrgNeuronGroup()->getQueueOffset(devPrefix) + postIdx) : postIdx;
-        const std::string postVarTarget = devPrefix + v.first + sg->getTrgNeuronGroup()->getName() + "[" + postVarIdx + "]";
-        substitute(wCode, "$(" + v.first + "_post)", postVarWrapFunc ? postVarWrapFunc(postVarTarget) : postVarTarget);
-
-    }
-    value_substitutions(wCode, trgNeuronModel->getParamNames(), sg->getTrgNeuronGroup()->getParams(), "_post");
->>>>>>> 6b3523f0
+    neuronSubstitutionsInSynapticCode(wCode, sg->getTrgNeuronGroup(), sg->getTrgNeuronGroup()->getQueueOffset(devPrefix), postIdx, "_post", devPrefix, varWrapFunc);
+}
 
 void neuron_substitutions_in_synaptic_code(
     string &wCode, //!< the code string to work on
     const SynapseGroup *sg,
     const string &preIdx, //!< index of the pre-synaptic neuron to be accessed for _pre variables; differs for different Span)
     const string &postIdx, //!< index of the post-synaptic neuron to be accessed for _post variables; differs for different Span)
-    const string &devPrefix) //!< device prefix, "dd_" for GPU, nothing for CPU
-{
-    preNeuronSubstitutionsInSynapticCode(wCode, sg, preIdx, devPrefix);
-    postNeuronSubstitutionsInSynapticCode(wCode, sg, postIdx, devPrefix);
-
+    const string &devPrefix,        //!< device prefix, "dd_" for GPU, nothing for CPU
+    StringWrapFunc preVarWrapFunc,  //!< function used to 'wrap' presynaptic variable accesses
+    StringWrapFunc postVarWrapFunc) //!<function used to 'wrap' postsynaptic variable accesses
+{
+    preNeuronSubstitutionsInSynapticCode(wCode, sg, preIdx, devPrefix, preVarWrapFunc);
+    postNeuronSubstitutionsInSynapticCode(wCode, sg, postIdx, devPrefix, postVarWrapFunc);
 }