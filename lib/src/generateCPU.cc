--- conflicted
+++ resolved
@@ -381,139 +381,6 @@
     os.close();
 } 
 
-<<<<<<< HEAD
-
-//-------------------------------------------------------------------------
-/*!
-  \brief Function for generating the CUDA synapse kernel code that handles presynaptic 
-  spikes or spike type events
-*/
-//-------------------------------------------------------------------------
-
-void generate_process_presynaptic_events_code_CPU(
-    ostream &os, //!< output stream for code
-    const NNmodel &model, //!< the neuronal network model to generate code for
-    unsigned int src, //!< the number of the src neuron population
-    unsigned int trg, //!< the number of the target neuron population
-    int i, //!< the index of the synapse group being processed
-    string &localID, //!< the variable name of the local ID of the thread within the synapse group
-    unsigned int inSynNo, //!< the ID number of the current synapse population as the incoming population to the target neuron population
-    const string &postfix //!< whether to generate code for true spikes or spike type events
-    )
-{
-    bool evnt = postfix == "Evnt";
-    int UIntSz = sizeof(unsigned int) * 8;
-    int logUIntSz = (int) (logf((float) UIntSz) / logf(2.0f) + 1e-5f);
-
-    if ((evnt && model.synapseUsesSpikeEvents[i]) || (!evnt && model.synapseUsesTrueSpikes[i])) {
-        unsigned int synt = model.synapseType[i];
-        bool sparse = model.synapseConnType[i] == SPARSE;
-
-        unsigned int nt_pre = model.neuronType[src];
-        bool delayPre = model.neuronDelaySlots[src] > 1;
-        string offsetPre = (delayPre ? "(delaySlot * " + tS(model.neuronN[src]) + ") + " : "");
-
-        unsigned int nt_post = model.neuronType[trg];
-        bool delayPost = model.neuronDelaySlots[trg] > 1;
-        string offsetPost = (delayPost ? "(spkQuePtr" + model.neuronName[trg] + " * " + tS(model.neuronN[trg]) + ") + " : "");
-
-        // Detect spike events or spikes and do the update
-        os << "// process presynaptic events: " << (evnt ? "Spike type events" : "True Spikes") << ENDL;
-        if (delayPre) {
-            os << "for (int i = 0; i < glbSpkCnt" << postfix << model.neuronName[src] << "[delaySlot]; i++)" << OB(201);
-        }
-        else {
-            os << "for (int i = 0; i < glbSpkCnt" << postfix << model.neuronName[src] << "[0]; i++)" << OB(201);
-        }
-
-        os << "ipre = glbSpk" << postfix << model.neuronName[src] << "[" << offsetPre << "i];" << ENDL;
-
-        if (sparse) { // SPARSE
-            os << "npost = C" << model.synapseName[i] << ".indInG[ipre + 1] - C" << model.synapseName[i] << ".indInG[ipre];" << ENDL;
-            os << "for (int j = 0; j < npost; j++)" << OB(202);
-            os << "ipost = C" << model.synapseName[i] << ".ind[C" << model.synapseName[i] << ".indInG[ipre] + j];" << ENDL;
-        }
-        else { // DENSE
-            os << "for (ipost = 0; ipost < " << model.neuronN[trg] << "; ipost++)" << OB(202);
-        }
-
-        if (model.synapseGType[i] == INDIVIDUALID) {
-            os << "unsigned int gid = (ipre * " << model.neuronN[trg] << " + ipost);" << ENDL;
-        }
-
-        if (!weightUpdateModels[synt].simCode_supportCode.empty()) {
-            os << " using namespace " << model.synapseName[i] << "_weightupdate_simCode;" << ENDL;
-        }
-        if (evnt) {
-            // code substitutions ----
-            string eCode = weightUpdateModels[synt].evntThreshold;
-            substitute(eCode, "$(id)", "n");
-            substitute(eCode, "$(t)", "t");
-            value_substitutions(eCode, weightUpdateModels[synt].pNames, model.synapsePara[i]);
-            value_substitutions(eCode, weightUpdateModels[synt].dpNames, model.dsp_w[i]);
-            name_substitutions(eCode, "", weightUpdateModels[synt].extraGlobalSynapseKernelParameters, model.synapseName[i]);
-            neuron_substitutions_in_synaptic_code(eCode, model, src, trg, nt_pre, nt_post, offsetPre, offsetPost, "ipre", "ipost", "");
-            eCode= ensureFtype(eCode, model.ftype);
-            checkUnreplacedVariables(eCode, "evntThreshold");
-            // end code substitutions ----
-
-            if (model.synapseGType[i] == INDIVIDUALID) {
-                os << "if ((B(gp" << model.synapseName[i] << "[gid >> " << logUIntSz << "], gid & " << UIntSz - 1;
-                os << ")) && (" << eCode << "))" << OB(2041);
-            }
-            else {
-                os << "if (" << eCode << ")" << OB(2041);
-            }
-        }
-        else if (model.synapseGType[i] == INDIVIDUALID) {
-            os << "if (B(gp" << model.synapseName[i] << "[gid >> " << logUIntSz << "], gid & " << UIntSz - 1 << "))" << OB(2041);
-        }
-
-        // Code substitutions ----------------------------------------------------------------------------------
-        string wCode = (evnt ? weightUpdateModels[synt].simCodeEvnt : weightUpdateModels[synt].simCode);
-        substitute(wCode, "$(updatelinsyn)", "$(inSyn) += $(addtoinSyn)");
-        substitute(wCode, "$(t)", "t");
-        if (sparse) { // SPARSE
-            if (model.synapseGType[i] == INDIVIDUALG) {
-                name_substitutions(wCode, "", weightUpdateModels[synt].varNames, model.synapseName[i] + "[C" + model.synapseName[i] + ".indInG[ipre] + j]");
-            }
-            else {
-                value_substitutions(wCode, weightUpdateModels[synt].varNames, model.synapseIni[i]);
-            }
-        }
-        else { // DENSE
-            if (model.synapseGType[i] == INDIVIDUALG) {
-                name_substitutions(wCode, "", weightUpdateModels[synt].varNames, model.synapseName[i] + "[ipre * " + tS(model.neuronN[trg]) + " + ipost]");
-            }
-            else {
-                value_substitutions(wCode, weightUpdateModels[synt].varNames, model.synapseIni[i]);
-            }
-        }
-        substitute(wCode, "$(inSyn)", "inSyn" + model.synapseName[i] + "[ipost]");
-        value_substitutions(wCode, weightUpdateModels[synt].pNames, model.synapsePara[i]);
-        value_substitutions(wCode, weightUpdateModels[synt].dpNames, model.dsp_w[i]);
-        name_substitutions(wCode, "", weightUpdateModels[synt].extraGlobalSynapseKernelParameters, model.synapseName[i]);
-        substitute(wCode, "$(addtoinSyn)", "addtoinSyn");
-        neuron_substitutions_in_synaptic_code(wCode, model, src, trg, nt_pre, nt_post, offsetPre, offsetPost, "ipre", "ipost", "");
-        wCode= ensureFtype(wCode, model.ftype);
-        checkUnreplacedVariables(wCode, "simCode"+postfix);
-        // end Code substitutions -------------------------------------------------------------------------
-        os << wCode << ENDL;
-
-        if (evnt) {
-            os << CB(2041); // end if (eCode)
-        }
-        else if (model.synapseGType[i] == INDIVIDUALID) {
-            os << CB(2041); // end if (B(gp" << model.synapseName[i] << "[gid >> " << logUIntSz << "], gid
-        }
-        os << CB(202);
-        os << CB(201);
-    }
-}
-
-
-=======
->>>>>>> e4cef0ad
 //--------------------------------------------------------------------------
 /*!
   \brief Function that generates code that will simulate all synapses of the model on the CPU.
