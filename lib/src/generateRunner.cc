--- conflicted
+++ resolved
@@ -1480,16 +1480,6 @@
             mem += allocate_variable(os, model.getPrecision(), "inSyn" + s.first, s.second.getInSynVarMode(),
                                     s.second.getTrgNeuronGroup()->getNumNeurons());
 
-<<<<<<< HEAD
-        // If connectivity is defined using a bitmask, allocate memory for bitmask
-        if (s.second.getMatrixType() & SynapseMatrixConnectivity::BITMASK) {
-            const size_t gpSize = (s.second.getSrcNeuronGroup()->getNumNeurons() * s.second.getTrgNeuronGroup()->getNumNeurons()) / 32 + 1;
-            mem += allocate_variable(os, "uint32_t", "gp" + s.first, VarMode::LOC_HOST_DEVICE_INIT_HOST, gpSize);
-        }
-        // Otherwise, if matrix connectivity is defined using a dense matrix, allocate user-defined weight model variables
-        else if ((s.second.getMatrixType() & SynapseMatrixConnectivity::DENSE) && (s.second.getMatrixType() & SynapseMatrixWeight::INDIVIDUAL)) {
-            const size_t size = s.second.getSrcNeuronGroup()->getNumNeurons() * s.second.getTrgNeuronGroup()->getNumNeurons();
-=======
             // If connectivity is defined using a bitmask, allocate memory for bitmask
             if (s.second.getMatrixType() & SynapseMatrixConnectivity::BITMASK) {
                 const size_t gpSize = (s.second.getSrcNeuronGroup()->getNumNeurons() * s.second.getTrgNeuronGroup()->getNumNeurons()) / 32 + 1;
@@ -1499,25 +1489,11 @@
             // **NOTE** if matrix is sparse, allocate later in the allocatesparsearrays function when we know the size of the network
             else if ((s.second.getMatrixType() & SynapseMatrixConnectivity::DENSE) && (s.second.getMatrixType() & SynapseMatrixWeight::INDIVIDUAL)) {
                 const size_t size = s.second.getSrcNeuronGroup()->getNumNeurons() * s.second.getTrgNeuronGroup()->getNumNeurons();
->>>>>>> d18e937b
 
                 for(const auto &v : wu->getVars()) {
                     mem += allocate_variable(os, v.second, v.first + s.first, s.second.getWUVarMode(v.first), size);
                 }
             }
-<<<<<<< HEAD
-        }
-        // Otherwise, if matrix is sparse, allocate row indices only at this point
-        // **NOTE** ind and other variables are allocated later when size of network in known
-        else if(s.second.getMatrixType() & SynapseMatrixConnectivity::SPARSE) {
-             // Allocate indices pointing to synapses in each presynaptic neuron's sparse matrix row
-            allocate_host_variable(os, "unsigned int", "C" + s.first + ".indInG", VarMode::LOC_HOST_DEVICE_INIT_HOST,
-                                   s.second.getSrcNeuronGroup()->getNumNeurons() + 1);
-            allocate_device_variable(os, "unsigned int", "indInG" + s.first, VarMode::LOC_HOST_DEVICE_INIT_HOST,
-                                     s.second.getSrcNeuronGroup()->getNumNeurons() + 1);
-        }
-=======
->>>>>>> d18e937b
 
             if (s.second.getMatrixType() & SynapseMatrixWeight::INDIVIDUAL) { // not needed for GLOBALG
                 const size_t size = s.second.getTrgNeuronGroup()->getNumNeurons();
@@ -1536,62 +1512,6 @@
 
     for(const auto &s : model.getLocalSynapseGroups()) {
         if (s.second.getMatrixType() & SynapseMatrixConnectivity::SPARSE) {
-<<<<<<< HEAD
-            os << "void allocate" << s.first << "(unsigned int connN)" << "{" << std::endl;
-            os << "// Allocate host side variables" << std::endl;
-            os << "  C" << s.first << ".connN= connN;" << std::endl;
-
-            // Allocate the postsynaptic neuron indices that make up sparse matrix
-            allocate_host_variable(os, "unsigned int", "C" + s.first + ".ind", VarMode::LOC_HOST_DEVICE_INIT_HOST,
-                                   "connN");
-            allocate_device_variable(os, "unsigned int", "ind" + s.first, VarMode::LOC_HOST_DEVICE_INIT_HOST,
-                                     "connN");
-            
-            // Allocate extra indices for synapse dynamics if required
-            if (model.isSynapseGroupDynamicsRequired(s.first)) {
-                allocate_host_variable(os, "unsigned int", "C" + s.first + ".preInd", VarMode::LOC_HOST_DEVICE_INIT_HOST,
-                                       "connN");
-                                       
-                allocate_device_variable(os, "unsigned int", "preInd" + s.first, VarMode::LOC_HOST_DEVICE_INIT_HOST,
-                                         "connN");
-            } else {
-                os << "  C" << s.first << ".preInd= NULL;" << std::endl;
-            }
-            
-            // Allocate extra indices for postsynaptic learning kernel if required
-            if (model.isSynapseGroupPostLearningRequired(s.first)) {
-                // Allocate indices pointing to synapses in each postsynaptic neuron's sparse matrix column
-                allocate_host_variable(os, "unsigned int", "C" + s.first + ".revIndInG", VarMode::LOC_HOST_DEVICE_INIT_HOST,
-                                       s.second.getTrgNeuronGroup()->getNumNeurons() + 1);
-                allocate_device_variable(os, "unsigned int", "revIndInG" + s.first, VarMode::LOC_HOST_DEVICE_INIT_HOST,
-                                         s.second.getTrgNeuronGroup()->getNumNeurons() + 1);
-                                         
-                // Allocate presynaptic neuron indices that make up postsynaptically indexed sparse matrix
-                allocate_host_variable(os, "unsigned int", "C" + s.first + ".revInd", VarMode::LOC_HOST_DEVICE_INIT_HOST,
-                                       "connN");
-                allocate_device_variable(os, "unsigned int", "revInd" + s.first, VarMode::LOC_HOST_DEVICE_INIT_HOST,
-                                         "connN");
-                                         
-                // Allocate array mapping from postsynaptically to presynaptically indexed sparse matrix
-                allocate_host_variable(os, "unsigned int", "C" + s.first + ".remap", VarMode::LOC_HOST_DEVICE_INIT_HOST,
-                                       "connN");
-                allocate_device_variable(os, "unsigned int", "remap" + s.first, VarMode::LOC_HOST_DEVICE_INIT_HOST,
-                                         "connN");
-            } else {
-                os << "  C" << s.first << ".revIndInG= NULL;" << std::endl;
-                os << "  C" << s.first << ".revInd= NULL;" << std::endl;
-                os << "  C" << s.first << ".remap= NULL;" << std::endl;
-            }
-
-            // Allocate synapse variables if synapse population has individual state per system
-            if (s.second.getMatrixType() & SynapseMatrixWeight::INDIVIDUAL) {
-                for(const auto &v : s.second.getWUModel()->getVars()) {
-                    allocate_variable(os, v.second, v.first + s.first, s.second.getWUVarMode(v.first), "connN");
-                }
-            }
-            
-            os << "}" << std::endl;
-=======
             os << "void allocate" << s.first << "(unsigned int connN)";
             {
                 CodeStream::Scope b(os);
@@ -1658,7 +1578,6 @@
                     }
                 }
             }
->>>>>>> d18e937b
             os << std::endl;
             //setup up helper fn for this (specific) popn to generate sparse from dense
             os << "void createSparseConnectivityFromDense" << s.first << "(int preN,int postN, " << model.getPrecision() << " *denseMatrix)";
