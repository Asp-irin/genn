/*--------------------------------------------------------------------------
  Author: Thomas Nowotny
  
  Institute: Center for Computational Neuroscience and Robotics
  University of Sussex
  Falmer, Brighton BN1 9QJ, UK 
  
  email to:  T.Nowotny@sussex.ac.uk
  
  initial version: 2010-02-07
  
  --------------------------------------------------------------------------*/

//-----------------------------------------------------------------------
/*!  \file generateRunner.cc

  \brief Contains functions to generate code for running the
  simulation on the GPU, and for I/O convenience functions between GPU
  and CPU space. Part of the code generation section.
*/
//--------------------------------------------------------------------------

#include "generateRunner.h"
#include "global.h"
#include "utils.h"
#include "codeGenUtils.h"
#include "codeStream.h"

#include <algorithm>
#include <cfloat>
#include <cstdint>

//--------------------------------------------------------------------------
// Anonymous namespace
//--------------------------------------------------------------------------
namespace
{
//--------------------------------------------------------------------------
//! \brief This function generates host and device variable definitions, of the given type and name.
//--------------------------------------------------------------------------

void variable_def(CodeStream &os, const string &type, const string &name, VarMode mode)
{
#ifndef CPU_ONLY
    if(mode & VarLocation::HOST) {
        os << type << " " << name << ";" << std::endl;
    }
    if(mode & VarLocation::DEVICE) {
        os << type << " d_" << name << ";" << std::endl;
        os << "__device__ " << type << " dd_" << name << ";" << std::endl;
    }
#else
    USE(mode);
    os << type << " " << name << ";" << std::endl;
#endif
}


//--------------------------------------------------------------------------
//! \brief This function generates host extern variable definitions, of the given type and name.
//--------------------------------------------------------------------------

void extern_variable_def(CodeStream &os, const string &type, const string &name, VarMode mode)
{
    // In windows making variables extern isn't enough to export then as DLL symbols - you need to add __declspec(dllexport)
#ifdef _WIN32
    const std::string varExportPrefix = GENN_PREFERENCES::buildSharedLibrary ? "__declspec(dllexport) extern" : "extern";
#else
    const std::string varExportPrefix = "extern";
#endif

#ifndef CPU_ONLY
    if(mode & VarLocation::HOST) {
        os << varExportPrefix << " " << type << " " << name << ";" << std::endl;
    }
    if(mode & VarLocation::DEVICE) {
        os << varExportPrefix << " " << type << " d_" << name << ";" << std::endl;
    }
#else
    USE(mode);
    os << varExportPrefix << " " << type << " " << name << ";" << std::endl;
#endif
}

//--------------------------------------------------------------------------
//! \brief This function generates host allocation code
//--------------------------------------------------------------------------

void allocate_host_variable(CodeStream &os, const string &type, const string &name, VarMode mode, const string &size)
{
#ifndef CPU_ONLY
    if(mode & VarLocation::HOST) {
        const char *flags = (mode & VarLocation::ZERO_COPY) ? "cudaHostAllocMapped" : "cudaHostAllocPortable";
        os << "cudaHostAlloc(&" << name << ", " << size << " * sizeof(" << type << "), " << flags << ");" << std::endl;
    }
#else
    USE(mode);

    os << name << " = new " << type << "[" << size << "];" << std::endl;
#endif
}

void allocate_host_variable(CodeStream &os, const string &type, const string &name, VarMode mode, size_t size)
{
    allocate_host_variable(os, type, name, mode, to_string(size));
}

void allocate_device_variable(CodeStream &os, const string &type, const string &name, VarMode mode, const string &size)
{
#ifndef CPU_ONLY
    // If variable is present on device at all
    if(mode & VarLocation::DEVICE) {
        // Insert call to correct helper depending on whether variable should be allocated in zero-copy mode or not
        if(mode & VarLocation::ZERO_COPY) {
            os << "deviceZeroCopy(" << name << ", &d_" << name << ", dd_" << name << ");" << std::endl;
        }
        else {
            os << "deviceMemAllocate(&d_" << name << ", dd_" << name << ", " << size << " * sizeof(" << type << "));" << std::endl;
        }
    }
#else
    USE(os);
    USE(type);
    USE(name);
    USE(mode);
    USE(size);
#endif
}

void allocate_device_variable(CodeStream &os, const string &type, const string &name, VarMode mode, size_t size)
{
    allocate_device_variable(os, type, name, mode, to_string(size));
}

//--------------------------------------------------------------------------
//! \brief This function generates host and device allocation with standard names (name, d_name, dd_name) and estimates size based on size known at generate-time
//--------------------------------------------------------------------------
unsigned int allocate_variable(CodeStream &os, const string &type, const string &name, VarMode mode, size_t size)
{
    // Allocate host and device variables
    allocate_host_variable(os, type, name, mode, size);
    allocate_device_variable(os, type, name, mode, size);

    // Return size estimate
    return size * theSize(type);
}

void allocate_variable(CodeStream &os, const string &type, const string &name, VarMode mode, const string &size)
{
    // Allocate host and device variables
    allocate_host_variable(os, type, name, mode, size);
    allocate_device_variable(os, type, name, mode, size);
}

void free_host_variable(CodeStream &os, const string &name, VarMode mode)
{
#ifndef CPU_ONLY
    if(mode & VarLocation::HOST) {
        os << "CHECK_CUDA_ERRORS(cudaFreeHost(" << name << "));" << std::endl;
    }
#else
    USE(mode);
    os << "delete[] " << name << ";" << std::endl;
#endif
}

void free_device_variable(CodeStream &os, const string &name, VarMode mode)
{
#ifndef CPU_ONLY
    // If this variable wasn't allocated in zero-copy mode, free it
    if(mode & VarLocation::DEVICE) {
        os << "CHECK_CUDA_ERRORS(cudaFree(d_" << name << "));" << std::endl;
    }
#else
    USE(os);
    USE(name);
    USE(mode);
#endif
}

//--------------------------------------------------------------------------
//! \brief This function generates code to free host and device allocations with standard names (name, d_name, dd_name)
//--------------------------------------------------------------------------
void free_variable(CodeStream &os, const string &name, VarMode mode)
{
    free_host_variable(os, name, mode);
    free_device_variable(os, name, mode);
}

void genHostSpikeQueueAdvance(CodeStream &os, const NNmodel &model, int localHostID)
{
    for(auto &n : model.getRemoteNeuronGroups()) {
        if(n.second.isDelayRequired() && n.second.hasOutputToHost(localHostID)) {
            os << "spkQuePtr" << n.first << " = (spkQuePtr" << n.first << " + 1) % " << n.second.getNumDelaySlots() << ";" << std::endl;
        }
    }
    for(auto &n : model.getLocalNeuronGroups()) {
        if (n.second.isDelayRequired()) {
            os << "spkQuePtr" << n.first << " = (spkQuePtr" << n.first << " + 1) % " << n.second.getNumDelaySlots() << ";" << std::endl;
        }
    }
}

//--------------------------------------------------------------------------
//! \brief Can a variable with this mode be pushed and pulled between device and host
//--------------------------------------------------------------------------
#ifndef CPU_ONLY
bool canPushPullVar(VarMode varMode)
{
    // A variable can be pushed and pulled if it is located
    // on both host and device and doesn't use zero-copy memory
    return ((varMode & VarLocation::HOST) &&
            (varMode & VarLocation::DEVICE) &&
            !(varMode & VarLocation::ZERO_COPY));
}

void genPushSpikeCode(CodeStream &os, const NeuronGroup &ng, bool spikeEvent)
{
    // Get variable mode
    const VarMode varMode = spikeEvent ? ng.getSpikeEventVarMode() : ng.getSpikeVarMode();

    // Is push required at all
    const bool pushRequired = spikeEvent ?
        (ng.isSpikeEventRequired() && canPushPullVar(varMode))
        : canPushPullVar(varMode);

    const char *spikeCntPrefix = spikeEvent ? "glbSpkCntEvnt" : "glbSpkCnt";
    const char *spikePrefix = spikeEvent ? "glbSpkEvnt" : "glbSpk";

    if(pushRequired) {
        // If spikes are initialised on device, only copy if hostInitialisedOnly isn't set
        if(varMode & VarInit::DEVICE) {
            os << "if(!hostInitialisedOnly)" << CodeStream::OB(1061);
        }
        const size_t spkCntSize = (spikeEvent || ng.isTrueSpikeRequired()) ? ng.getNumDelaySlots() : 1;
        os << "CHECK_CUDA_ERRORS(cudaMemcpy(d_" << spikeCntPrefix << ng.getName();
        os << ", " << spikeCntPrefix << ng.getName();
        os << ", " << spkCntSize << " * sizeof(unsigned int), cudaMemcpyHostToDevice));" << std::endl;

        const size_t spkSize = (spikeEvent || ng.isTrueSpikeRequired()) ? ng.getNumNeurons() * ng.getNumDelaySlots() : ng.getNumNeurons();
        os << "CHECK_CUDA_ERRORS(cudaMemcpy(d_" << spikePrefix << ng.getName();
        os << ", " << spikePrefix << ng.getName();
        os << ", " << spkSize << " * sizeof(unsigned int), cudaMemcpyHostToDevice));" << std::endl;

        if(varMode & VarInit::DEVICE) {
            os << CodeStream::CB(1061);
        }
    }
}

void genPushCurrentSpikeFunctions(CodeStream &os, const NeuronGroup &ng, bool spikeEvent)
{
    // Is push required at all
    const bool pushRequired = spikeEvent ?
        (ng.isSpikeEventRequired() && canPushPullVar(ng.getSpikeEventVarMode()))
        : canPushPullVar(ng.getSpikeVarMode());

    // Is delay required
    const bool delayRequired = spikeEvent ?
        ng.isDelayRequired() :
        (ng.isTrueSpikeRequired() && ng.isDelayRequired());

    const char *spikeCntPrefix = spikeEvent ? "glbSpkCntEvnt" : "glbSpkCnt";
    const char *spikePrefix = spikeEvent ? "glbSpkEvnt" : "glbSpk";

    // current neuron spike variables
    os << "void push" << ng.getName();
    if(spikeEvent) {
        os << "CurrentSpikeEventsToDevice";
    }
    else {
        os << "CurrentSpikesToDevice";
    }
    os << "()";
    {
        CodeStream::Scope b(os);
        if(pushRequired) {
            if (delayRequired) {
                os << "CHECK_CUDA_ERRORS(cudaMemcpy(d_" << spikeCntPrefix << ng.getName() << "+spkQuePtr" << ng.getName();
                os << ", " << spikeCntPrefix << ng.getName() << " + spkQuePtr" << ng.getName();
                os << ", sizeof(unsigned int), cudaMemcpyHostToDevice));" << std::endl;
                os << "CHECK_CUDA_ERRORS(cudaMemcpy(d_" << spikePrefix << ng.getName() << " + (spkQuePtr" << ng.getName() << "*" << ng.getNumNeurons() << ")";
                os << ", " << spikePrefix << ng.getName();
                os << "+(spkQuePtr" << ng.getName() << " * " << ng.getNumNeurons() << ")";
                os << ", " << spikeCntPrefix << ng.getName() << "[spkQuePtr" << ng.getName() << "] * sizeof(unsigned int), cudaMemcpyHostToDevice));" << std::endl;
            }
            else {
                os << "CHECK_CUDA_ERRORS(cudaMemcpy(d_" << spikeCntPrefix << ng.getName();
                os << ", " << spikeCntPrefix << ng.getName();
                os << ", sizeof(unsigned int), cudaMemcpyHostToDevice));" << std::endl;
                os << "CHECK_CUDA_ERRORS(cudaMemcpy(d_" << spikePrefix << ng.getName();
                os << ", " << spikePrefix << ng.getName();
                os << ", " << spikeCntPrefix << ng.getName() << "[0] * sizeof(unsigned int), cudaMemcpyHostToDevice));" << std::endl;
            }
        }
    }
    os << std::endl;
}

void genPullCurrentSpikeFunctions(CodeStream &os, const NeuronGroup &ng, bool spikeEvent)
{
    // Is push required at all
    const bool pullRequired = spikeEvent ?
        (ng.isSpikeEventRequired() && canPushPullVar(ng.getSpikeEventVarMode()))
        : canPushPullVar(ng.getSpikeVarMode());

    // Is delay required
    const bool delayRequired = spikeEvent ?
        ng.isDelayRequired() :
        (ng.isTrueSpikeRequired() && ng.isDelayRequired());

    const char *spikeCntPrefix = spikeEvent ? "glbSpkCntEvnt" : "glbSpkCnt";
    const char *spikePrefix = spikeEvent ? "glbSpkEvnt" : "glbSpk";

    os << "void pull" << ng.getName();
    if(spikeEvent) {
        os << "CurrentSpikeEventsFromDevice";
    }
    else {
        os << "CurrentSpikesFromDevice";
    }
    os << "()" << std::endl;
    {
        CodeStream::Scope b(os);
        if(pullRequired) {
            if (delayRequired) {
                os << "CHECK_CUDA_ERRORS(cudaMemcpy(" << spikeCntPrefix << ng.getName() << " + spkQuePtr" << ng.getName();
                os << ", d_" << spikeCntPrefix << ng.getName() << " + spkQuePtr" << ng.getName();
                os << ", sizeof(unsigned int), cudaMemcpyDeviceToHost));" << std::endl;

                os << "CHECK_CUDA_ERRORS(cudaMemcpy(" << spikePrefix << ng.getName() << " + (spkQuePtr" << ng.getName() << " * " << ng.getNumNeurons() << ")";
                os << ", d_" << spikePrefix << ng.getName() << " + (spkQuePtr" << ng.getName() << " * " << ng.getNumNeurons() << ")";
                os << ", " << spikeCntPrefix << ng.getName() << "[spkQuePtr" << ng.getName() << "] * sizeof(unsigned int), cudaMemcpyDeviceToHost));" << std::endl;
            }
            else {
                os << "CHECK_CUDA_ERRORS(cudaMemcpy(" << spikeCntPrefix << ng.getName();
                os << ", d_" << spikeCntPrefix << ng.getName();
                os << ", sizeof(unsigned int), cudaMemcpyDeviceToHost));" << std::endl;
                os << "CHECK_CUDA_ERRORS(cudaMemcpy(" << spikePrefix << ng.getName();
                os << ", d_" << spikePrefix << ng.getName();
                os << ", " << spikeCntPrefix << ng.getName() << "[0] * sizeof(unsigned int), cudaMemcpyDeviceToHost));" << std::endl;
            }
        }
    }
    os << std::endl;
}
#endif  // CPU_ONLY
}   // Anonymous namespace

//--------------------------------------------------------------------------
/*!
  \brief A function that generates predominantly host-side code.

  In this function host-side functions and other code are generated,
  including: Global host variables, "allocatedMem()" function for
  allocating memories, "freeMem" function for freeing the allocated
  memories, "initialize" for initializing host variables, "gFunc" and
  "initGRaw()" for use with plastic synapses if such synapses exist in
  the model.  
*/
//--------------------------------------------------------------------------
void genDefinitions(const NNmodel &model,   //!< Model description
                    const string &path,     //!< Path for code generationn
                    int localHostID)        //!< Host ID of local machine
{
    string SCLR_MIN;
    string SCLR_MAX;
    if (model.getPrecision() == "float") {
        SCLR_MIN= to_string(FLT_MIN)+"f";
        SCLR_MAX= to_string(FLT_MAX)+"f";
    }

    if (model.getPrecision() == "double") {
        SCLR_MIN= to_string(DBL_MIN);
        SCLR_MAX= to_string(DBL_MAX);
    }

    //=======================
    // generate definitions.h
    //=======================
    // this file contains helpful macros and is separated out so that it can also be used by other code that is compiled separately
    string definitionsName= model.getGeneratedCodePath(path, "definitions.h");
    ofstream fs;
    fs.open(definitionsName.c_str());

    // Attach this to a code stream
    CodeStream os(fs);

    writeHeader(os);
    os << std::endl;

    // write doxygen comment
    os << "//-------------------------------------------------------------------------" << std::endl;
    os << "/*! \\file definitions.h" << std::endl << std::endl;
    os << "\\brief File generated from GeNN for the model " << model.getName() << " containing useful Macros used for both GPU amd CPU versions." << std::endl;
    os << "*/" << std::endl;
    os << "//-------------------------------------------------------------------------" << std::endl << std::endl;

    os << "#ifndef DEFINITIONS_H" << std::endl;
    os << "#define DEFINITIONS_H" << std::endl;
    os << std::endl;

    os << "#include \"utils.h\"" << std::endl;
    if (model.isTimingEnabled()) {
        os << "#include \"hr_time.h\"" << std::endl;
    }
#ifdef MPI_ENABLE
    os << "#include \"mpi.h\"" << std::endl;
#endif
    os << "#include \"sparseUtils.h\"" << std::endl << std::endl;
    os << "#include \"sparseProjection.h\"" << std::endl;
    os << "#include <cstdint>" << std::endl;
    os << "#include <random>" << std::endl;
#ifndef CPU_ONLY
    os << "#include <curand_kernel.h>" << std::endl;
#endif
    os << std::endl;
#ifndef CPU_ONLY
    // write CUDA error handler macro
    os << "#ifndef CHECK_CUDA_ERRORS" << std::endl;
    os << "#define CHECK_CUDA_ERRORS(call) {\\" << std::endl;
    os << "    cudaError_t error = call;\\" << std::endl;
    os << "    if (error != cudaSuccess) {\\" << std::endl;
    os << "        fprintf(stderr, \"%s: %i: cuda error %i: %s\\n\", __FILE__, __LINE__, (int) error, cudaGetErrorString(error));\\" << std::endl;
    os << "        exit(EXIT_FAILURE);\\" << std::endl;
    os << "    }\\" << std::endl;
    os << "}" << std::endl;
    os << "#endif" << std::endl;
    os << std::endl;
#else
    // define CUDA device and function type qualifiers
    os << "#define __device__" << std::endl;
    os << "#define __global__" << std::endl;
    os << "#define __host__" << std::endl;
    os << "#define __constant__" << std::endl;
    os << "#define __shared__" << std::endl;
#endif // CPU_ONLY

    // write DT macro
    os << "#undef DT" << std::endl;
    if (model.getPrecision() == "float") {
        os << "#define DT " << to_string(model.getDT()) << "f" << std::endl;
    } else {
        os << "#define DT " << to_string(model.getDT()) << std::endl;
    }

    // write MYRAND macro
    os << "#ifndef MYRAND" << std::endl;
    os << "#define MYRAND(Y,X) Y = Y * 1103515245 + 12345; X = (Y >> 16);" << std::endl;
    os << "#endif" << std::endl;
    os << "#ifndef MYRAND_MAX" << std::endl;
    os << "#define MYRAND_MAX 0x0000FFFFFFFFFFFFLL" << std::endl;
    os << "#endif" << std::endl;
    os << std::endl;

    os << "#ifndef scalar" << std::endl;
    os << "typedef " << model.getPrecision() << " scalar;" << std::endl;
    os << "#endif" << std::endl;
    os << "#ifndef SCALAR_MIN" << std::endl;
    os << "#define SCALAR_MIN " << SCLR_MIN << std::endl;
    os << "#endif" << std::endl;
    os << "#ifndef SCALAR_MAX" << std::endl;
    os << "#define SCALAR_MAX " << SCLR_MAX << std::endl;
    os << "#endif" << std::endl;
    os << std::endl;
  
    // Begin extern C block around ALL definitions
    if(GENN_PREFERENCES::buildSharedLibrary) {
        os << "extern \"C\" {" << std::endl;
    }
        
    // In windows making variables extern isn't enough to export then as DLL symbols - you need to add __declspec(dllexport)
#ifdef _WIN32
    const std::string varExportPrefix = GENN_PREFERENCES::buildSharedLibrary ? "__declspec(dllexport) extern" : "extern";
#else
    const std::string varExportPrefix = "extern";
#endif

    //-----------------
    // GLOBAL VARIABLES

    os << "// ------------------------------------------------------------------------" << std::endl;
    os << "// global variables" << std::endl;
    os << std::endl;

    os << varExportPrefix << " unsigned long long iT;" << std::endl;
    os << varExportPrefix << " " << model.getPrecision() << " t;" << std::endl;
    if (model.isTimingEnabled()) {
#ifndef CPU_ONLY
        os << varExportPrefix << " cudaEvent_t neuronStart, neuronStop;" << std::endl;
#endif
        os << varExportPrefix << " double neuron_tme;" << std::endl;
        os << varExportPrefix << " CStopWatch neuron_timer;" << std::endl;
        if (!model.getLocalSynapseGroups().empty()) {
#ifndef CPU_ONLY
            os << varExportPrefix << " cudaEvent_t synapseStart, synapseStop;" << std::endl;
#endif
            os << varExportPrefix << " double synapse_tme;" << std::endl;
            os << varExportPrefix << " CStopWatch synapse_timer;" << std::endl;
        }
        if (!model.getSynapsePostLearnGroups().empty()) {
#ifndef CPU_ONLY
            os << varExportPrefix << " cudaEvent_t learningStart, learningStop;" << std::endl;
#endif
            os << varExportPrefix << " double learning_tme;" << std::endl;
            os << varExportPrefix << " CStopWatch learning_timer;" << std::endl;
        }
        if (!model.getSynapseDynamicsGroups().empty()) {
#ifndef CPU_ONLY
            os << varExportPrefix << " cudaEvent_t synDynStart, synDynStop;" << std::endl;
#endif
            os << varExportPrefix << " double synDyn_tme;" << std::endl;
            os << varExportPrefix << " CStopWatch synDyn_timer;" << std::endl;
        }
#ifndef CPU_ONLY
        if(model.isDeviceInitRequired(localHostID)) {
            os << "extern cudaEvent_t initDeviceStart, initDeviceStop;" << std::endl;
        }
        if(model.isDeviceSparseInitRequired()) {
            os << "extern cudaEvent_t sparseInitDeviceStart, sparseInitDeviceStop;" << std::endl;
        }
#endif
        os << "extern double initHost_tme;" << std::endl;
        os << "extern double initDevice_tme;" << std::endl;
        os << "extern CStopWatch initHost_timer;" << std::endl;
        os << "extern double sparseInitHost_tme;" << std::endl;
        os << "extern double sparseInitDevice_tme;" << std::endl;
        os << "extern CStopWatch sparseInitHost_timer;" << std::endl;
    }
    os << std::endl;
    if(model.isHostRNGRequired()) {
        os << "extern std::mt19937 rng;" << std::endl;

        os << "extern std::uniform_real_distribution<" << model.getPrecision() << "> standardUniformDistribution;" << std::endl;
        os << "extern std::normal_distribution<" << model.getPrecision() << "> standardNormalDistribution;" << std::endl;
        os << "extern std::exponential_distribution<" << model.getPrecision() << "> standardExponentialDistribution;" << std::endl;
    }
#ifndef CPU_ONLY
    if(model.isDeviceRNGRequired()) {
        os << "extern curandStatePhilox4_32_10_t *d_rng;" << std::endl;
    }
#endif  // CPU_ONLY
    os << std::endl;

    //---------------------------------
    // REMOTE NEURON GROUPS

    os << "// ------------------------------------------------------------------------" << std::endl;
    os << "// remote neuron groups" << std::endl;
    os << std::endl;

    // Loop through remote neuron groups
    for(const auto &n : model.getRemoteNeuronGroups()) {
        // Write macro so whether a neuron group is remote or not can be determined at compile time
        // **NOTE** we do this for REMOTE groups so #ifdef GROUP_NAME_REMOTE is backward compatible
        os << "#define " << n.first << "_REMOTE" << std::endl;

        // If this neuron group has outputs to local host
        if(n.second.hasOutputToHost(localHostID)) {
            // Check that, whatever variable mode is set for these variables,
            // they are instantiated on host so they can be copied using MPI
            if(!(n.second.getSpikeVarMode() & VarLocation::HOST)) {
                gennError("Remote neuron group '" + n.first + "' has its spike variable mode set so it is not instantiated on the host - this is not supported");
            }

            extern_variable_def(os, "unsigned int *", "glbSpkCnt"+n.first, n.second.getSpikeVarMode());
            extern_variable_def(os, "unsigned int *", "glbSpk"+n.first, n.second.getSpikeVarMode());
        }
    }
    os << std::endl;

    //---------------------------------
    // HOST AND DEVICE NEURON VARIABLES

    os << "// ------------------------------------------------------------------------" << std::endl;
    os << "// neuron variables" << std::endl;
    os << std::endl;

    for(const auto &n : model.getLocalNeuronGroups()) {
        extern_variable_def(os, "unsigned int *", "glbSpkCnt"+n.first, n.second.getSpikeVarMode());
        extern_variable_def(os, "unsigned int *", "glbSpk"+n.first, n.second.getSpikeVarMode());
        if (n.second.isSpikeEventRequired()) {
            extern_variable_def(os, "unsigned int *", "glbSpkCntEvnt"+n.first, n.second.getSpikeEventVarMode());
            extern_variable_def(os, "unsigned int *", "glbSpkEvnt"+n.first, n.second.getSpikeEventVarMode());
        }
        if (n.second.isDelayRequired()) {
            os << varExportPrefix << " unsigned int spkQuePtr" << n.first << ";" << std::endl;
        }
        if (n.second.isSpikeTimeRequired()) {
            extern_variable_def(os, model.getPrecision()+" *", "sT"+n.first, n.second.getSpikeTimeVarMode());
        }
#ifndef CPU_ONLY
        if(n.second.isSimRNGRequired()) {
            os << "extern curandState *d_rng" << n.first << ";" << std::endl;
        }
#endif
        auto neuronModel = n.second.getNeuronModel();
        for(auto const &v : neuronModel->getVars()) {
            extern_variable_def(os, v.second +" *", v.first + n.first, n.second.getVarMode(v.first));
        }
        for(auto const &v : neuronModel->getExtraGlobalParams()) {
            os << "extern " << v.second << " " << v.first + n.first << ";" << std::endl;
        }
    }
    os << std::endl;
    for(auto &n : model.getLocalNeuronGroups()) {
        os << "#define glbSpkShift" << n.first;
        if (n.second.isDelayRequired()) {
            os << " spkQuePtr" << n.first << "*" << n.second.getNumNeurons();
        }
        else {
            os << " 0";
        }
        os << std::endl;
    }

    for(const auto &n : model.getLocalNeuronGroups()) {
        // convenience macros for accessing spike count
        os << "#define spikeCount_" << n.first << " glbSpkCnt" << n.first;
        if (n.second.isDelayRequired() && n.second.isTrueSpikeRequired()) {
            os << "[spkQuePtr" << n.first << "]" << std::endl;
        }
        else {
            os << "[0]" << std::endl;
        }
        // convenience macro for accessing spikes
        os << "#define spike_" << n.first;
        if (n.second.isDelayRequired() && n.second.isTrueSpikeRequired()) {
            os << " (glbSpk" << n.first << "+(spkQuePtr" << n.first << "*" << n.second.getNumNeurons() << "))" << std::endl;
        }
        else {
            os << " glbSpk" << n.first << std::endl;
        }
        if (n.second.isSpikeEventRequired()) {
            // convenience macros for accessing spike count
            os << "#define spikeEventCount_" << n.first << " glbSpkCntEvnt" << n.first;
            if (n.second.isDelayRequired()) {
                os << "[spkQuePtr" << n.first << "]" << std::endl;
            }
            else {
                os << "[0]" << std::endl;
            }
            // convenience macro for accessing spikes
            os << "#define spikeEvent_" << n.first;
            if (n.second.isDelayRequired()) {
                os << " (glbSpkEvnt" << n.first << "+(spkQuePtr" << n.first << "*" << n.second.getNumNeurons() << "))" << std::endl;
            }
            else {
                os << " glbSpkEvnt" << n.first << std::endl;
            }
        }
    }
    os << std::endl;


    //----------------------------------
    // HOST AND DEVICE SYNAPSE VARIABLES

    os << "// ------------------------------------------------------------------------" << std::endl;
    os << "// synapse variables" << std::endl;
    os << std::endl;

    for(const auto &s : model.getLocalSynapseGroups()) {
        extern_variable_def(os, model.getPrecision()+" *", "inSyn" + s.first, s.second.getInSynVarMode());

        if (s.second.getMatrixType() & SynapseMatrixConnectivity::BITMASK) {
            extern_variable_def(os, "uint32_t *", "gp" + s.first, s.second.getSparseConnectivityVarMode());
        }
        else if (s.second.getMatrixType() & SynapseMatrixConnectivity::YALE) {
            os << varExportPrefix << " SparseProjection C" << s.first << ";" << std::endl;
        }
        else if(s.second.getMatrixType() & SynapseMatrixConnectivity::RAGGED) {
            // **TODO** different types
#ifndef CPU_ONLY
            if(s.second.getSparseConnectivityVarMode() & VarLocation::HOST)
#endif
            {
                os << varExportPrefix << " RaggedProjection<unsigned int> C" << s.first << ";" << std::endl;
            }
        }

        if (s.second.getMatrixType() & SynapseMatrixWeight::INDIVIDUAL) {
            for(const auto &v : s.second.getWUModel()->getVars()) {
                extern_variable_def(os, v.second + " *", v.first + s.first, s.second.getWUVarMode(v.first));
            }
        }
        
        if (s.second.getMatrixType() & SynapseMatrixWeight::INDIVIDUAL_PSM) {
            for(const auto &v : s.second.getPSModel()->getVars()) {
                extern_variable_def(os, v.second + " *", v.first + s.first, s.second.getPSVarMode(v.first));
            }
        }

        for(auto const &p : s.second.getWUModel()->getExtraGlobalParams()) {
            os << "extern " << p.second << " " << p.first + s.first << ";" << std::endl;
        }
    }
    os << std::endl;

    os << "#define Conductance SparseProjection" << std::endl;
    os << "/*struct Conductance is deprecated. \n\
  By GeNN 2.0, Conductance is renamed as SparseProjection and contains only indexing values. \n\
  Please consider updating your user code by renaming Conductance as SparseProjection \n\
  and making g member a synapse variable.*/" << std::endl;
    os << std::endl;

    // In windows wrapping functions in extern "C" isn't enough to export then as DLL symbols - you need to add __declspec(dllexport)
#ifdef _WIN32
    const string funcExportPrefix = GENN_PREFERENCES::buildSharedLibrary ? "__declspec(dllexport) " : "";
#else
    const string funcExportPrefix = "";
#endif


#ifndef CPU_ONLY
    // generate headers for the communication utility functions such as
    // pullXXXStateFromDevice() etc. This is useful for the brian2genn
    // interface where we do more proper compile/link and do not want
    // to include runnerGPU.cc into all relevant code_objects (e.g.
    // spike and state monitors
    os << "// ------------------------------------------------------------------------" << std::endl;
    os << "// copying remote data to device" << std::endl << std::endl;
    for(const auto &n : model.getRemoteNeuronGroups()) {
        if(n.second.hasOutputToHost(localHostID)) {
            os << "void push" << n.first << "SpikesToDevice(bool hostInitialisedOnly = false);" << std::endl;
            os << "void push" << n.first << "CurrentSpikesToDevice();" << std::endl;
        }
    }
    os << std::endl;
    os << "// ------------------------------------------------------------------------" << std::endl;
    os << "// copying things to device" << std::endl;
    os << std::endl;
    for(const auto &n : model.getLocalNeuronGroups()) {
        os << funcExportPrefix << "void push" << n.first << "StateToDevice(bool hostInitialisedOnly = false);" << std::endl;
        os << funcExportPrefix << "void push" << n.first << "SpikesToDevice(bool hostInitialisedOnly = false);" << std::endl;
        os << funcExportPrefix << "void push" << n.first << "SpikeEventsToDevice(bool hostInitialisedOnly = false);" << std::endl;
        os << funcExportPrefix << "void push" << n.first << "CurrentSpikesToDevice();" << std::endl;
        os << funcExportPrefix << "void push" << n.first << "CurrentSpikeEventsToDevice();" << std::endl;
    }
    for(const auto &s : model.getLocalSynapseGroups()) {
        os << "#define push" << s.first << "ToDevice push" << s.first << "StateToDevice" << std::endl;
        os << funcExportPrefix << "void push" << s.first << "StateToDevice(bool hostInitialisedOnly = false);" << std::endl;
    }
    os << std::endl;

    os << "// ------------------------------------------------------------------------" << std::endl;
    os << "// copying things from device" << std::endl;
    os << std::endl;
    for(const auto &n : model.getLocalNeuronGroups()) {
        os << funcExportPrefix << "void pull" << n.first << "StateFromDevice();" << std::endl;
        os << funcExportPrefix << "void pull" << n.first << "SpikesFromDevice();" << std::endl;
        os << funcExportPrefix << "void pull" << n.first << "SpikeEventsFromDevice();" << std::endl;
        os << funcExportPrefix << "void pull" << n.first << "CurrentSpikesFromDevice();" << std::endl;
        os << funcExportPrefix << "void pull" << n.first << "CurrentSpikeEventsFromDevice();" << std::endl;
    }
    for(const auto &s : model.getLocalSynapseGroups()) {
        os << "#define pull" << s.first << "FromDevice pull" << s.first << "StateFromDevice" << std::endl;
        os << funcExportPrefix << "void pull" << s.first << "StateFromDevice();" << std::endl;
    }
    os << std::endl;

    os << "// ------------------------------------------------------------------------" << std::endl;
    os << "// global copying values to device" << std::endl;
    os << std::endl;
    os << funcExportPrefix << "void copyStateToDevice(bool hostInitialisedOnly = false);" << std::endl;
    os << std::endl;

    os << "// ------------------------------------------------------------------------" << std::endl;
    os << "// global copying spikes to device" << std::endl;
    os << std::endl;
    os << funcExportPrefix << "void copySpikesToDevice();" << std::endl;
    os << std::endl;

    os << "// ------------------------------------------------------------------------" << std::endl;
    os << "// copying current spikes to device" << std::endl;
    os << std::endl;
    os << funcExportPrefix << "void copyCurrentSpikesToDevice();" << std::endl;
    os << std::endl;

    os << "// ------------------------------------------------------------------------" << std::endl;
    os << "// global copying spike events to device" << std::endl;
    os << std::endl;
    os << funcExportPrefix << "void copySpikeEventsToDevice();" << std::endl;
    os << std::endl;

    os << "// ------------------------------------------------------------------------" << std::endl;
    os << "// copying current spikes to device" << std::endl;
    os << std::endl;
    os << funcExportPrefix << "void copyCurrentSpikeEventsToDevice();" << std::endl;
    os << std::endl;

    os << "// ------------------------------------------------------------------------" << std::endl;
    os << "// global copying values from device" << std::endl;
    os << std::endl;
    os << funcExportPrefix << "void copyStateFromDevice();" << std::endl;
    os << std::endl;

    os << "// ------------------------------------------------------------------------" << std::endl;
    os << "// global copying spikes from device" << std::endl;
    os << std::endl;
    os << funcExportPrefix << "void copySpikesFromDevice();" << std::endl;
    os << std::endl;

    os << "// ------------------------------------------------------------------------" << std::endl;
    os << "// copying current spikes from device" << std::endl;
    os << std::endl;
    os << funcExportPrefix << "void copyCurrentSpikesFromDevice();" << std::endl;
    os << std::endl;

    os << "// ------------------------------------------------------------------------" << std::endl;
    os << "// copying spike numbers from device (note, only use when only interested"<< std::endl;
    os << "// in spike numbers; copySpikesFromDevice() already includes this)" << std::endl;
    os << std::endl;
    os << funcExportPrefix << "void copySpikeNFromDevice();" << std::endl;
    os << std::endl;

    os << "// ------------------------------------------------------------------------"<< std::endl;
    os << "// global copying spikeEvents from device" << std::endl;
    os << std::endl;
    os << funcExportPrefix << "void copySpikeEventsFromDevice();" << std::endl;
    os << std::endl;

    os << "// ------------------------------------------------------------------------" << std::endl;
    os << "// copying current spikeEvents from device" << std::endl;
    os << std::endl;
    os << funcExportPrefix << "void copyCurrentSpikeEventsFromDevice();" << std::endl;
    os << std::endl;

    os << "// ------------------------------------------------------------------------" << std::endl;
    os << "// global copying spike event numbers from device (note, only use when only interested" << std::endl;
    os << "// in spike numbers; copySpikeEventsFromDevice() already includes this)" << std::endl;
    os << std::endl;
    os << funcExportPrefix << "void copySpikeEventNFromDevice();" << std::endl;
    os << std::endl;
#endif

    os << "// ------------------------------------------------------------------------" << std::endl;
    os << "// Function for setting the CUDA device and the host's global variables." << std::endl;
    os << "// Also estimates memory usage on device." << std::endl;
    os << std::endl;
    os << funcExportPrefix << "void allocateMem();" << std::endl;
    os << std::endl;

    for(const auto &s : model.getLocalSynapseGroups()) {
        if (s.second.getMatrixType() & SynapseMatrixConnectivity::YALE) {
            os << funcExportPrefix << "void allocate" << s.first << "(unsigned int connN);" << std::endl;
            os << std::endl;
        }
    }

    os << "// ------------------------------------------------------------------------" << std::endl;
    os << "// Function to (re)set all model variables to their compile-time, homogeneous initial" << std::endl;
    os << "// values. Note that this typically includes synaptic weight values. The function" << std::endl;
    os << "// (re)sets host side variables and copies them to the GPU device." << std::endl;
    os << std::endl;
    os << funcExportPrefix << "void initialize();" << std::endl;
    os << std::endl;

    os << "// ------------------------------------------------------------------------" << std::endl;
    os << "// Method for cleaning up and resetting device while quitting GeNN." << std::endl;
    os << std::endl;
    os << "void exitGeNN();" << std::endl;
    os << std::endl;

#ifndef CPU_ONLY
    os << funcExportPrefix << "void initializeAllSparseArrays();" << std::endl;
    os << std::endl;
#endif

    os << "// ------------------------------------------------------------------------" << std::endl;
    os << "// initialization of variables, e.g. reverse sparse arrays etc." << std::endl;
    os << "// that the user would not want to worry about" << std::endl;
    os << std::endl;
    os << funcExportPrefix << "void init" << model.getName() << "();" << std::endl;
    os << std::endl;

    os << "// ------------------------------------------------------------------------" << std::endl;
    os << "// Function to free all global memory structures." << std::endl;
    os << std::endl;
    os << funcExportPrefix << "void freeMem();" << std::endl;
    os << std::endl;

    os << "//-------------------------------------------------------------------------" << std::endl;
    os << "// Function to convert a firing probability (per time step) to an integer of type uint64_t" << std::endl;
    os << "// that can be used as a threshold for the GeNN random number generator to generate events with the given probability." << std::endl;
    os << std::endl;
    os << funcExportPrefix << "void convertProbabilityToRandomNumberThreshold(" << model.getPrecision() << " *p_pattern, " << model.getRNType() << " *pattern, int N);" << std::endl;
    os << std::endl;

    os << "//-------------------------------------------------------------------------" << std::endl;
    os << "// Function to convert a firing rate (in kHz) to an integer of type uint64_t that can be used" << std::endl;
    os << "// as a threshold for the GeNN random number generator to generate events with the given rate." << std::endl;
    os << std::endl;
    os << funcExportPrefix << "void convertRateToRandomNumberThreshold(" << model.getPrecision() << " *rateKHz_pattern, " << model.getRNType() << " *pattern, int N);" << std::endl;
    os << std::endl;

    os << "// ------------------------------------------------------------------------" << std::endl;
    os << "// the actual time stepping procedure (using CPU)" << std::endl;
    os << std::endl;
    os << funcExportPrefix << "void stepTimeCPU();" << std::endl;
    os << std::endl;

#ifndef CPU_ONLY
    os << "// ------------------------------------------------------------------------" << std::endl;
    os << "// the actual time stepping procedure (using GPU)" << std::endl;
    os << std::endl;
    os << funcExportPrefix << "void stepTimeGPU();" << std::endl;
    os << std::endl;
#endif

    // End extern C block around definitions
    if(GENN_PREFERENCES::buildSharedLibrary) {
        os << "}\t// extern \"C\"" << std::endl;
    }

    //--------------------------
    // HELPER FUNCTIONS
#ifndef CPU_ONLY
    os << "// ------------------------------------------------------------------------" << std::endl;
    os << "// Throw an error for \"old style\" time stepping calls (using GPU)" << std::endl;
    os << std::endl;
    os << "template <class T>" << std::endl;
    os << "void stepTimeGPU(T arg1, ...)";
    {
        CodeStream::Scope b(os);
        os << "gennError(\"Since GeNN 2.2 the call to step time has changed to not take any arguments. You appear to attempt to pass arguments. This is no longer supported. See the GeNN 2.2. release notes and the manual for examples how to pass data like, e.g., Poisson rates and direct inputs, that were previously handled through arguments.\");" << std::endl;
    }
    os << std::endl;

    os << "// ------------------------------------------------------------------------" << std::endl;
    os << "// Helper function for allocating memory blocks on the GPU device" << std::endl;
    os << std::endl;
    os << "template<class T>" << std::endl;
    os << "void deviceMemAllocate(T* hostPtr, const T &devSymbol, size_t size)";
    {
        CodeStream::Scope b(os);
        os << "void *devptr;" << std::endl;
        os << "CHECK_CUDA_ERRORS(cudaMalloc(hostPtr, size));" << std::endl;
        os << "CHECK_CUDA_ERRORS(cudaGetSymbolAddress(&devptr, devSymbol));" << std::endl;
        os << "CHECK_CUDA_ERRORS(cudaMemcpy(devptr, hostPtr, sizeof(void*), cudaMemcpyHostToDevice));" << std::endl;
    }
    os << std::endl;

    os << "// ------------------------------------------------------------------------" << std::endl;
    os << "// Helper function for getting the device pointer corresponding to a zero-copied host pointer and assigning it to a symbol" << std::endl;
    os << std::endl;
    os << "template<class T>" << std::endl;
    os << "void deviceZeroCopy(T hostPtr, const T *devPtr, const T &devSymbol)";
    {
        CodeStream::Scope b(os);
        os << "CHECK_CUDA_ERRORS(cudaHostGetDevicePointer((void **)devPtr, (void*)hostPtr, 0));" << std::endl;
        os << "void *devSymbolPtr;" << std::endl;
        os << "CHECK_CUDA_ERRORS(cudaGetSymbolAddress(&devSymbolPtr, devSymbol));" << std::endl;
        os << "CHECK_CUDA_ERRORS(cudaMemcpy(devSymbolPtr, devPtr, sizeof(void*), cudaMemcpyHostToDevice));" << std::endl;
    }
    os << std::endl;
#endif

    os << "// ------------------------------------------------------------------------" << std::endl;
    os << "// Throw an error for \"old style\" time stepping calls (using CPU)" << std::endl;
    os << std::endl;
    os << "template <class T>" << std::endl;
    os << "void stepTimeCPU(T arg1, ...)";
    {
        CodeStream::Scope b(os);
        os << "gennError(\"Since GeNN 2.2 the call to step time has changed to not take any arguments. You appear to attempt to pass arguments. This is no longer supported. See the GeNN 2.2. release notes and the manual for examples how to pass data like, e.g., Poisson rates and direct inputs, that were previously handled through arguments.\");" << std::endl;
    }
    os<< std::endl;

    os << "#endif" << std::endl;
    fs.close();
}

void genSupportCode(const NNmodel &model, //!< Model description
               const string &path) //!< Path for code generationn
{
    //========================
    // generate support_code.h
    //========================

    string supportCodeName= model.getGeneratedCodePath(path, "support_code.h");
    ofstream fs;
    fs.open(supportCodeName.c_str());

    // Attach this to a code stream
    CodeStream os(fs);

    writeHeader(os);
    os << std::endl;

       // write doxygen comment
    os << "//-------------------------------------------------------------------------" << std::endl;
    os << "/*! \\file support_code.h" << std::endl << std::endl;
    os << "\\brief File generated from GeNN for the model " << model.getName() << " containing support code provided by the user and used for both GPU amd CPU versions." << std::endl;
    os << "*/" << std::endl;
    os << "//-------------------------------------------------------------------------" << std::endl << std::endl;

    os << "#ifndef SUPPORT_CODE_H" << std::endl;
    os << "#define SUPPORT_CODE_H" << std::endl;
    // write the support codes
    os << "// support code for neuron and synapse models" << std::endl;
    for(const auto &n : model.getLocalNeuronGroups()) {
        if (!n.second.getNeuronModel()->getSupportCode().empty()) {
            os << "namespace " << n.first << "_neuron";
            {
                CodeStream::Scope b(os);
                os << ensureFtype(n.second.getNeuronModel()->getSupportCode(), model.getPrecision()) << std::endl;
            }
        }
    }
    for(const auto &s : model.getLocalSynapseGroups()) {
        const auto *wu = s.second.getWUModel();
        const auto *psm = s.second.getPSModel();

        if (!wu->getSimSupportCode().empty()) {
            os << "namespace " << s.first << "_weightupdate_simCode";
            {
                CodeStream::Scope b(os);
                os << ensureFtype(wu->getSimSupportCode(), model.getPrecision()) << std::endl;
            }
        }
        if (!wu->getLearnPostSupportCode().empty()) {
            os << "namespace " << s.first << "_weightupdate_simLearnPost";
            {
                CodeStream::Scope b(os);
                os << ensureFtype(wu->getLearnPostSupportCode(), model.getPrecision()) << std::endl;
            }
        }
        if (!wu->getSynapseDynamicsSuppportCode().empty()) {
            os << "namespace " << s.first << "_weightupdate_synapseDynamics";
            {
                CodeStream::Scope b(os);
                os << ensureFtype(wu->getSynapseDynamicsSuppportCode(), model.getPrecision()) << std::endl;
            }
        }
        if (!psm->getSupportCode().empty()) {
            os << "namespace " << s.first << "_postsyn";
            {
                CodeStream::Scope b(os);
                os << ensureFtype(psm->getSupportCode(), model.getPrecision()) << std::endl;
            }
        }

    }
    os << "#endif" << std::endl;
    fs.close();
}

void genRunner(const NNmodel &model,    //!< Model description
               const string &path,      //!< Path for code generationn
               int localHostID)         //!< ID of local host

{
    // Counter used for tracking memory allocations
    unsigned int mem = 0;

    //cout << "entering genRunner" << std::endl;
    string runnerName= model.getGeneratedCodePath(path, "runner.cc");
    ofstream fs;
    fs.open(runnerName.c_str());

    // Attach this to a code stream
    CodeStream os(fs);

    writeHeader(os);
    os << std::endl;

    // write doxygen comment
    os << "//-------------------------------------------------------------------------" << std::endl;
    os << "/*! \\file runner.cc" << std::endl << std::endl;
    os << "\\brief File generated from GeNN for the model " << model.getName() << " containing general control code." << std::endl;
    os << "*/" << std::endl;
    os << "//-------------------------------------------------------------------------" << std::endl;
    os << std::endl;

    os << "#define RUNNER_CC_COMPILE" << std::endl;
    os << std::endl;
    os << "#include \"definitions.h\"" << std::endl;
    os << "#include <cstdlib>" << std::endl;
    os << "#include <cstdio>" << std::endl;
    os << "#include <cstring>" << std::endl;
    os << "#include <cmath>" << std::endl;
    os << "#include <ctime>" << std::endl;
    os << "#include <cassert>" << std::endl;
    os << "#include <stdint.h>" << std::endl;

    // **NOTE** if we are using GCC on x86_64, bugs in some version of glibc can cause
    // bad performance issues so need this to allow us to perform a runtime check
    os << "#if defined(__GNUG__) && !defined(__clang__) && defined(__x86_64__)" << std::endl;
    os << "    #include <gnu/libc-version.h>" << std::endl;
    os << "#endif" << std::endl;
    os << std::endl;


    //-----------------
    // GLOBAL VARIABLES

    os << "// ------------------------------------------------------------------------" << std::endl;
    os << "// global variables" << std::endl;
    os << std::endl;
    
    // Begin extern C block around variable declarations
    if(GENN_PREFERENCES::buildSharedLibrary) {
        os << "extern \"C\" {" << std::endl;
    }
    
    os << "unsigned long long iT;" << std::endl;
    os << model.getPrecision() << " t;" << std::endl;
    if (model.isTimingEnabled()) {
#ifndef CPU_ONLY
        os << "cudaEvent_t neuronStart, neuronStop;" << std::endl;
#endif
        os << "double neuron_tme;" << std::endl;
        os << "CStopWatch neuron_timer;" << std::endl;
        if (!model.getLocalSynapseGroups().empty()) {
#ifndef CPU_ONLY
            os << "cudaEvent_t synapseStart, synapseStop;" << std::endl;
#endif
            os << "double synapse_tme;" << std::endl;
            os << "CStopWatch synapse_timer;" << std::endl;
        }
        if (!model.getSynapsePostLearnGroups().empty()) {
#ifndef CPU_ONLY
            os << "cudaEvent_t learningStart, learningStop;" << std::endl;
#endif
            os << "double learning_tme;" << std::endl;
            os << "CStopWatch learning_timer;" << std::endl;
        }
        if (!model.getSynapseDynamicsGroups().empty()) {
#ifndef CPU_ONLY
            os << "cudaEvent_t synDynStart, synDynStop;" << std::endl;
#endif
            os << "double synDyn_tme;" << std::endl;
            os << "CStopWatch synDyn_timer;" << std::endl;
        }
#ifndef CPU_ONLY
        if(model.isDeviceInitRequired(localHostID)) {
            os << "cudaEvent_t initDeviceStart, initDeviceStop;" << std::endl;
        }
        if(model.isDeviceSparseInitRequired()) {
            os << "cudaEvent_t sparseInitDeviceStart, sparseInitDeviceStop;" << std::endl;
        }
#endif
        os << "double initHost_tme;" << std::endl;
        os << "double initDevice_tme;" << std::endl;
        os << "CStopWatch initHost_timer;" << std::endl;
        os << "double sparseInitHost_tme;" << std::endl;
        os << "double sparseInitDevice_tme;" << std::endl;
        os << "CStopWatch sparseInitHost_timer;" << std::endl;
    } 
    os << std::endl;
    if(model.isHostRNGRequired()) {
        os << "std::mt19937 rng;" << std::endl;

        // Construct standard host distributions as recreating them each call is slow
        os << "std::uniform_real_distribution<" << model.getPrecision() << "> standardUniformDistribution(" << model.scalarExpr(0.0) << ", " << model.scalarExpr(1.0) << ");" << std::endl;
        os << "std::normal_distribution<" << model.getPrecision() << "> standardNormalDistribution(" << model.scalarExpr(0.0) << ", " << model.scalarExpr(1.0) << ");" << std::endl;
        os << "std::exponential_distribution<" << model.getPrecision() << "> standardExponentialDistribution(" << model.scalarExpr(1.0) << ");" << std::endl;
    }
#ifndef CPU_ONLY
    if(model.isDeviceRNGRequired()) {
        os << "curandStatePhilox4_32_10_t *d_rng;" << std::endl;
        os << "__device__ curandStatePhilox4_32_10_t *dd_rng;" << std::endl;
    }
#endif
    os << std::endl;

    //---------------------------------
    // REMOTE NEURON GROUPS
    os << "// ------------------------------------------------------------------------" << std::endl;
    os << "// remote neuron groups" << std::endl;
    os << std::endl;

    // Loop through remote neuron groups
    for(const auto &n : model.getRemoteNeuronGroups()) {
        // If this neuron group has outputs to local host
        if(n.second.hasOutputToHost(localHostID)) {
            variable_def(os, "unsigned int *", "glbSpkCnt"+n.first, n.second.getSpikeVarMode());
            variable_def(os, "unsigned int *", "glbSpk"+n.first, n.second.getSpikeVarMode());

            if (n.second.isDelayRequired()) {
                os << "unsigned int spkQuePtr" << n.first << ";" << std::endl;
#ifndef CPU_ONLY
                os << "__device__ volatile unsigned int dd_spkQuePtr" << n.first << ";" << std::endl;
#endif
            }
        }
    }
    os << std::endl;

    //---------------------------------
    // HOST AND DEVICE NEURON VARIABLES

    os << "// ------------------------------------------------------------------------" << std::endl;
    os << "// neuron variables" << std::endl;
    os << std::endl;

#ifndef CPU_ONLY
    os << "__device__ volatile unsigned int d_done;" << std::endl;
#endif
    for(const auto &n : model.getLocalNeuronGroups()) {
        variable_def(os, "unsigned int *", "glbSpkCnt"+n.first, n.second.getSpikeVarMode());
        variable_def(os, "unsigned int *", "glbSpk"+n.first, n.second.getSpikeVarMode());
        if (n.second.isSpikeEventRequired()) {
            variable_def(os, "unsigned int *", "glbSpkCntEvnt"+n.first, n.second.getSpikeEventVarMode());
            variable_def(os, "unsigned int *", "glbSpkEvnt"+n.first, n.second.getSpikeEventVarMode());
        }
        if (n.second.isDelayRequired()) {
            os << "unsigned int spkQuePtr" << n.first << ";" << std::endl;
#ifndef CPU_ONLY
            os << "__device__ volatile unsigned int dd_spkQuePtr" << n.first << ";" << std::endl;
#endif
        }
        if (n.second.isSpikeTimeRequired()) {
            variable_def(os, model.getPrecision()+" *", "sT"+n.first, n.second.getSpikeTimeVarMode());
        }
#ifndef CPU_ONLY
        if(n.second.isSimRNGRequired()) {
            os << "curandState *d_rng" << n.first << ";" << std::endl;
            os << "__device__ curandState *dd_rng" << n.first << ";" << std::endl;
        }
#endif

        auto neuronModel = n.second.getNeuronModel();
        for(auto const &v : neuronModel->getVars()) {
            variable_def(os, v.second + " *", v.first + n.first, n.second.getVarMode(v.first));
        }
        for(auto const &v : neuronModel->getExtraGlobalParams()) {
            os << v.second << " " <<  v.first << n.first << ";" << std::endl;
        }
    }
    os << std::endl;


    //----------------------------------
    // HOST AND DEVICE SYNAPSE VARIABLES

    os << "// ------------------------------------------------------------------------" << std::endl;
    os << "// synapse variables" << std::endl;
    os << std::endl;

   for(const auto &s : model.getLocalSynapseGroups()) {
        const auto *wu = s.second.getWUModel();
        const auto *psm = s.second.getPSModel();

        variable_def(os, model.getPrecision() + " *", "inSyn" + s.first, s.second.getInSynVarMode());

        if (s.second.getMatrixType() & SynapseMatrixConnectivity::BITMASK) {
            variable_def(os, "uint32_t *", "gp" + s.first, s.second.getSparseConnectivityVarMode());
        }
        else if (s.second.getMatrixType() & SynapseMatrixConnectivity::YALE) {
            os << "SparseProjection C" << s.first << ";" << std::endl;
#ifndef CPU_ONLY
            os << "unsigned int *d_indInG" << s.first << ";" << std::endl;
            os << "__device__ unsigned int *dd_indInG" << s.first << ";" << std::endl;
            os << "unsigned int *d_ind" << s.first << ";" << std::endl;
            os << "__device__ unsigned int *dd_ind" << s.first << ";" << std::endl;
            if (model.isSynapseGroupDynamicsRequired(s.first)) {
                os << "unsigned int *d_preInd" << s.first << ";" << std::endl;
                os << "__device__ unsigned int *dd_preInd" << s.first << ";" << std::endl;
            }
            if (model.isSynapseGroupPostLearningRequired(s.first)) {
                // TODO: make conditional on post-spike driven learning actually taking place
                os << "unsigned int *d_revIndInG" << s.first << ";" << std::endl;
                os << "__device__ unsigned int *dd_revIndInG" << s.first << ";" << std::endl;
                os << "unsigned int *d_revInd" << s.first << ";" << std::endl;
                os << "__device__ unsigned int *dd_revInd" << s.first << ";" << std::endl;
                os << "unsigned int *d_remap" << s.first << ";" << std::endl;
                os << "__device__ unsigned int *dd_remap" << s.first << ";" << std::endl;
            }
#endif
        }
        else if(s.second.getMatrixType() & SynapseMatrixConnectivity::RAGGED) {
            // **TODO** other index types
#ifndef CPU_ONLY
            if(s.second.getSparseConnectivityVarMode() & VarLocation::HOST)
#endif
            {
                os << "RaggedProjection<unsigned int> C" << s.first << "(" << s.second.getMaxConnections() << "," << s.second.getMaxSourceConnections() << ");" << std::endl;
            }
#ifndef CPU_ONLY
            if(s.second.getSparseConnectivityVarMode() & VarLocation::DEVICE) {
                os << "unsigned int *d_rowLength" << s.first << ";" << std::endl;
                os << "__device__ unsigned int *dd_rowLength" << s.first << ";" << std::endl;
                os << "unsigned int *d_ind" << s.first << ";" << std::endl;
                os << "__device__ unsigned int *dd_ind" << s.first << ";" << std::endl;

<<<<<<< HEAD
                if (model.isSynapseGroupPostLearningRequired(s.first)) {
                    os << "unsigned int *d_colLength" << s.first << ";" << std::endl;
                    os << "__device__ unsigned int *dd_colLength" << s.first << ";" << std::endl;
                    os << "unsigned int *d_remap" << s.first << ";" << std::endl;
                    os << "__device__ unsigned int *dd_remap" << s.first << ";" << std::endl;
                }
=======
            if (model.isSynapseGroupDynamicsRequired(s.first)) {
                os << "unsigned int *d_synRemap" << s.first << ";" << std::endl;
                os << "__device__ unsigned int *dd_synRemap" << s.first << ";" << std::endl;
            }

            if (model.isSynapseGroupPostLearningRequired(s.first)) {
                os << "unsigned int *d_colLength" << s.first << ";" << std::endl;
                os << "__device__ unsigned int *dd_colLength" << s.first << ";" << std::endl;
                os << "unsigned int *d_remap" << s.first << ";" << std::endl;
                os << "__device__ unsigned int *dd_remap" << s.first << ";" << std::endl;
>>>>>>> 1cf117c0
            }
#endif  // CPU_ONLY
        }


        // If weight update variables should be individual
        if (s.second.getMatrixType() & SynapseMatrixWeight::INDIVIDUAL) {
            for(const auto &v : wu->getVars()) {
                variable_def(os, v.second + " *", v.first + s.first, s.second.getWUVarMode(v.first));
            }
        }
        // If postsynaptic model variables should be individual
        if (s.second.getMatrixType() & SynapseMatrixWeight::INDIVIDUAL_PSM) {
            for(const auto &v : psm->getVars()) {
                variable_def(os, v.second+" *", v.first + s.first, s.second.getPSVarMode(v.first));
            }
        }

        for(const auto &v : wu->getExtraGlobalParams()) {
            os << v.second << " " <<  v.first << s.first << ";" << std::endl;
        }
    }
    os << std::endl;
    
    // End extern C block around variable declarations
    if(GENN_PREFERENCES::buildSharedLibrary) {
        os << "}\t// extern \"C\"" << std::endl;
    }

    //--------------------------
    // HOST AND DEVICE FUNCTIONS

    // write doxygen comment
    os << "//-------------------------------------------------------------------------" << std::endl;
    os << "/*! \\brief Function to convert a firing probability (per time step) " << std::endl;
    os << "to an integer of type uint64_t that can be used as a threshold for the GeNN random number generator to generate events with the given probability." << std::endl;
    os << "*/" << std::endl;
    os << "//-------------------------------------------------------------------------" << std::endl << std::endl;
    os << "void convertProbabilityToRandomNumberThreshold(" << model.getPrecision() << " *p_pattern, " << model.getRNType() << " *pattern, int N)";
    {
        CodeStream::Scope b(os);
        os << model.getPrecision() << " fac= pow(2.0, (double) sizeof(" << model.getRNType() << ")*8-16);" << std::endl;
        os << "for (int i= 0; i < N; i++)";
        {
            CodeStream::Scope b(os);
            os << "pattern[i]= (" << model.getRNType() << ") (p_pattern[i]*fac);" << std::endl;
        }
    }
    os << std::endl;

    // write doxygen comment
    os << "//-------------------------------------------------------------------------" << std::endl;
    os << "/*! \\brief Function to convert a firing rate (in kHz) " << std::endl;
    os << "to an integer of type uint64_t that can be used as a threshold for the GeNN random number generator to generate events with the given rate." << std::endl;
    os << "*/" << std::endl;
    os << "//-------------------------------------------------------------------------" << std::endl << std::endl;
    os << "void convertRateToRandomNumberThreshold(" << model.getPrecision() << " *rateKHz_pattern, " << model.getRNType() << " *pattern, int N)";
    {
        CodeStream::Scope b(os);
        os << model.getPrecision() << " fac= pow(2.0, (double) sizeof(" << model.getRNType() << ")*8-16)*DT;" << std::endl;
        os << "for (int i= 0; i < N; i++)";
        {
            CodeStream::Scope b(os);
            os << "pattern[i]= (" << model.getRNType() << ") (rateKHz_pattern[i]*fac);" << std::endl;
        }
    }
    os << std::endl;

    // include simulation kernels
#ifndef CPU_ONLY
    os << "#include \"runnerGPU.cc\"" << std::endl;
#endif
#ifdef MPI_ENABLE
    os << "#include \"mpi.cc\"" << std::endl;
#endif
    os << "#include \"init.cc\"" << std::endl;

    // If model can be run on GPU, include CPU simulation functions
    if(model.canRunOnCPU()) {
        os << "#include \"neuronFnct.cc\"" << std::endl;
        if (!model.getLocalSynapseGroups().empty()) {
            os << "#include \"synapseFnct.cc\"" << std::endl;
        }
    }
    os << std::endl;

    // ---------------------------------------------------------------------
    // Function for setting the CUDA device and the host's global variables.
    // Also estimates memory usage on device ...
    os << "void allocateMem()";
    {
        CodeStream::Scope b(os);
#ifndef CPU_ONLY
        os << "CHECK_CUDA_ERRORS(cudaSetDevice(" << theDevice << "));" << std::endl;

        // If the model requires zero-copy
        if(model.zeroCopyInUse()) {
            // If device doesn't support mapping host memory error
            if(!deviceProp[theDevice].canMapHostMemory) {
                gennError("Device does not support mapping CPU host memory!");
            }

            // set appropriate device flags
            os << "CHECK_CUDA_ERRORS(cudaSetDeviceFlags(cudaDeviceMapHost));" << std::endl;
        }

        // If RNG is required, allocate memory for global philox RNG
        if(model.isDeviceRNGRequired()) {
            allocate_device_variable(os, "curandStatePhilox4_32_10_t", "rng", VarMode::LOC_DEVICE_INIT_DEVICE, 1);
        }
#endif
        //cout << "model.neuronGroupN " << model.neuronGrpN << std::endl;
        //os << "    " << model.getPrecision() << " free_m, total_m;" << std::endl;
        //os << "    cudaMemGetInfo((size_t*) &free_m, (size_t*) &total_m);" << std::endl;

        if (model.isTimingEnabled()) {
#ifndef CPU_ONLY
            os << "cudaEventCreate(&neuronStart);" << std::endl;
            os << "cudaEventCreate(&neuronStop);" << std::endl;
#endif
            os << "neuron_tme= 0.0;" << std::endl;
            if (!model.getLocalSynapseGroups().empty()) {
#ifndef CPU_ONLY
                os << "cudaEventCreate(&synapseStart);" << std::endl;
                os << "cudaEventCreate(&synapseStop);" << std::endl;
#endif
                os << "synapse_tme= 0.0;" << std::endl;
            }
            if (!model.getSynapsePostLearnGroups().empty()) {
#ifndef CPU_ONLY
                os << "cudaEventCreate(&learningStart);" << std::endl;
                os << "cudaEventCreate(&learningStop);" << std::endl;
#endif
                os << "learning_tme= 0.0;" << std::endl;
            }
            if (!model.getSynapseDynamicsGroups().empty()) {
#ifndef CPU_ONLY
                os << "cudaEventCreate(&synDynStart);" << std::endl;
                os << "cudaEventCreate(&synDynStop);" << std::endl;
#endif
                os << "synDyn_tme= 0.0;" << std::endl;
            }
#ifndef CPU_ONLY
            if(model.isDeviceInitRequired(localHostID)) {
                os << "cudaEventCreate(&initDeviceStart);" << std::endl;
                os << "cudaEventCreate(&initDeviceStop);" << std::endl;
            }
            if(model.isDeviceSparseInitRequired()) {
                os << "cudaEventCreate(&sparseInitDeviceStart);" << std::endl;
                os << "cudaEventCreate(&sparseInitDeviceStop);" << std::endl;
            }
#endif
            os << "initHost_tme = 0.0;" << std::endl;
            os << "initDevice_tme = 0.0;" << std::endl;
            os << "sparseInitHost_tme = 0.0;" << std::endl;
            os << "sparseInitDevice_tme = 0.0;" << std::endl;
        }

        // ALLOCATE REMOTE NEURON VARIABLES
        os << "// ------------------------------------------------------------------------" << std::endl;
        os << "// remote neuron groups" << std::endl;
        os << std::endl;

        // Loop through remote neuron groups
        for(const auto &n : model.getRemoteNeuronGroups()) {
            // If this neuron group has outputs to local host
            if(n.second.hasOutputToHost(localHostID)) {
                // Allocate population spike count
                mem += allocate_variable(os, "unsigned int", "glbSpkCnt" + n.first, n.second.getSpikeVarMode(),
                                         n.second.isTrueSpikeRequired() ? n.second.getNumDelaySlots() : 1);

                // Allocate population spike output buffer
                mem += allocate_variable(os, "unsigned int", "glbSpk" + n.first, n.second.getSpikeVarMode(),
                                         n.second.isTrueSpikeRequired() ? n.second.getNumNeurons() * n.second.getNumDelaySlots() : n.second.getNumNeurons());
            }
        }
        os << std::endl;

        os << "// ------------------------------------------------------------------------" << std::endl;
        os << "// local neuron groups" << std::endl;

        // ALLOCATE NEURON VARIABLES
        for(const auto &n : model.getLocalNeuronGroups()) {
            // Allocate population spike count
            mem += allocate_variable(os, "unsigned int", "glbSpkCnt" + n.first, n.second.getSpikeVarMode(),
                                     n.second.isTrueSpikeRequired() ? n.second.getNumDelaySlots() : 1);

            // Allocate population spike output buffer
            mem += allocate_variable(os, "unsigned int", "glbSpk" + n.first, n.second.getSpikeVarMode(),
                                     n.second.isTrueSpikeRequired() ? n.second.getNumNeurons() * n.second.getNumDelaySlots() : n.second.getNumNeurons());


            if (n.second.isSpikeEventRequired()) {
                // Allocate population spike-like event counters
                mem += allocate_variable(os, "unsigned int", "glbSpkCntEvnt" + n.first, n.second.getSpikeEventVarMode(),
                                         n.second.getNumDelaySlots());

                // Allocate population spike-like event output buffer
                mem += allocate_variable(os, "unsigned int", "glbSpkEvnt" + n.first, n.second.getSpikeEventVarMode(),
                                         n.second.getNumNeurons() * n.second.getNumDelaySlots());
            }

            // Allocate buffer to hold last spike times if required
            if (n.second.isSpikeTimeRequired()) {
                mem += allocate_variable(os, model.getPrecision(), "sT" + n.first, n.second.getSpikeTimeVarMode(),
                                         n.second.getNumNeurons() * n.second.getNumDelaySlots());
            }

#ifndef CPU_ONLY
            if(n.second.isSimRNGRequired()) {
                allocate_device_variable(os, "curandState", "rng" + n.first, VarMode::LOC_DEVICE_INIT_DEVICE,
                                         n.second.getNumNeurons());
            }
#endif  // CPU_ONLY

            // Allocate memory for neuron model's state variables
            for(const auto &v : n.second.getNeuronModel()->getVars()) {
                mem += allocate_variable(os, v.second, v.first + n.first, n.second.getVarMode(v.first),
                                         n.second.isVarQueueRequired(v.first) ? n.second.getNumNeurons() * n.second.getNumDelaySlots() : n.second.getNumNeurons());
            }
            os << std::endl;
        }

        // ALLOCATE SYNAPSE VARIABLES
        for(const auto &s : model.getLocalSynapseGroups()) {
            const auto *wu = s.second.getWUModel();
            const auto *psm = s.second.getPSModel();

            // Allocate buffer to hold input coming from this synapse population
            mem += allocate_variable(os, model.getPrecision(), "inSyn" + s.first, s.second.getInSynVarMode(),
                                    s.second.getTrgNeuronGroup()->getNumNeurons());

            // If connectivity is defined using a bitmask, allocate memory for bitmask
            if (s.second.getMatrixType() & SynapseMatrixConnectivity::BITMASK) {
                const size_t gpSize = ((size_t)s.second.getSrcNeuronGroup()->getNumNeurons() * (size_t)s.second.getTrgNeuronGroup()->getNumNeurons()) / 32 + 1;
                mem += allocate_variable(os, "uint32_t", "gp" + s.first, s.second.getSparseConnectivityVarMode(), gpSize);
            }
            else if(s.second.getMatrixType() & SynapseMatrixConnectivity::RAGGED) {
                const size_t size = s.second.getSrcNeuronGroup()->getNumNeurons() * s.second.getMaxConnections();

                // Allocate row lengths
                allocate_host_variable(os, "unsigned int", "C" + s.first + ".rowLength", s.second.getSparseConnectivityVarMode(),
                                    s.second.getSrcNeuronGroup()->getNumNeurons());
                allocate_device_variable(os, "unsigned int", "rowLength" + s.first, s.second.getSparseConnectivityVarMode(),
                                        s.second.getSrcNeuronGroup()->getNumNeurons());

                // Allocate target indices
                const std::string postIndexType = "unsigned int";
                allocate_host_variable(os, postIndexType, "C" + s.first + ".ind", s.second.getSparseConnectivityVarMode(),
                                       size);
                allocate_device_variable(os, postIndexType, "ind" + s.first, s.second.getSparseConnectivityVarMode(),
                                         size);

                if(model.isSynapseGroupPostLearningRequired(s.first)) {
                     // **TODO** implement reverse array generation on device
                    const size_t postSize = (size_t)s.second.getTrgNeuronGroup()->getNumNeurons() * (size_t)s.second.getMaxSourceConnections();
                    
                    // Allocate column lengths
                    allocate_host_variable(os,  "unsigned int", "C" + s.first + ".colLength", s.second.getSparseConnectivityVarMode(),
                                           s.second.getTrgNeuronGroup()->getNumNeurons());
                    allocate_device_variable(os,  "unsigned int", "colLength" + s.first, s.second.getSparseConnectivityVarMode(),
                                             s.second.getTrgNeuronGroup()->getNumNeurons());
                    
                    // Allocate remap
                    allocate_host_variable(os,  "unsigned int", "C" + s.first + ".remap", s.second.getSparseConnectivityVarMode(),
                                           postSize);
                    allocate_device_variable(os,  "unsigned int", "remap" + s.first, s.second.getSparseConnectivityVarMode(),
                                             postSize);
                }

                if(model.isSynapseGroupDynamicsRequired(s.first)) {
                    // Allocate synRemap
                    allocate_host_variable(os,  "unsigned int", "C" + s.first + ".synRemap", VarMode::LOC_HOST_DEVICE_INIT_HOST,
                                           size + 1);
                    allocate_device_variable(os,  "unsigned int", "synRemap" + s.first, VarMode::LOC_HOST_DEVICE_INIT_HOST,
                                             size + 1);
                }
                
                if(s.second.getMatrixType() & SynapseMatrixWeight::INDIVIDUAL) {
                    for(const auto &v : wu->getVars()) {
                        mem += allocate_variable(os, v.second, v.first + s.first, s.second.getWUVarMode(v.first), size);
                    }
                }

            }
            // Otherwise, if matrix connectivity is defined using a dense matrix, allocate user-defined weight model variables
            // **NOTE** if matrix is sparse, allocate later in the allocatesparsearrays function when we know the size of the network
            else if ((s.second.getMatrixType() & SynapseMatrixConnectivity::DENSE) && (s.second.getMatrixType() & SynapseMatrixWeight::INDIVIDUAL)) {
                const size_t size = s.second.getSrcNeuronGroup()->getNumNeurons() * s.second.getTrgNeuronGroup()->getNumNeurons();

                for(const auto &v : wu->getVars()) {
                    mem += allocate_variable(os, v.second, v.first + s.first, s.second.getWUVarMode(v.first), size);
                }
            }

            if (s.second.getMatrixType() & SynapseMatrixWeight::INDIVIDUAL_PSM) {
                const size_t size = s.second.getTrgNeuronGroup()->getNumNeurons();

                for(const auto &v : psm->getVars()) {
                    mem += allocate_variable(os, v.second, v.first + s.first, s.second.getPSVarMode(v.first), size);
                }
            }
            os << std::endl;
        }
    }
    os << std::endl;
    
    // ------------------------------------------------------------------------
    // allocating conductance arrays for sparse matrices

    for(const auto &s : model.getLocalSynapseGroups()) {
        if (s.second.getMatrixType() & SynapseMatrixConnectivity::YALE) {
            os << "void allocate" << s.first << "(unsigned int connN)";
            {
                CodeStream::Scope b(os);
                os << "// Allocate host side variables" << std::endl;
                os << "C" << s.first << ".connN= connN;" << std::endl;

                // Allocate indices pointing to synapses in each presynaptic neuron's sparse matrix row
                allocate_host_variable(os, "unsigned int", "C" + s.first + ".indInG", VarMode::LOC_HOST_DEVICE_INIT_HOST,
                                       s.second.getSrcNeuronGroup()->getNumNeurons() + 1);

                // Allocate the postsynaptic neuron indices that make up sparse matrix
                allocate_host_variable(os, "unsigned int", "C" + s.first + ".ind", VarMode::LOC_HOST_DEVICE_INIT_HOST,
                                       "connN");

                if (model.isSynapseGroupDynamicsRequired(s.first)) {
                    allocate_host_variable(os, "unsigned int", "C" + s.first + ".preInd", VarMode::LOC_HOST_DEVICE_INIT_HOST,
                                           "connN");
                } else {
                    os << "C" << s.first << ".preInd= NULL;" << std::endl;
                }
                if (model.isSynapseGroupPostLearningRequired(s.first)) {
                    // Allocate indices pointing to synapses in each postsynaptic neuron's sparse matrix column
                    allocate_host_variable(os, "unsigned int", "C" + s.first + ".revIndInG", VarMode::LOC_HOST_DEVICE_INIT_HOST,
                                           s.second.getTrgNeuronGroup()->getNumNeurons() + 1);

                    // Allocate presynaptic neuron indices that make up postsynaptically indexed sparse matrix
                    allocate_host_variable(os, "unsigned int", "C" + s.first + ".revInd", VarMode::LOC_HOST_DEVICE_INIT_HOST,
                                           "connN");

                    // Allocate array mapping from postsynaptically to presynaptically indexed sparse matrix
                    allocate_host_variable(os, "unsigned int", "C" + s.first + ".remap", VarMode::LOC_HOST_DEVICE_INIT_HOST,
                                           "connN");
                } else {
                    os << "C" << s.first << ".revIndInG= NULL;" << std::endl;
                    os << "C" << s.first << ".revInd= NULL;" << std::endl;
                    os << "C" << s.first << ".remap= NULL;" << std::endl;
                }

                const string numConnections = "C" + s.first + ".connN";

                allocate_device_variable(os, "unsigned int", "indInG" + s.first, VarMode::LOC_HOST_DEVICE_INIT_HOST,
                                        s.second.getSrcNeuronGroup()->getNumNeurons() + 1);

                allocate_device_variable(os, "unsigned int", "ind" + s.first, VarMode::LOC_HOST_DEVICE_INIT_HOST,
                                        numConnections);

                if (model.isSynapseGroupDynamicsRequired(s.first)) {
                    allocate_device_variable(os, "unsigned int", "preInd" + s.first, VarMode::LOC_HOST_DEVICE_INIT_HOST,
                                             numConnections);
                }
                if (model.isSynapseGroupPostLearningRequired(s.first)) {
                    allocate_device_variable(os, "unsigned int", "revIndInG" + s.first, VarMode::LOC_HOST_DEVICE_INIT_HOST,
                                             s.second.getTrgNeuronGroup()->getNumNeurons() + 1);
                    allocate_device_variable(os, "unsigned int", "revInd" + s.first, VarMode::LOC_HOST_DEVICE_INIT_HOST,
                                             numConnections);
                    allocate_device_variable(os, "unsigned int", "remap" + s.first, VarMode::LOC_HOST_DEVICE_INIT_HOST,
                                             numConnections);
                }

                // Allocate synapse variables
                if (s.second.getMatrixType() & SynapseMatrixWeight::INDIVIDUAL) {
                    for(const auto &v : s.second.getWUModel()->getVars()) {
                        allocate_variable(os, v.second, v.first + s.first, s.second.getWUVarMode(v.first), numConnections);
                    }
                }
            }
            os << std::endl;
            //setup up helper fn for this (specific) popn to generate sparse from dense
            os << "void createSparseConnectivityFromDense" << s.first << "(int preN,int postN, " << model.getPrecision() << " *denseMatrix)";
            {
                CodeStream::Scope b(os);
                os << "gennError(\"The function createSparseConnectivityFromDense" << s.first << "() has been deprecated because with the introduction of synapse models that can be fully user-defined and may not contain a conductance variable g the existence condition for synapses has become ill-defined. \\n Please use your own logic and use the general tools allocate" << s.first << "(), countEntriesAbove(), and setSparseConnectivityFromDense().\");" << std::endl;
            }
            os << std::endl;
        }
    }

    // ------------------------------------------------------------------------
    // freeing global memory structures

    os << "void freeMem()";
    {
        CodeStream::Scope b(os);
#ifndef CPU_ONLY
        if(model.isDeviceRNGRequired()) {
            free_device_variable(os, "rng", VarMode::LOC_DEVICE_INIT_DEVICE);
        }
#endif
        // FREE REMOTE NEURON VARIABLES
        for(const auto &n : model.getRemoteNeuronGroups()) {
            if(n.second.hasOutputToHost(localHostID)) {
                free_variable(os, "glbSpkCnt" + n.first, n.second.getSpikeVarMode());
                free_variable(os, "glbSpk" + n.first, n.second.getSpikeVarMode());
            }
        }

        // FREE LOCAL NEURON VARIABLES
        for(const auto &n : model.getLocalNeuronGroups()) {
            // Free spike buffer
            free_variable(os, "glbSpkCnt" + n.first, n.second.getSpikeVarMode());
            free_variable(os, "glbSpk" + n.first, n.second.getSpikeVarMode());

            // Free spike-like event buffer if allocated
            if (n.second.isSpikeEventRequired()) {
                free_variable(os, "glbSpkCntEvnt" + n.first, n.second.getSpikeEventVarMode());
                free_variable(os, "glbSpkEvnt" + n.first, n.second.getSpikeEventVarMode());
            }

            // Free last spike time buffer if allocated
            if (n.second.isSpikeTimeRequired()) {
                free_variable(os, "sT" + n.first, n.second.getSpikeTimeVarMode());
            }

#ifndef CPU_ONLY
            if(n.second.isSimRNGRequired()) {
                free_device_variable(os, "rng" + n.first, VarMode::LOC_DEVICE_INIT_DEVICE);
            }
#endif
            // Free neuron state variables
            for (auto const &v : n.second.getNeuronModel()->getVars()) {
                free_variable(os, v.first + n.first,
                            n.second.getVarMode(v.first));
            }
        }

        // FREE SYNAPSE VARIABLES
        for(const auto &s : model.getLocalSynapseGroups()) {
            free_variable(os, "inSyn" + s.first, s.second.getInSynVarMode());

            if (s.second.getMatrixType() & SynapseMatrixConnectivity::YALE) {
                os << "C" << s.first << ".connN= 0;" << std::endl;

                free_host_variable(os, "C" + s.first + ".indInG", VarMode::LOC_HOST_DEVICE_INIT_HOST);
                free_device_variable(os, "indInG" + s.first, VarMode::LOC_HOST_DEVICE_INIT_HOST);

                free_host_variable(os, "C" + s.first + ".ind", VarMode::LOC_HOST_DEVICE_INIT_HOST);
                free_device_variable(os, "ind" + s.first, VarMode::LOC_HOST_DEVICE_INIT_HOST);

                if (model.isSynapseGroupPostLearningRequired(s.first)) {
                    free_host_variable(os, "C" + s.first + ".revIndInG", VarMode::LOC_HOST_DEVICE_INIT_HOST);
                    free_device_variable(os, "revIndInG" + s.first, VarMode::LOC_HOST_DEVICE_INIT_HOST);

                    free_host_variable(os, "C" + s.first + ".revInd", VarMode::LOC_HOST_DEVICE_INIT_HOST);
                    free_device_variable(os, "revInd" + s.first, VarMode::LOC_HOST_DEVICE_INIT_HOST);

                    free_host_variable(os, "C" + s.first + ".remap", VarMode::LOC_HOST_DEVICE_INIT_HOST);
                    free_device_variable(os, "remap" + s.first, VarMode::LOC_HOST_DEVICE_INIT_HOST);
                }

                if (model.isSynapseGroupDynamicsRequired(s.first)) {
                    free_host_variable(os, "C" + s.first + ".preInd", VarMode::LOC_HOST_DEVICE_INIT_HOST);
                    free_device_variable(os, "preInd" + s.first, VarMode::LOC_HOST_DEVICE_INIT_HOST);
                }
            }
            else if(s.second.getMatrixType() & SynapseMatrixConnectivity::RAGGED) {
                free_host_variable(os, "C" + s.first + ".rowLength", s.second.getSparseConnectivityVarMode());
                free_device_variable(os, "rowLength" + s.first, s.second.getSparseConnectivityVarMode());

                free_host_variable(os, "C" + s.first + ".ind", s.second.getSparseConnectivityVarMode());
                free_device_variable(os, "ind" + s.first, s.second.getSparseConnectivityVarMode());

                if (model.isSynapseGroupPostLearningRequired(s.first)) {
                    free_host_variable(os, "C" + s.first + ".colLength", s.second.getSparseConnectivityVarMode());
                    free_device_variable(os, "colLength" + s.first, s.second.getSparseConnectivityVarMode());

                    free_host_variable(os, "C" + s.first + ".remap", s.second.getSparseConnectivityVarMode());
                    free_device_variable(os, "remap" + s.first, s.second.getSparseConnectivityVarMode());
                }

                if (model.isSynapseGroupDynamicsRequired(s.first)) {
                    free_host_variable(os, "C" + s.first + ".synRemap", VarMode::LOC_HOST_DEVICE_INIT_HOST);
                    free_device_variable(os, "synRemap" + s.first, VarMode::LOC_HOST_DEVICE_INIT_HOST);
                }
            }
            else if (s.second.getMatrixType() & SynapseMatrixConnectivity::BITMASK) {
                free_variable(os, "gp" + s.first, s.second.getSparseConnectivityVarMode());
            }

            if (s.second.getMatrixType() & SynapseMatrixWeight::INDIVIDUAL) {
                for(const auto &v : s.second.getWUModel()->getVars()) {
                    free_variable(os, v.first + s.first, s.second.getWUVarMode(v.first));
                }
            }
            if (s.second.getMatrixType() & SynapseMatrixWeight::INDIVIDUAL_PSM) {
                for(const auto &v : s.second.getPSModel()->getVars()) {
                    free_variable(os, v.first + s.first, s.second.getPSVarMode(v.first));
                }
            }
        }
    }
    os << std::endl;

    // ------------------------------------------------------------------------
    //! \brief Method for cleaning up and resetting device while quitting GeNN

    os << "void exitGeNN()";
    {
        CodeStream::Scope b(os);
        os << "freeMem();" << std::endl;
#ifndef CPU_ONLY
        os << "cudaDeviceReset();" << std::endl;
#endif
#ifdef MPI_ENABLE
        os << "MPI_Finalize();" << std::endl;
        os << "printf(\"MPI finalized.\\n\");" << std::endl;
#endif
    }
    os << std::endl;

    // If model can be run on CPU
    if(model.canRunOnCPU()) {
        os << "// ------------------------------------------------------------------------" << std::endl;
        os << "// the actual time stepping procedure (using CPU)" << std::endl;
        os << "void stepTimeCPU()";
        {
            CodeStream::Scope b(os);
            if (!model.getLocalSynapseGroups().empty()) {
                if (!model.getSynapseDynamicsGroups().empty()) {
                    if (model.isTimingEnabled()) os << "synDyn_timer.startTimer();" << std::endl;
                    os << "calcSynapseDynamicsCPU(t);" << std::endl;
                    if (model.isTimingEnabled()) {
                        os << "synDyn_timer.stopTimer();" << std::endl;
                        os << "synDyn_tme+= synDyn_timer.getElapsedTime();" << std::endl;
                    }
                }
                if (model.isTimingEnabled()) os << "synapse_timer.startTimer();" << std::endl;
                os << "calcSynapsesCPU(t);" << std::endl;
                if (model.isTimingEnabled()) {
                    os << "synapse_timer.stopTimer();" << std::endl;
                    os << "synapse_tme+= synapse_timer.getElapsedTime();"<< std::endl;
                }
                if (!model.getSynapsePostLearnGroups().empty()) {
                    if (model.isTimingEnabled()) os << "learning_timer.startTimer();" << std::endl;
                    os << "learnSynapsesPostHost(t);" << std::endl;
                    if (model.isTimingEnabled()) {
                        os << "learning_timer.stopTimer();" << std::endl;
                        os << "learning_tme+= learning_timer.getElapsedTime();" << std::endl;
                    }
                }
            }

            // Generate code to advance host-side spike queues
            genHostSpikeQueueAdvance(os, model, localHostID);

            if (model.isTimingEnabled()) os << "neuron_timer.startTimer();" << std::endl;
            os << "calcNeuronsCPU(t);" << std::endl;
            if (model.isTimingEnabled()) {
                os << "neuron_timer.stopTimer();" << std::endl;
                os << "neuron_tme+= neuron_timer.getElapsedTime();" << std::endl;
            }
            os << "iT++;" << std::endl;
            os << "t= iT*DT;" << std::endl;
        }
    }
    fs.close();


    // ------------------------------------------------------------------------
    // finish up

#ifndef CPU_ONLY
    cout << "Global memory required for core model: " << mem/1e6 << " MB. " << std::endl;
    cout << deviceProp[theDevice].totalGlobalMem << " for device " << theDevice << std::endl;
  
    if (0.5 * deviceProp[theDevice].totalGlobalMem < mem) {
        cout << "memory required for core model (" << mem/1e6;
        cout << "MB) is more than 50% of global memory on the chosen device";
        cout << "(" << deviceProp[theDevice].totalGlobalMem/1e6 << "MB)." << std::endl;
        cout << "Experience shows that this is UNLIKELY TO WORK ... " << std::endl;
    }
#endif
}


//----------------------------------------------------------------------------
/*!
  \brief A function to generate the code that simulates the model on the GPU

  The function generates functions that will spawn kernel grids onto the GPU (but not the actual kernel code which is generated in "genNeuronKernel()" and "genSynpaseKernel()"). Generated functions include "copyGToDevice()", "copyGFromDevice()", "copyStateToDevice()", "copyStateFromDevice()", "copySpikesFromDevice()", "copySpikeNFromDevice()" and "stepTimeGPU()". The last mentioned function is the function that will initialize the execution on the GPU in the generated simulation engine. All other generated functions are "convenience functions" to handle data transfer from and to the GPU.
*/
//----------------------------------------------------------------------------

#ifndef CPU_ONLY
void genRunnerGPU(const NNmodel &model, //!< Model description
                  const string &path,   //!< Path for code generation
                  int localHostID)      //!< ID of local host
{
    string name = model.getGeneratedCodePath(path, "runnerGPU.cc");
    ofstream fs;
    fs.open(name.c_str());

    // Attach this to a code stream
    CodeStream os(fs);

    writeHeader(os);

    // write doxygen comment
    os << "//-------------------------------------------------------------------------" << std::endl;
    os << "/*! \\file runnerGPU.cc" << std::endl << std::endl;
    os << "\\brief File generated from GeNN for the model " << model.getName() << " containing the host side code for a GPU simulator version." << std::endl;
    os << "*/" << std::endl;
    os << "//-------------------------------------------------------------------------" << std::endl << std::endl;
    os << std::endl;
    int version;
    cudaRuntimeGetVersion(&version); 
    if ((deviceProp[theDevice].major < 6) || (version < 8000)){
        //os << "#if !defined(__CUDA_ARCH__) || __CUDA_ARCH__ >= 600" << std::endl;
        //os << "#else"<< std::endl;
        //os << "#if __CUDA_ARCH__ < 600" << std::endl;
        os << "// software version of atomic add for double precision" << std::endl;
        os << "__device__ double atomicAddSW(double* address, double val)";
        {
            CodeStream::Scope b(os);
            os << "unsigned long long int* address_as_ull = (unsigned long long int*)address;" << std::endl;
            os << "unsigned long long int old = *address_as_ull, assumed;" << std::endl;
            os << "do";
            {
                CodeStream::Scope b(os);
                os << "assumed = old;" << std::endl;
                os << "old = atomicCAS(address_as_ull, assumed, __double_as_longlong(val + __longlong_as_double(assumed)));" << std::endl;
            }
            os << "while (assumed != old);" << std::endl;
            os << "return __longlong_as_double(old);" << std::endl;
        }
        os << std::endl;
    }

    if (deviceProp[theDevice].major < 2) {
        os << "// software version of atomic add for single precision float" << std::endl;
        os << "__device__ float atomicAddSW(float* address, float val)" << std::endl;
        {
            CodeStream::Scope b(os);
            os << "int* address_as_ull = (int*)address;" << std::endl;
            os << "int old = *address_as_ull, assumed;" << std::endl;
            os << "do";
            {
                CodeStream::Scope b(os);
                os << "assumed = old;" << std::endl;
                os << "old = atomicCAS(address_as_ull, assumed, __float_as_int(val + __int_as_float(assumed)));" << std::endl;
            }
            os << "while (assumed != old);" << std::endl;
            os << "return __int_as_float(old);" << std::endl;
        }
        os << std::endl;
    }

    os << "template<typename RNG>" << std::endl;
    os << "__device__ float exponentialDistFloat(RNG *rng)";
    {
        CodeStream::Scope b(os);
        os << "float a = 0.0f;" << std::endl;
        os << "while (true)";
        {
            CodeStream::Scope b(os);
            os << "float u = curand_uniform(rng);" << std::endl;
            os << "const float u0 = u;" << std::endl;
            os << "while (true)";
            {
                CodeStream::Scope b(os);
                os << "float uStar = curand_uniform(rng);" << std::endl;
                os << "if (u < uStar)";
                {
                    CodeStream::Scope b(os);
                    os << "return  a + u0;" << std::endl;
                }
                os << "u = curand_uniform(rng);" << std::endl;
                os << "if (u >= uStar)";
                {
                    CodeStream::Scope b(os);
                    os << "break;" << std::endl;
                }
            }
            os << "a += 1.0f;" << std::endl;
        }
    }
    os << std::endl;
    os << "template<typename RNG>" << std::endl;
    os << "__device__ double exponentialDistDouble(RNG *rng)";
    {
        CodeStream::Scope b(os);
        os << "double a = 0.0f;" << std::endl;
        os << "while (true)";
        {
            CodeStream::Scope b(os);
            os << "double u = curand_uniform_double(rng);" << std::endl;
            os << "const double u0 = u;" << std::endl;
            os << "while (true)";
            {
                CodeStream::Scope b(os);
                os << "double uStar = curand_uniform_double(rng);" << std::endl;
                os << "if (u < uStar)" << std::endl;
                {
                    CodeStream::Scope b(os);
                    os << "return  a + u0;" << std::endl;
                }
                os << "u = curand_uniform_double(rng);" << std::endl;
                os << "if (u >= uStar)" << std::endl;
                {
                    CodeStream::Scope b(os);
                    os << "break;" << std::endl;
                }
            }
            os << "a += 1.0;" << std::endl;
        }
    }
    os << std::endl;

    os << "#include \"neuronKrnl.cc\"" << std::endl;
    if (!model.getLocalSynapseGroups().empty()) {
        os << "#include \"synapseKrnl.cc\"" << std::endl;
    }
    os << std::endl;

    os << "// ------------------------------------------------------------------------" << std::endl;
    os << "// copying remote data to device" << std::endl << std::endl;
    // Loop through remote neuron groups
    for(const auto &n : model.getRemoteNeuronGroups()) {
        // If this neuron group has outputs to local host
        if(n.second.hasOutputToHost(localHostID)) {
            // Write spike pushing function
            os << "void push" << n.first << "SpikesToDevice(bool hostInitialisedOnly)";
            {
                CodeStream::Scope b(os);
                genPushSpikeCode(os, n.second, false);
            }

            // Write current spike pushing function
            genPushCurrentSpikeFunctions(os, n.second, false);
        }

    }

    os << "// ------------------------------------------------------------------------" << std::endl;
    os << "// copying things to device" << std::endl << std::endl;
    for(const auto &n : model.getLocalNeuronGroups()) {
        // neuron state variables
        os << "void push" << n.first << "StateToDevice(bool hostInitialisedOnly)";
        {
            CodeStream::Scope b(os);
            for(const auto &v : n.second.getNeuronModel()->getVars()) {
                // only copy variables which aren't pointers (pointers don't transport between GPU and CPU)
                // and are present on both device and host.
                const VarMode varMode = n.second.getVarMode(v.first);
                if (v.second.find("*") == string::npos && canPushPullVar(varMode)){
                    const size_t size = n.second.isVarQueueRequired(v.first)
                        ? n.second.getNumNeurons() * n.second.getNumDelaySlots()
                        : n.second.getNumNeurons();
                    // If variable is initialised on device, only copy if hostInitialisedOnly isn't set
                    if(varMode & VarInit::DEVICE) {
                        os << "if(!hostInitialisedOnly)" << CodeStream::OB(1051);
                    }

                    os << "CHECK_CUDA_ERRORS(cudaMemcpy(d_" << v.first << n.first;
                    os << ", " << v.first << n.first;
                    os << ", " << size << " * sizeof(" << v.second << "), cudaMemcpyHostToDevice));" << std::endl;

                    if(varMode & VarInit::DEVICE) {
                        os << CodeStream::CB(1051);
                    }
                }
            }
        }
        os << std::endl;

        // neuron spike variables
        os << "void push" << n.first << "SpikesToDevice(bool hostInitialisedOnly)";
        {
            CodeStream::Scope b(os);

            genPushSpikeCode(os, n.second, false);

            if (n.second.isSpikeEventRequired()) {
                os << "push" << n.first << "SpikeEventsToDevice(hostInitialisedOnly);" << std::endl;
            }

            const VarMode spikeTimeVarMode = n.second.getSpikeTimeVarMode();
            if (n.second.isSpikeTimeRequired() && canPushPullVar(spikeTimeVarMode)) {
                // If spikes times are initialised on device, only copy if hostInitialisedOnly isn't set
                if(spikeTimeVarMode & VarInit::DEVICE) {
                    os << "if(!hostInitialisedOnly)" << CodeStream::OB(1062);
                }

                size_t size = n.second.getNumNeurons() * n.second.getNumDelaySlots();
                os << "CHECK_CUDA_ERRORS(cudaMemcpy(d_sT" << n.first;
                os << ", sT" << n.first;
                os << ", " << size << " * sizeof(unsigned int), cudaMemcpyHostToDevice));" << std::endl;

                if(spikeTimeVarMode & VarInit::DEVICE) {
                    os << CodeStream::CB(1062);
                }
            }
        }
        os << std::endl;

        // neuron spike variables
        os << "void push" << n.first << "SpikeEventsToDevice(bool hostInitialisedOnly)";
        {
            CodeStream::Scope b(os);
            genPushSpikeCode(os, n.second, true);
        }
        os << std::endl;

        // Generate functions to push current spikes and spike events to device
        genPushCurrentSpikeFunctions(os, n.second, false);
        genPushCurrentSpikeFunctions(os, n.second, true);
    }
    // synapse variables
    for(const auto &s : model.getLocalSynapseGroups()) {
        const auto *wu = s.second.getWUModel();
        const auto *psm = s.second.getPSModel();

        os << "void push" << s.first << "StateToDevice(bool hostInitialisedOnly)";
        {
            CodeStream::Scope b(os);

            const unsigned int numSrcNeurons = s.second.getSrcNeuronGroup()->getNumNeurons();
            const unsigned int numTrgNeurons = s.second.getTrgNeuronGroup()->getNumNeurons();
            if (s.second.getMatrixType() & SynapseMatrixWeight::INDIVIDUAL) { // INDIVIDUALG
                if (s.second.getMatrixType() & SynapseMatrixConnectivity::DENSE) {
                    os << "const size_t size = " << numSrcNeurons * numTrgNeurons << ";" << std::endl;
                }
                else if(s.second.getMatrixType() & SynapseMatrixConnectivity::RAGGED) {
                    os << "const size_t size = " << numSrcNeurons * s.second.getMaxConnections() << ";" << std::endl;
                }
                else {
                    os << "const size_t size = C" << s.first << ".connN;" << std::endl;
                }

                for(const auto &v : wu->getVars()) {
                    const VarMode varMode = s.second.getWUVarMode(v.first);

                    // only copy non-pointers and non-zero-copied. Pointers don't transport between GPU and CPU
                    if (v.second.find("*") == string::npos && canPushPullVar(varMode)) {
                        // If variable is initialised on device, only copy if hostInitialisedOnly isn't set
                        if(varMode & VarInit::DEVICE) {
                            os << "if(!hostInitialisedOnly)" << CodeStream::OB(1101);
                        }

                        os << "CHECK_CUDA_ERRORS(cudaMemcpy(d_" << v.first << s.first;
                        os << ", " << v.first << s.first;
                        os << ", size * sizeof(" << v.second << "), cudaMemcpyHostToDevice));" << std::endl;

                        if(varMode & VarInit::DEVICE) {
                            os << CodeStream::CB(1101);
                        }
                    }
                }
            }
            
            if(s.second.getMatrixType() & SynapseMatrixWeight::INDIVIDUAL_PSM) {
                for(const auto &v : psm->getVars()) {
                    const VarMode varMode = s.second.getPSVarMode(v.first);
                    // only copy non-pointers and non-zero-copied. Pointers don't transport between GPU and CPU
                    if (v.second.find("*") == string::npos && canPushPullVar(varMode)) {
                        // If variable is initialised on device, only copy if hostInitialisedOnly isn't set
                        if(varMode & VarInit::DEVICE) {
                            os << "if(!hostInitialisedOnly)" << CodeStream::OB(1102);
                        }

                        os << "CHECK_CUDA_ERRORS(cudaMemcpy(d_" << v.first << s.first;
                        os << ", " << v.first << s.first;
                        os << ", " << numTrgNeurons << " * sizeof(" << v.second << "), cudaMemcpyHostToDevice));" << std::endl;

                        if(varMode & VarInit::DEVICE) {
                            os << CodeStream::CB(1102);
                        }
                    }
                }
            }

            if((s.second.getMatrixType() & SynapseMatrixConnectivity::BITMASK)
                && canPushPullVar(s.second.getSparseConnectivityVarMode()))
            {
                const size_t size = ((size_t)numSrcNeurons * (size_t)numTrgNeurons) / 32 + 1;
                os << "CHECK_CUDA_ERRORS(cudaMemcpy(d_gp" << s.first;
                os << ", gp" << s.first;
                os << ", " << size << " * sizeof(uint32_t), cudaMemcpyHostToDevice));" << std::endl;
            }

            // If synapse input variables can be pushed and pulled add copy code
            if(canPushPullVar(s.second.getInSynVarMode())) {
                // If variable is initialised on device, only copy if hostInitialisedOnly isn't set
                if(s.second.getInSynVarMode() & VarInit::DEVICE) {
                    os << "if(!hostInitialisedOnly)" << CodeStream::OB(1103);
                }
                os << "CHECK_CUDA_ERRORS(cudaMemcpy(d_inSyn" << s.first;
                os << ", inSyn" << s.first;
                os << ", " << numTrgNeurons << " * sizeof(" << model.getPrecision() << "), cudaMemcpyHostToDevice));" << std::endl;

                if(s.second.getInSynVarMode() & VarInit::DEVICE) {
                    os << CodeStream::CB(1103);
                }
            }
        }
        os << std::endl;
    }


    os << "// ------------------------------------------------------------------------" << std::endl;
    os << "// copying things from device" << std::endl << std::endl;

    for(const auto &n : model.getLocalNeuronGroups()) {
        // neuron state variables
        os << "void pull" << n.first << "StateFromDevice()";
        {
            CodeStream::Scope b(os);
            for(const auto &v : n.second.getNeuronModel()->getVars()) {
                // only copy non-zero-copied, non-pointers. Pointers don't transport between GPU and CPU
                if (v.second.find("*") == string::npos && canPushPullVar(n.second.getVarMode(v.first))) {
                    const size_t size = n.second.isVarQueueRequired(v.first)
                        ? n.second.getNumNeurons() * n.second.getNumDelaySlots()
                        : n.second.getNumNeurons();

                    os << "CHECK_CUDA_ERRORS(cudaMemcpy(" << v.first << n.first;
                    os << ", d_" << v.first << n.first;
                    os << ", " << size << " * sizeof(" << v.second << "), cudaMemcpyDeviceToHost));" << std::endl;
                }
            }
        }
        os << std::endl;

        // spike event variables
        os << "void pull" << n.first << "SpikeEventsFromDevice()";
        {
            CodeStream::Scope b(os);

            if (n.second.isSpikeEventRequired() && canPushPullVar(n.second.getSpikeEventVarMode())) {
                const size_t glbSpkCntEvntSize = n.second.getNumDelaySlots();
                os << "CHECK_CUDA_ERRORS(cudaMemcpy(glbSpkCntEvnt" << n.first;
                os << ", d_glbSpkCntEvnt" << n.first;
                os << ", " << glbSpkCntEvntSize << " * sizeof(unsigned int), cudaMemcpyDeviceToHost));" << std::endl;

                const size_t glbSpkEvntSize = n.second.getNumNeurons() * n.second.getNumDelaySlots();
                os << "CHECK_CUDA_ERRORS(cudaMemcpy(glbSpkEvnt" << n.first;
                os << ", d_glbSpkEvnt" << n.first;
                os << ", " << glbSpkEvntSize << " * sizeof(unsigned int), cudaMemcpyDeviceToHost));" << std::endl;
            }
        }
        os << std::endl;

        // neuron spike variables (including spike events)
        os << "void pull" << n.first << "SpikesFromDevice()";
        {
            CodeStream::Scope b(os);

            if(canPushPullVar(n.second.getSpikeVarMode())) {
                size_t glbSpkCntSize = n.second.isTrueSpikeRequired() ? n.second.getNumDelaySlots() : 1;
                os << "CHECK_CUDA_ERRORS(cudaMemcpy(glbSpkCnt" << n.first;
                os << ", d_glbSpkCnt" << n.first;
                os << ", " << glbSpkCntSize << " * sizeof(unsigned int), cudaMemcpyDeviceToHost));" << std::endl;

                os << "CHECK_CUDA_ERRORS(cudaMemcpy(glbSpk" << n.first;
                os << ", d_glbSpk" << n.first;
                os << ", " << "glbSpkCnt" << n.first << " [0]* sizeof(unsigned int), cudaMemcpyDeviceToHost));" << std::endl;
            }

            if (n.second.isSpikeEventRequired()) {
                os << "pull" << n.first << "SpikeEventsFromDevice();" << std::endl;
            }
        }
        os << std::endl;

        // neuron spike times
        os << "void pull" << n.first << "SpikeTimesFromDevice()";
        {
            CodeStream::Scope b(os);

            os << "//Assumes that spike numbers are already copied back from the device" << std::endl;
            if (n.second.isSpikeTimeRequired() && canPushPullVar(n.second.getSpikeTimeVarMode())) {
                os << "CHECK_CUDA_ERRORS(cudaMemcpy(sT" << n.first;
                os << ", d_sT" << n.first;
                os << ", " << "glbSpkCnt" << n.first << "[0] * sizeof(unsigned int), cudaMemcpyDeviceToHost));" << std::endl;
            }

        }
        os << std::endl;

        genPullCurrentSpikeFunctions(os, n.second, false);
        genPullCurrentSpikeFunctions(os, n.second, true);
    }

    // synapse variables
    for(const auto &s : model.getLocalSynapseGroups()) {
        const auto *wu = s.second.getWUModel();
        const auto *psm = s.second.getPSModel();

        const size_t numSrcNeurons = (size_t)s.second.getSrcNeuronGroup()->getNumNeurons();
        const size_t numTrgNeurons = (size_t)s.second.getTrgNeuronGroup()->getNumNeurons();

        os << "void pull" << s.first << "StateFromDevice()";
        {
            CodeStream::Scope b(os);
            if (s.second.getMatrixType() & SynapseMatrixWeight::INDIVIDUAL) { // INDIVIDUALG
                if (s.second.getMatrixType() & SynapseMatrixConnectivity::DENSE) {
                    os << "size_t size = " << numSrcNeurons * numTrgNeurons << ";" << std::endl;
                }
                else if(s.second.getMatrixType() & SynapseMatrixConnectivity::RAGGED) {
                    os << "size_t size = " << numSrcNeurons * s.second.getMaxConnections() << ";" << std::endl;
                }
                else {
                    os << "size_t size = C" << s.first << ".connN;" << std::endl;
                }

                for(const auto &v : wu->getVars()) {
                    // only copy non-pointers and non-zero-copied. Pointers don't transport between GPU and CPU
                    if (v.second.find("*") == string::npos && canPushPullVar(s.second.getWUVarMode(v.first))) {
                        os << "CHECK_CUDA_ERRORS(cudaMemcpy(" << v.first << s.first;
                        os << ", d_"  << v.first << s.first;
                        os << ", size * sizeof(" << v.second << "), cudaMemcpyDeviceToHost));" << std::endl;
                    }
                }
            }
            
            if(s.second.getMatrixType() & SynapseMatrixWeight::INDIVIDUAL_PSM) {
                for(const auto &v : psm->getVars()) {
                    // only copy non-pointers and non-zero-copied. Pointers don't transport between GPU and CPU
                    if (v.second.find("*") == string::npos && canPushPullVar(s.second.getPSVarMode(v.first))) {
                        os << "CHECK_CUDA_ERRORS(cudaMemcpy(" << v.first << s.first;
                        os << ", d_"  << v.first << s.first;
                        os << ", " << numTrgNeurons << " * sizeof(" << v.second << "), cudaMemcpyDeviceToHost));" << std::endl;
                    }
                }
            }

            if((s.second.getMatrixType() & SynapseMatrixConnectivity::BITMASK)
                && canPushPullVar(s.second.getSparseConnectivityVarMode())) {
                size_t size = (numSrcNeurons * numTrgNeurons) / 32 + 1;
                os << "CHECK_CUDA_ERRORS(cudaMemcpy(gp" << s.first;
                os << ", d_gp" << s.first;
                os << ", " << size << " * sizeof(uint32_t), cudaMemcpyDeviceToHost));" << std::endl;
            }

            if(canPushPullVar(s.second.getInSynVarMode())) {
                os << "CHECK_CUDA_ERRORS(cudaMemcpy(inSyn" << s.first;
                os << ", d_inSyn" << s.first;
                os << ", " << numTrgNeurons << " * sizeof(" << model.getPrecision() << "), cudaMemcpyDeviceToHost));" << std::endl;
            }
        }
        os << std::endl;
    }


    os << "// ------------------------------------------------------------------------" << std::endl;
    os << "// global copying values to device" << std::endl;
    os << "void copyStateToDevice(bool hostInitialisedOnly)";
    {
        CodeStream::Scope b(os);
        for(const auto &n : model.getRemoteNeuronGroups()) {
            if(n.second.hasOutputToHost(localHostID)) {
                os << "push" << n.first << "SpikesToDevice(hostInitialisedOnly);" << std::endl;
            }
        }

        for(const auto &n : model.getLocalNeuronGroups()) {
            os << "push" << n.first << "StateToDevice(hostInitialisedOnly);" << std::endl;
            os << "push" << n.first << "SpikesToDevice(hostInitialisedOnly);" << std::endl;
        }

        for(const auto &s : model.getLocalSynapseGroups()) {
            os << "push" << s.first << "StateToDevice(hostInitialisedOnly);" << std::endl;
        }
    }
    os << std::endl;
    
    os << "// ------------------------------------------------------------------------" << std::endl;
    os << "// global copying spikes to device" << std::endl;
    os << "void copySpikesToDevice()";
    {
        CodeStream::Scope b(os);
        for(const auto &n : model.getLocalNeuronGroups()) {
            os << "push" << n.first << "SpikesToDevice();" << std::endl;
        }
    }
   
    os << "// ------------------------------------------------------------------------" << std::endl;
    os << "// copying current spikes to device" << std::endl;
    os << "void copyCurrentSpikesToDevice()";
    {
        CodeStream::Scope b(os);
        for(const auto &n : model.getLocalNeuronGroups()) {
        os << "push" << n.first << "CurrentSpikesToDevice();" << std::endl;
        }
    }
   
    os << "// ------------------------------------------------------------------------" << std::endl;
    os << "// global copying spike events to device" << std::endl;
    os << "void copySpikeEventsToDevice()";
    {
        CodeStream::Scope b(os);
        for(const auto &n : model.getLocalNeuronGroups()) {
            os << "push" << n.first << "SpikeEventsToDevice();" << std::endl;
        }
    }
   
    os << "// ------------------------------------------------------------------------" << std::endl;
    os << "// copying current spikes to device" << std::endl;
    os << "void copyCurrentSpikeEventsToDevice()";
    {
        CodeStream::Scope b(os);
        for(const auto &n : model.getLocalNeuronGroups()) {
        os << "push" << n.first << "CurrentSpikeEventsToDevice();" << std::endl;
        }
    }

    os << "// ------------------------------------------------------------------------" << std::endl;
    os << "// global copying values from device" << std::endl;
    os << "void copyStateFromDevice()";
    {
        CodeStream::Scope b(os);
        for(const auto &n : model.getLocalNeuronGroups()) {
            os << "pull" << n.first << "StateFromDevice();" << std::endl;
            os << "pull" << n.first << "SpikesFromDevice();" << std::endl;
        }

        for(const auto &s : model.getLocalSynapseGroups()) {
            os << "pull" << s.first << "StateFromDevice();" << std::endl;
        }
    }
    os << std::endl;

    os << "// ------------------------------------------------------------------------" << std::endl;
    os << "// global copying spikes from device" << std::endl;
    os << "void copySpikesFromDevice()";
    {
        CodeStream::Scope b(os);
        for(const auto &n : model.getLocalNeuronGroups()) {
            os << "pull" << n.first << "SpikesFromDevice();" << std::endl;
        }
    }
    os << std::endl;
    
    os << "// ------------------------------------------------------------------------" << std::endl;
    os << "// copying current spikes from device" << std::endl;
    os << "void copyCurrentSpikesFromDevice()";
    {
        CodeStream::Scope b(os);
        for(const auto &n : model.getLocalNeuronGroups()) {
            os << "pull" << n.first << "CurrentSpikesFromDevice();" << std::endl;
        }
    }
    os << std::endl;
    
    os << "// ------------------------------------------------------------------------" << std::endl;
    os << "// copying spike numbers from device (note, only use when only interested"<< std::endl;
    os << "// in spike numbers; copySpikesFromDevice() already includes this)" << std::endl;
    os << "void copySpikeNFromDevice()";
    {
        CodeStream::Scope b(os);
        for(const auto &n : model.getLocalNeuronGroups()) {
            if(canPushPullVar(n.second.getSpikeVarMode())) {
                size_t size = (n.second.isTrueSpikeRequired() && n.second.isDelayRequired())
                    ? n.second.getNumDelaySlots() : 1;

                os << "CHECK_CUDA_ERRORS(cudaMemcpy(glbSpkCnt" << n.first;
                os << ", d_glbSpkCnt" << n.first << ", " << size << "* sizeof(unsigned int), cudaMemcpyDeviceToHost));" << std::endl;
            }
        }
    }
    os << std::endl;

    os << "// ------------------------------------------------------------------------"<< std::endl;
    os << "// global copying spikeEvents from device" << std::endl;
    os << "void copySpikeEventsFromDevice()";
    {
        CodeStream::Scope b(os);
        for(const auto &n : model.getLocalNeuronGroups()) {
            os << "pull" << n.first << "SpikeEventsFromDevice();" << std::endl;
        }
    }
    os << std::endl;
    
    os << "// ------------------------------------------------------------------------" << std::endl;
    os << "// copying current spikeEvents from device" << std::endl;
    os << "void copyCurrentSpikeEventsFromDevice()";
    {
        CodeStream::Scope b(os);
        for(const auto &n : model.getLocalNeuronGroups()) {
            os << "pull" << n.first << "CurrentSpikeEventsFromDevice();" << std::endl;
        }
    }
    os << std::endl;

    os << "// ------------------------------------------------------------------------" << std::endl;
    os << "// global copying spike event numbers from device (note, only use when only interested" << std::endl;
    os << "// in spike numbers; copySpikeEventsFromDevice() already includes this)" << std::endl;
    os << "void copySpikeEventNFromDevice()";
    {
        CodeStream::Scope b(os);
        for(const auto &n : model.getLocalNeuronGroups()) {
            if (n.second.isSpikeEventRequired() && canPushPullVar(n.second.getSpikeEventVarMode())) {
                const size_t size = n.second.isDelayRequired() ? n.second.getNumDelaySlots() : 1;

                os << "CHECK_CUDA_ERRORS(cudaMemcpy(glbSpkCntEvnt" << n.first;
                os << ", d_glbSpkCntEvnt" << n.first << ", " << size << "* sizeof(unsigned int), cudaMemcpyDeviceToHost));" << std::endl;
            }
        }
    }
    os << std::endl;

    os << "// ------------------------------------------------------------------------" << std::endl;
    os << "// the time stepping procedure (using GPU)" << std::endl;
    os << "void stepTimeGPU()";
    {
        CodeStream::Scope b(os);
        if (!model.getLocalSynapseGroups().empty()) {
            unsigned int synapseGridSz = model.getSynapseKernelGridSize();
            os << "//model.padSumSynapseTrgN[model.synapseGrpN - 1] is " << synapseGridSz << std::endl;
            synapseGridSz = synapseGridSz / synapseBlkSz;
            os << "dim3 sThreads(" << synapseBlkSz << ", 1);" << std::endl;
            os << "dim3 sGrid(" << synapseGridSz << ", 1);" << std::endl;
            os << std::endl;
        }
        if (!model.getSynapsePostLearnGroups().empty()) {
            const unsigned int learnGridSz = ceil((float)model.getSynapsePostLearnGridSize() / learnBlkSz);
            os << "dim3 lThreads(" << learnBlkSz << ", 1);" << std::endl;
            os << "dim3 lGrid(" << learnGridSz << ", 1);" << std::endl;
            os << std::endl;
        }

        if (!model.getSynapseDynamicsGroups().empty()) {
            const unsigned int synDynGridSz = ceil((float)model.getSynapseDynamicsGridSize() / synDynBlkSz);
            os << "dim3 sDThreads(" << synDynBlkSz << ", 1);" << std::endl;
            os << "dim3 sDGrid(" << synDynGridSz << ", 1);" << std::endl;
            os << std::endl;
        }

        const unsigned int neuronGridSz = ceil((float) model.getNeuronGridSize() / neuronBlkSz);
        os << "dim3 nThreads(" << neuronBlkSz << ", 1);" << std::endl;
        if (neuronGridSz < (unsigned int)deviceProp[theDevice].maxGridSize[1]) {
            os << "dim3 nGrid(" << neuronGridSz << ", 1);" << std::endl;
        }
        else {
            int sqGridSize = ceil((float) sqrt((float) neuronGridSz));
            os << "dim3 nGrid(" << sqGridSize << ","<< sqGridSize <<");" << std::endl;
        }
        os << std::endl;
        if (!model.getLocalSynapseGroups().empty()) {
            if (!model.getSynapseDynamicsGroups().empty()) {
                if (model.isTimingEnabled()) {
                    os << "cudaEventRecord(synDynStart);" << std::endl;
                }
                os << "calcSynapseDynamics <<< sDGrid, sDThreads >>> (";
                for(const auto &p : model.getSynapseDynamicsKernelParameters()) {
                    os << p.first << ", ";
                }
                os << "t);" << std::endl;
                if (model.isTimingEnabled()) {
                    os << "cudaEventRecord(synDynStop);" << std::endl;
                }
            }
            if (model.isTimingEnabled()) {
                os << "cudaEventRecord(synapseStart);" << std::endl;
            }
            os << "calcSynapses <<< sGrid, sThreads >>> (";
            for(const auto &p : model.getSynapseKernelParameters()) {
                os << p.first << ", ";
            }
            os << "t);" << std::endl;
            if (model.isTimingEnabled()) {
                os << "cudaEventRecord(synapseStop);" << std::endl;
            }

            if (!model.getSynapsePostLearnGroups().empty()) {
                if (model.isTimingEnabled()) {
                    os << "cudaEventRecord(learningStart);" << std::endl;
                }
                os << "learnSynapsesPost <<< lGrid, lThreads >>> (";
                for(const auto &p : model.getSimLearnPostKernelParameters()) {
                    os << p.first << ", ";
                }
                os << "t);" << std::endl;
                if (model.isTimingEnabled()) {
                    os << "cudaEventRecord(learningStop);" << std::endl;
                }
            }
        }
        // Generate code to advance host-side spike queues
        genHostSpikeQueueAdvance(os, model, localHostID);

        if (model.isTimingEnabled()) {
            os << "cudaEventRecord(neuronStart);" << std::endl;
        }

        os << "calcNeurons <<< nGrid, nThreads >>> (";
        for(const auto &p : model.getNeuronKernelParameters()) {
            os << p.first << ", ";
        }
        os << "t);" << std::endl;
        if (model.isTimingEnabled()) {
            os << "cudaEventRecord(neuronStop);" << std::endl;
            os << "cudaEventSynchronize(neuronStop);" << std::endl;
            os << "float tmp;" << std::endl;
            if (!model.getLocalSynapseGroups().empty()) {
                os << "cudaEventElapsedTime(&tmp, synapseStart, synapseStop);" << std::endl;
                os << "synapse_tme+= tmp/1000.0;" << std::endl;
            }
            if (!model.getSynapsePostLearnGroups().empty()) {
                os << "cudaEventElapsedTime(&tmp, learningStart, learningStop);" << std::endl;
                os << "learning_tme+= tmp/1000.0;" << std::endl;
            }
            if (!model.getSynapseDynamicsGroups().empty()) {
                os << "cudaEventElapsedTime(&tmp, synDynStart, synDynStop);" << std::endl;
                os << "synDyn_tme+= tmp/1000.0;" << std::endl;
            }
            os << "cudaEventElapsedTime(&tmp, neuronStart, neuronStop);" << std::endl;
            os << "neuron_tme+= tmp/1000.0;" << std::endl;
        }

        // Synchronise if zero-copy is in use
        if(model.zeroCopyInUse()) {
            os << "cudaDeviceSynchronize();" << std::endl;
        }

        os << "iT++;" << std::endl;
        os << "t= iT*DT;" << std::endl;
    }
    fs.close();
    //cout << "done with generating GPU runner" << std::endl;
}
#endif // CPU_ONLY


//----------------------------------------------------------------------------
/*!
  \brief A function that generates an MSBuild script for all generated GeNN code.
*/
//----------------------------------------------------------------------------
void genMSBuild(const NNmodel &model,   //!< Model description
                const string &path)     //!< Path for code generation
{
    string name = model.getGeneratedCodePath(path, "generated_code.props");
    ofstream fs;
    fs.open(name.c_str());

    // Attach this to a code stream
    CodeStream os(fs);

    os << "<?xml version=\"1.0\" encoding=\"utf-8\"?>" << endl;
    os << "<Project DefaultTargets=\"Build\" ToolsVersion=\"12.0\" xmlns=\"http://schemas.microsoft.com/developer/msbuild/2003\">" << endl;
#ifdef CPU_ONLY
    os << "  <Import Project=\"$(GENN_PATH)\\userproject\\include\\genn_cpu_only.props\"/>" << endl;
    os << endl;
    os << "  <!-- Compile runner using C++ compiler -->" << endl;
    os << "  <ItemGroup>" << endl;
    os << "    <ClCompile Include=\"" << model.getName() + "_CODE\\runner.cc\"/>";
    os << "  </ItemGroup>" << endl;
#else
    os << "  <Import Project=\"$(GENN_PATH)\\userproject\\include\\genn.props\"/>" << endl;
    os << endl;
    const string computeCapability = to_string(deviceProp[theDevice].major) + to_string(deviceProp[theDevice].minor);
	os << "  <!-- Set CUDA code generation options based on selected device -->" << endl;
    os << "  <ItemDefinitionGroup>" << endl;
    os << "    <CudaCompile>" << endl;
    os << "      <CodeGeneration>compute_" << computeCapability <<",sm_" << computeCapability << "</CodeGeneration>" << endl;
    os << "    </CudaCompile>" << endl;
    os << "  </ItemDefinitionGroup>" << endl;
    os << "  <!-- Compile runner using CUDA compiler -->" << endl;
    os << "  <ItemGroup>" << endl;
    os << "    <CudaCompile Include=\"" << model.getName() + "_CODE\\runner.cc\">" << endl;
    // **YUCK** for some reasons you can't call .Contains on %(BaseCommandLineTemplate) directly
    // Solution suggested by https://stackoverflow.com/questions/9512577/using-item-functions-on-metadata-values
    os << "      <AdditionalOptions Condition=\" !$([System.String]::new('%(BaseCommandLineTemplate)').Contains('-x cu')) \">-x cu %(AdditionalOptions)</AdditionalOptions>" << endl;
    os << "    </CudaCompile>" << endl;
    os << "  </ItemGroup>" << endl;
#endif  // !CPU_ONLY
    os << "</Project>" << endl;
    
}

//----------------------------------------------------------------------------
/*!
\brief A function that generates the Makefile for all generated GeNN code.
*/
//----------------------------------------------------------------------------
void genMakefile(const NNmodel &model, //!< Model description
                 const string &path)  //!< Path for code generation
{
    string name = model.getGeneratedCodePath(path, "Makefile");
    ofstream fs;
    fs.open(name.c_str());

    // Attach this to a code stream
    CodeStream os(fs);

#ifdef _WIN32
#ifdef CPU_ONLY
    string cxxFlags = GENN_PREFERENCES::buildSharedLibrary ? "/LD" : "/C";
    cxxFlags += " /DCPU_ONLY";
    cxxFlags += " " + GENN_PREFERENCES::userCxxFlagsWIN;
    if (GENN_PREFERENCES::optimizeCode) {
        cxxFlags += " /O2";
    }
    if (GENN_PREFERENCES::debugCode) {
        cxxFlags += " /debug /Zi /Od";
    }

    os << endl;
    os << "CXXFLAGS       =/nologo /EHsc " << cxxFlags << endl;
    os << endl;
    os << "INCLUDEFLAGS   =/I\"$(GENN_PATH)\\lib\\include\"" << endl;
    os << endl;
    
    // Add correct rules for building either shared library or object file
    // **NOTE** no idea how Visual C++ figures out that the dll should be called runner.dll but...it does
    // **NOTE** adding /OUT:runner.dll to make this explicit actually causes it to complain about ignoring options
    if(GENN_PREFERENCES::buildSharedLibrary) {
        os << "all: runner.dll" << endl;
        os << endl;
        os << "runner.dll: runner.cc" << endl;
        os << "\t$(CXX) $(CXXFLAGS) $(INCLUDEFLAGS) runner.cc $(GENN_PATH)\\lib\\src\\sparseUtils.cc" << endl;
        os << endl;
        os << "clean:" << endl;
        os << "\t-del runner.dll *.obj 2>nul" << endl;
    }
    else
    {
        os << "all: runner.obj" << endl;
        os << endl;
        os << "runner.obj: runner.cc" << endl;
        os << "\t$(CXX) $(CXXFLAGS) $(INCLUDEFLAGS) runner.cc" << endl;
        os << endl;
        os << "clean:" << endl;
        os << "\t-del runner.obj 2>nul" << endl;
    }
#else
    // Start with correct NVCC flags to build shared library or object file as appropriate
    // **NOTE** -c = compile and assemble, don't link
    string nvccFlags = GENN_PREFERENCES::buildSharedLibrary ? "--shared" : "-c";
    nvccFlags += " -x cu -arch sm_";
    nvccFlags += to_string(deviceProp[theDevice].major) + to_string(deviceProp[theDevice].minor);
    nvccFlags += " " + GENN_PREFERENCES::userNvccFlags;
    
    if (GENN_PREFERENCES::optimizeCode) {
        nvccFlags += " -O3 -use_fast_math";
    }
    if (GENN_PREFERENCES::debugCode) {
        nvccFlags += " -O0 -g -G";
    }
    if (GENN_PREFERENCES::showPtxInfo) {
        nvccFlags += " -Xptxas \"-v\"";
    }

    os << endl;
    os << "NVCC           =\"" << NVCC << "\"" << endl;
    os << "NVCCFLAGS      =" << nvccFlags << endl;
    os << endl;
    os << "INCLUDEFLAGS   =-I\"$(GENN_PATH)\\lib\\include\"" << endl;
    os << endl;
    
    // Add correct rules for building either shared library or object file
    if(GENN_PREFERENCES::buildSharedLibrary) {
        os << "all: runner.dll" << endl;
        os << endl;
        os << "runner.dll: runner.cc" << endl;
        os << "\t$(NVCC) $(NVCCFLAGS) $(INCLUDEFLAGS) runner.cc $(GENN_PATH)\\lib\\src\\sparseUtils.cc -o runner.dll" << endl;
        os << endl;
        os << "clean:" << endl;
        os << "\t-del runner.dll 2>nul" << endl;
    }
    else {
        os << "all: runner.obj" << endl;
        os << endl;
        os << "runner.obj: runner.cc" << endl;
        os << "\t$(NVCC) $(NVCCFLAGS) $(INCLUDEFLAGS) runner.cc" << endl;
        os << endl;
        os << "clean:" << endl;
        os << "\t-del runner.obj 2>nul" << endl;
    }
#endif

#else // UNIX

#ifdef CPU_ONLY
    // Start with correct NVCC flags to build shared library or object file as appropriate
    // **NOTE** -c = compile and assemble, don't link
    string cxxFlags = GENN_PREFERENCES::buildSharedLibrary ? "-shared -fPIC" : "-c";
    cxxFlags += " -DCPU_ONLY -std=c++11";
    cxxFlags += " " + GENN_PREFERENCES::userCxxFlagsGNU;
    if (GENN_PREFERENCES::optimizeCode) {
        cxxFlags += " -O3 -ffast-math";
    }
    if (GENN_PREFERENCES::debugCode) {
        cxxFlags += " -O0 -g";
    }

    os << endl;
    os << "CXXFLAGS       :=" << cxxFlags << endl;
    os << endl;
#ifdef MPI_ENABLE
    os << "INCLUDEFLAGS   =-I\"$(GENN_PATH)/lib/include\" -I\"$(MPI_PATH)/include\"" << endl;
#else
    os << "INCLUDEFLAGS   =-I\"$(GENN_PATH)/lib/include\"" << endl;
#endif
    os << endl;

    // Add correct rules for building either shared library or object file
    if(GENN_PREFERENCES::buildSharedLibrary) {
        os << "all: librunner.so" << endl;
        os << endl;
        os << "librunner.so: runner.cc" << endl;
        os << "\t$(CXX) $(CXXFLAGS) $(INCLUDEFLAGS) runner.cc $(GENN_PATH)/lib/src/sparseUtils.cc -o librunner.so" << endl;
        os << endl;
        os << "clean:" << endl;
        os << "\trm -f librunner.so" << endl;
    }
    else {
        os << "all: runner.o" << endl;
        os << endl;
        os << "runner.o: runner.cc" << endl;
        os << "\t$(CXX) $(CXXFLAGS) $(INCLUDEFLAGS) runner.cc" << endl;
        os << endl;
        os << "clean:" << endl;
        os << "\trm -f runner.o" << endl;
    }
#else
    // Start with correct NVCC flags to build shared library or object file as appropriate
    // **NOTE** -c = compile and assemble, don't link
    string nvccFlags = GENN_PREFERENCES::buildSharedLibrary ? "--shared --compiler-options '-fPIC'" : "-c";

    nvccFlags += " -std=c++11 -x cu -arch sm_";
    nvccFlags += to_string(deviceProp[theDevice].major) + to_string(deviceProp[theDevice].minor);
    nvccFlags += " " + GENN_PREFERENCES::userNvccFlags;
    if (GENN_PREFERENCES::optimizeCode) {
        nvccFlags += " -O3 -use_fast_math -Xcompiler \"-ffast-math\"";
    }
    if (GENN_PREFERENCES::debugCode) {
        nvccFlags += " -O0 -g -G";
    }
    if (GENN_PREFERENCES::showPtxInfo) {
        nvccFlags += " -Xptxas \"-v\"";
    }

    os << endl;
    os << "NVCC           :=\"" << NVCC << "\"" << endl;
    os << "NVCCFLAGS      :=" << nvccFlags << endl;
    os << endl;
#ifdef MPI_ENABLE
    os << "INCLUDEFLAGS   =-I\"$(GENN_PATH)/lib/include\" -I\"$(MPI_PATH)/include\"" << endl;
#else
    os << "INCLUDEFLAGS   =-I\"$(GENN_PATH)/lib/include\"" << endl;
#endif
    os << endl;

    // Add correct rules for building either shared library or object file
    if(GENN_PREFERENCES::buildSharedLibrary) {
        os << "all: librunner.so" << endl;
        os << endl;
        os << "librunner.so: runner.cc" << endl;
        os << "\t$(NVCC) $(NVCCFLAGS) $(INCLUDEFLAGS) runner.cc $(GENN_PATH)/lib/src/sparseUtils.cc -o librunner.so" << endl;
        os << endl;
        os << "clean:" << endl;
        os << "\trm -f librunner.so" << endl;
    }
    else {
        os << "all: runner.o" << endl;
        os << endl;
        os << "runner.o: runner.cc" << endl;
        os << "\t$(NVCC) $(NVCCFLAGS) $(INCLUDEFLAGS) runner.cc" << endl;
        os << endl;
        os << "clean:" << endl;
        os << "\trm -f runner.o" << endl;
    }
#endif

#endif

    fs.close();
}<|MERGE_RESOLUTION|>--- conflicted
+++ resolved
@@ -1285,25 +1285,16 @@
                 os << "unsigned int *d_ind" << s.first << ";" << std::endl;
                 os << "__device__ unsigned int *dd_ind" << s.first << ";" << std::endl;
 
-<<<<<<< HEAD
+                if (model.isSynapseGroupDynamicsRequired(s.first)) {
+                    os << "unsigned int *d_synRemap" << s.first << ";" << std::endl;
+                    os << "__device__ unsigned int *dd_synRemap" << s.first << ";" << std::endl;
+                }
                 if (model.isSynapseGroupPostLearningRequired(s.first)) {
                     os << "unsigned int *d_colLength" << s.first << ";" << std::endl;
                     os << "__device__ unsigned int *dd_colLength" << s.first << ";" << std::endl;
                     os << "unsigned int *d_remap" << s.first << ";" << std::endl;
                     os << "__device__ unsigned int *dd_remap" << s.first << ";" << std::endl;
                 }
-=======
-            if (model.isSynapseGroupDynamicsRequired(s.first)) {
-                os << "unsigned int *d_synRemap" << s.first << ";" << std::endl;
-                os << "__device__ unsigned int *dd_synRemap" << s.first << ";" << std::endl;
-            }
-
-            if (model.isSynapseGroupPostLearningRequired(s.first)) {
-                os << "unsigned int *d_colLength" << s.first << ";" << std::endl;
-                os << "__device__ unsigned int *dd_colLength" << s.first << ";" << std::endl;
-                os << "unsigned int *d_remap" << s.first << ";" << std::endl;
-                os << "__device__ unsigned int *dd_remap" << s.first << ";" << std::endl;
->>>>>>> 1cf117c0
             }
 #endif  // CPU_ONLY
         }
