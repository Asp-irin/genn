--- conflicted
+++ resolved
@@ -2349,12 +2349,9 @@
                             [&s](const std::string &name){ return s.second.getPSVarMode(name); });
             }
 
-<<<<<<< HEAD
-            if (s.second.getMatrixType() & SynapseMatrixConnectivity::BITMASK) {
-=======
             if((s.second.getMatrixType() & SynapseMatrixConnectivity::BITMASK)
-                && canPushPullVar(s.second.getSparseConnectivityVarMode())) {
->>>>>>> 9afd3efa
+                && canPushPullVar(s.second.getSparseConnectivityVarMode()))
+            {
                 size_t size = (numSrcNeurons * numTrgNeurons) / 32 + 1;
                 os << "CHECK_CUDA_ERRORS(cudaMemcpy(gp" << s.first;
                 os << ", d_gp" << s.first;
