--- conflicted
+++ resolved
@@ -104,17 +104,6 @@
 	substitute(nModels[i].simCode, "scalar", model.ftype);
 	substitute(nModels[i].resetCode, "scalar", model.ftype);
     }
-<<<<<<< HEAD
-for (int i= 0; i < weightUpdateModels.size(); i++) {
-  for (int k= 0; k < weightUpdateModels[i].varTypes.size(); k++) {
-    substitute(weightUpdateModels[i].varTypes[k], "scalar", model.ftype);
-  }
-
-  for (int k= 0; k < weightUpdateModels[i].extraGlobalSynapseKernelParameterTypes.size(); k++) {
-    substitute(weightUpdateModels[i].extraGlobalSynapseKernelParameterTypes[k], "scalar", model.ftype);
-  }
-
-=======
     for (int i= 0; i < weightUpdateModels.size(); i++) {
 	for (int k= 0; k < weightUpdateModels[i].varTypes.size(); k++) {
 	    substitute(weightUpdateModels[i].varTypes[k], "scalar", model.ftype);
@@ -122,7 +111,6 @@
 	for (int k= 0; k < weightUpdateModels[i].extraGlobalSynapseKernelParameterTypes.size(); k++) {
 	    substitute(weightUpdateModels[i].extraGlobalSynapseKernelParameterTypes[k], "scalar", model.ftype);
 	}
->>>>>>> c6ff9c76
 	substitute(weightUpdateModels[i].simCode, "SCALAR_MIN", SCLR_MIN);
 	substitute(weightUpdateModels[i].simCodeEvnt, "SCALAR_MIN", SCLR_MIN);
 	substitute(weightUpdateModels[i].simLearnPost, "SCALAR_MIN", SCLR_MIN);
