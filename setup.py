import os
import sys
from copy import deepcopy
from platform import system, uname
<<<<<<< HEAD
from setuptools import setup, find_packages, Extension
from setuptools.command.build_ext import build_ext
from distutils.command.build import build as _build
=======
from psutil import cpu_count
>>>>>>> 1bbd4d8d
from shutil import copytree, rmtree
from subprocess import check_call
from pybind11.setup_helpers import Pybind11Extension, build_ext, WIN, MACOS
from setuptools import find_packages, setup

# Loop through command line arguments
debug_build = False
coverage_build = False
build_genn_libs = True
filtered_args = []
for arg in sys.argv:
    if arg == "--debug":
        debug_build = True
    elif arg == "--coverage":
        coverage_build = True
        continue
    elif arg in ["clean", "egg_info", "sdist"]:
        build_genn_libs = False

    filtered_args.append(arg)

# Add filtered (those that setuptools will understand) back to sys.argv
sys.argv = filtered_args

# Get CUDA path from environment variable - setting this up is a required CUDA post-install step
cuda_path = os.environ.get("CUDA_PATH")

# Is CUDA installed?
cuda_installed = cuda_path is not None and os.path.exists(cuda_path)

# Get OpenCL path from environment variable
opencl_path = os.environ.get("OPENCL_PATH")

# Is OpenCL installed
opencl_installed = False #opencl_path is not None and os.path.exists(opencl_path)

# Are we on Linux?
# **NOTE** Pybind11Extension provides WIN and MAC
LINUX = system() == "Linux"

# Are we on WSL?
if sys.version_info < (3, 3):
    WSL = "microsoft" in uname()[2]
else:
    WSL = "microsoft" in uname().release

# Determine correct suffix for GeNN libraries
if WIN:
    genn_lib_suffix = "_Debug_DLL" if debug_build else "_Release_DLL"
else:
    if coverage_build:
        genn_lib_suffix = "_coverage_dynamic"
    elif debug_build:
        genn_lib_suffix = "_dynamic_debug"
    else:
        genn_lib_suffix = "_dynamic"

genn_path = os.path.dirname(os.path.abspath(__file__))

pygenn_path = os.path.join(genn_path, "pygenn")
pygenn_src = os.path.join(pygenn_path, "src")
pygenn_include = os.path.join(pygenn_path, "include")
genn_include = os.path.join(genn_path, "include", "genn", "genn")
genn_third_party_include = os.path.join(genn_path, "include", "genn", "third_party")
genn_share = os.path.join(genn_path, "share", "genn")
pygenn_share = os.path.join(pygenn_path, "share")

# Always package LibGeNN
if WIN:
    package_data = ["genn" + genn_lib_suffix + ".dll",
                    "libffi" + genn_lib_suffix + ".dll"]
else:
    package_data = ["libgenn" + genn_lib_suffix + ".so"]


# Copy GeNN 'share' tree into pygenn and add all files to package
# **THINK** this could be done on a per-backend basis
rmtree(pygenn_share, ignore_errors=True)
copytree(genn_share, pygenn_share)
for root, _, filenames in os.walk(pygenn_share):
    for f in filenames:
        f_path = os.path.join(root, f)
        if os.path.isfile(f_path):
            package_data.append(f_path)

# Define standard kwargs for building all extensions
genn_extension_kwargs = {
    "include_dirs": [pygenn_include, genn_include, genn_third_party_include],
    "library_dirs": [pygenn_path],
    "libraries": ["genn" + genn_lib_suffix],
    "cxx_std": 17,
    "extra_compile_args": [],
    "extra_link_args": [],
    "define_macros": [("LINKING_GENN_DLL", 1), ("LINKING_BACKEND_DLL", 1)]}

# If this is Windows
if WIN:
    # Turn off warnings about dll-interface being required for stuff to be
    # used by clients and prevent windows.h exporting TOO many awful macros
    genn_extension_kwargs["extra_compile_args"].extend(["/wd4251", "-DWIN32_LEAN_AND_MEAN", "-DNOMINMAX"])

    # Add include directory for FFI as it's built from source
    genn_extension_kwargs["include_dirs"].append(os.path.join(genn_third_party_include, "libffi"))

    # Add FFI library with correct suffix
    # **TODO** just call this ffi
    genn_extension_kwargs["libraries"].append("libffi" + genn_lib_suffix)

    # Add GeNN and FFI libraries to dependencies
    genn_extension_kwargs["depends"] = [os.path.join(pygenn_path, "genn" + genn_lib_suffix + ".dll"),
                                        os.path.join(pygenn_path, "libffi" + genn_lib_suffix + ".dll")]
# Otherwise
else:
    # Add GeNN library to dependencies
    genn_extension_kwargs["depends"] = [os.path.join(pygenn_path, "libgenn" + genn_lib_suffix + ".so"),
                                        os.path.join(pygenn_src, "docStrings.h")]

    # If this is Linux, we want to add extension directory i.e. $ORIGIN to runtime
    # directories so libGeNN and backends can be found wherever package is installed
    if LINUX:
        genn_extension_kwargs["runtime_library_dirs"] = ["$ORIGIN"]
        genn_extension_kwargs["libraries"].append("ffi")

if coverage_build:
    if LINUX:
        genn_extension_kwargs["extra_compile_args"].append("--coverage")
        genn_extension_kwargs["extra_link_args"].append("--coverage")
    elif MAC:
        genn_extension_kwargs["extra_compile_args"].extend(["-fprofile-instr-generate", "-fcoverage-mapping"])

# By default build single-threaded CPU backend
backends = [("single_threaded_cpu", "singleThreadedCPU", {})]

# If CUDA was found, add backend configuration
if cuda_installed:
    # Get CUDA library directory
    cuda_library_dirs = []
    if MACOS:
        cuda_library_dirs.append(os.path.join(cuda_path, "lib"))
    elif WIN:
        cuda_library_dirs.append(os.path.join(cuda_path, "lib", "x64"))
    else:
        cuda_library_dirs.append(os.path.join(cuda_path, "lib64"))

    # If we're running on WSL, add additional library path so libcuda can be found
    if WSL:
        cuda_library_dirs.append("/usr/lib/wsl/lib")

    # Add backend
    # **NOTE** on Mac OS X, a)runtime_library_dirs doesn't work b)setting rpath is required to find CUDA
    backends.append(("cuda", "cuda",
                     {"libraries": ["cuda", "cudart"],
                      "include_dirs": [os.path.join(cuda_path, "include")],
                      "library_dirs": cuda_library_dirs,
                      "extra_link_args": ["-Wl,-rpath," + cuda_library_dirs[0]] if MACOS else []}))

# If OpenCL was found, add backend configuration
if opencl_installed:
    # Get OpenCL library directory
    if MACOS:
        raise NotImplementedError("Mac not currently supported")
    elif WIN:
        opencl_library_dir = os.path.join(opencl_path, "lib", "x64")
    else:
        opencl_library_dir = os.path.join(opencl_path, "lib64")

    # Add backend
    # **NOTE** on Mac OS X, a)runtime_library_dirs doesn't work b)setting rpath is required to find CUDA
    backends.append(("opencl", "opencl",
                     {"libraries": ["OpenCL"],
                      "include_dirs": [os.path.join(opencl_path, "include")],
                      "library_dirs": [opencl_library_dir],
                      "extra_link_args": ["-Wl,-rpath," + opencl_library_dir] if MACOS else [],
                      "extra_compile_args": ["-DCL_HPP_TARGET_OPENCL_VERSION=120", "-DCL_HPP_MINIMUM_OPENCL_VERSION=120"]}))

ext_modules = [
    Pybind11Extension("_runtime",
                      [os.path.join(pygenn_src, "runtime.cc")],
                      **genn_extension_kwargs),
    Pybind11Extension("_genn",
                      [os.path.join(pygenn_src, "genn.cc")],
                      **genn_extension_kwargs),
    Pybind11Extension("types",
                      [os.path.join(pygenn_src, "types.cc")],
                      **genn_extension_kwargs),
    Pybind11Extension("init_sparse_connectivity_snippets",
                      [os.path.join(pygenn_src, "initSparseConnectivitySnippets.cc")],
                      **genn_extension_kwargs),
    Pybind11Extension("init_toeplitz_connectivity_snippets",
                      [os.path.join(pygenn_src, "initToeplitzConnectivitySnippets.cc")],
                      **genn_extension_kwargs),
    Pybind11Extension("init_var_snippets",
                      [os.path.join(pygenn_src, "initVarSnippets.cc")],
                      **genn_extension_kwargs),
    Pybind11Extension("current_source_models",
                      [os.path.join(pygenn_src, "currentSourceModels.cc")],
                      **genn_extension_kwargs),
    Pybind11Extension("custom_connectivity_update_models",
                      [os.path.join(pygenn_src, "customConnectivityUpdateModels.cc")],
                      **genn_extension_kwargs),
    Pybind11Extension("custom_update_models",
                      [os.path.join(pygenn_src, "customUpdateModels.cc")],
                      **genn_extension_kwargs),
    Pybind11Extension("neuron_models",
                      [os.path.join(pygenn_src, "neuronModels.cc")],
                      **genn_extension_kwargs),
    Pybind11Extension("postsynaptic_models",
                      [os.path.join(pygenn_src, "postsynapticModels.cc")],
                      **genn_extension_kwargs),
    Pybind11Extension("weight_update_models",
                      [os.path.join(pygenn_src, "weightUpdateModels.cc")],
                      **genn_extension_kwargs)]

# Loop through namespaces of supported backends
for module_stem, source_stem, kwargs in backends:
    # Take a copy of the standard extension kwargs
    backend_extension_kwargs = deepcopy(genn_extension_kwargs)

    # Extend any settings specified by backend
    for n, v in kwargs.items():
        backend_extension_kwargs[n].extend(v)

    # Add relocatable version of backend library to libraries
    # **NOTE** this is added BEFORE libGeNN as this library needs symbols FROM libGeNN
    if WIN:
        backend_extension_kwargs["depends"].append(
            os.path.join(pygenn_path, "genn_" + module_stem + "_backend" + genn_lib_suffix + ".dll"))

        package_data.append("genn_" + module_stem + "_backend" + genn_lib_suffix + ".dll")
    else:
        backend_extension_kwargs["depends"].append(
            os.path.join(pygenn_path, "libgenn_" + module_stem + "_backend" + genn_lib_suffix + ".so"))

        package_data.append("libgenn_" + module_stem + "_backend" + genn_lib_suffix + ".so")

    # Add backend include directory to both SWIG and C++ compiler options
    backend_include_dir = os.path.join(genn_path, "include", "genn", "backends", module_stem)
    backend_extension_kwargs["libraries"].insert(0, "genn_" + module_stem + "_backend" + genn_lib_suffix)
    backend_extension_kwargs["include_dirs"].append(backend_include_dir)

    # Add extension to list
    ext_modules.append(Pybind11Extension(module_stem + "_backend", 
                                         [os.path.join(pygenn_src, source_stem + "Backend.cc")],
                                         **backend_extension_kwargs))

    # If we should build required GeNN libraries
    if build_genn_libs:
        # If compiler is MSVC
        if WIN:
            # **NOTE** ensure pygenn_path has trailing slash to make MSVC happy
            out_dir = os.path.join(pygenn_path, "")
            check_call(["msbuild", "genn.sln", f"/t:{module_stem}_backend",
                        f"/p:Configuration={genn_lib_suffix[1:]}",
                        "/m", "/verbosity:quiet",
                        f"/p:OutDir={out_dir}"],
                        cwd=genn_path)
        else:
            # Define make arguments
            make_arguments = ["make", f"{module_stem}_backend", "DYNAMIC=1",
                              f"LIBRARY_DIRECTORY={pygenn_path}",
                              f"--jobs={cpu_count(logical=False)}"]
            if debug_build:
                make_arguments.append("DEBUG=1")

            if coverage_build:
                make_arguments.append("COVERAGE=1")

            # Build
            check_call(make_arguments, cwd=genn_path)

# Read version from txt file
with open(os.path.join(genn_path, "version.txt")) as version_file:
    version = version_file.read().strip()

<<<<<<< HEAD
# Create custom build command which build extensions BEFORE collecting Python modules
# https://stackoverflow.com/a/26556654
class build(_build):
    sub_commands = [("build_ext",     _build.has_ext_modules),
                    ("build_py",      _build.has_pure_modules),
                    ("build_clib",    _build.has_c_libraries),
                    ("build_scripts", _build.has_scripts)]

setup(name = "pygenn",
      version = version,
      packages = find_packages(),
      package_data={"pygenn": package_data},
      cmdclass = {"build": build},
      url="https://github.com/genn-team/genn",
      author="University of Sussex",
      description="Python interface to the GeNN simulator",
      ext_package="pygenn.genn_wrapper",
      ext_modules=ext_modules,

      # Requirements
      install_requires=["numpy>=1.17", "six", "deprecated", "psutil",
                        "importlib-metadata>=1.0;python_version<'3.8'"],
      zip_safe=False,  # Partly for performance reasons
)
=======
setup(
    name="pygenn",
    version=version,
    packages = find_packages(),
    package_data={"pygenn": package_data},

    url="https://github.com/genn_team/genn",
    ext_package="pygenn",
    ext_modules=ext_modules,
    zip_safe=False,
    python_requires=">=3.6",
    install_requires=["numpy>=1.17", "psutil",
                      "importlib-metadata>=1.0;python_version<'3.8'"],
    extras_require={
        "doc": ["sphinx", "sphinx-gallery", "sphinx-argparse"],
        "userproject": ["mnist", "tqdm", "scipy", "matplotlib"],
        "test": ["bitarray", "pytest", "flaky", "pytest-cov"]})
>>>>>>> 1bbd4d8d
<|MERGE_RESOLUTION|>--- conflicted
+++ resolved
@@ -2,13 +2,7 @@
 import sys
 from copy import deepcopy
 from platform import system, uname
-<<<<<<< HEAD
-from setuptools import setup, find_packages, Extension
-from setuptools.command.build_ext import build_ext
-from distutils.command.build import build as _build
-=======
 from psutil import cpu_count
->>>>>>> 1bbd4d8d
 from shutil import copytree, rmtree
 from subprocess import check_call
 from pybind11.setup_helpers import Pybind11Extension, build_ext, WIN, MACOS
@@ -283,32 +277,6 @@
 with open(os.path.join(genn_path, "version.txt")) as version_file:
     version = version_file.read().strip()
 
-<<<<<<< HEAD
-# Create custom build command which build extensions BEFORE collecting Python modules
-# https://stackoverflow.com/a/26556654
-class build(_build):
-    sub_commands = [("build_ext",     _build.has_ext_modules),
-                    ("build_py",      _build.has_pure_modules),
-                    ("build_clib",    _build.has_c_libraries),
-                    ("build_scripts", _build.has_scripts)]
-
-setup(name = "pygenn",
-      version = version,
-      packages = find_packages(),
-      package_data={"pygenn": package_data},
-      cmdclass = {"build": build},
-      url="https://github.com/genn-team/genn",
-      author="University of Sussex",
-      description="Python interface to the GeNN simulator",
-      ext_package="pygenn.genn_wrapper",
-      ext_modules=ext_modules,
-
-      # Requirements
-      install_requires=["numpy>=1.17", "six", "deprecated", "psutil",
-                        "importlib-metadata>=1.0;python_version<'3.8'"],
-      zip_safe=False,  # Partly for performance reasons
-)
-=======
 setup(
     name="pygenn",
     version=version,
@@ -325,5 +293,4 @@
     extras_require={
         "doc": ["sphinx", "sphinx-gallery", "sphinx-argparse"],
         "userproject": ["mnist", "tqdm", "scipy", "matplotlib"],
-        "test": ["bitarray", "pytest", "flaky", "pytest-cov"]})
->>>>>>> 1bbd4d8d
+        "test": ["bitarray", "pytest", "flaky", "pytest-cov"]})