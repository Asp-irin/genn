--- conflicted
+++ resolved
@@ -45,12 +45,9 @@
     using SynapseGroup::getFusedPreOutputSuffix;
     using SynapseGroup::getFusedWUPreVarSuffix;
     using SynapseGroup::getFusedWUPostVarSuffix;
-<<<<<<< HEAD
-=======
     using SynapseGroup::getSparseIndType;
     using SynapseGroup::getCustomConnectivityUpdateReferences;
     using SynapseGroup::getCustomUpdateReferences;
->>>>>>> 46c95d60
     using SynapseGroup::canPSBeFused;
     using SynapseGroup::canWUMPreUpdateBeFused;
     using SynapseGroup::canWUMPostUpdateBeFused;
@@ -58,7 +55,6 @@
     using SynapseGroup::isPSModelFused;
     using SynapseGroup::isWUPreModelFused;
     using SynapseGroup::isWUPostModelFused;
-    using SynapseGroup::getSparseIndType;
     using SynapseGroup::getWUHashDigest;
     using SynapseGroup::getWUPreHashDigest;
     using SynapseGroup::getWUPostHashDigest;
@@ -93,11 +89,9 @@
     //----------------------------------------------------------------------------
     VarLocation getVarLocation(const std::string &varName) const{ return m_SG.getPSVarLocation(varName); }
 
-    VarLocation getVarLocation(size_t index) const{ return m_SG.getPSVarLocation(index); }
-    
     Models::Base::VarVec getVars() const{ return m_SG.getPSModel()->getVars(); }
 
-    const std::vector<Models::VarInit> &getVarInitialisers() const{ return m_SG.getPSVarInitialisers(); }
+    const std::unordered_map<std::string, Models::VarInit> &getVarInitialisers() const{ return m_SG.getPSVarInitialisers(); }
 
     const std::string &getFusedVarSuffix() const{ return m_SG.getFusedPSVarSuffix(); }
 
@@ -121,12 +115,10 @@
     // Public methods
     //----------------------------------------------------------------------------
     VarLocation getVarLocation(const std::string &varName) const{ return m_SG.getWUVarLocation(varName); }
-
-    VarLocation getVarLocation(size_t index) const{ return m_SG.getWUVarLocation(index); }
     
     Models::Base::VarVec getVars() const{ return m_SG.getWUModel()->getVars(); }
 
-    const std::vector<Models::VarInit> &getVarInitialisers() const{ return m_SG.getWUVarInitialisers(); }
+    const std::unordered_map<std::string, Models::VarInit> &getVarInitialisers() const{ return m_SG.getWUVarInitialisers(); }
 
 private:
     //----------------------------------------------------------------------------
@@ -149,11 +141,9 @@
     //----------------------------------------------------------------------------
     VarLocation getVarLocation(const std::string &varName) const{ return m_SG.getWUPreVarLocation(varName); }
 
-    VarLocation getVarLocation(size_t index) const{ return m_SG.getWUPreVarLocation(index); }
-    
     Models::Base::VarVec getVars() const{ return m_SG.getWUModel()->getPreVars(); }
 
-    const std::vector<Models::VarInit> &getVarInitialisers() const{ return m_SG.getWUPreVarInitialisers(); }
+    const std::unordered_map<std::string, Models::VarInit> &getVarInitialisers() const{ return m_SG.getWUPreVarInitialisers(); }
 
     const std::string &getFusedVarSuffix() const{ return m_SG.getFusedWUPreVarSuffix(); }
 
@@ -178,11 +168,9 @@
     //----------------------------------------------------------------------------
     VarLocation getVarLocation(const std::string &varName) const{ return m_SG.getWUPostVarLocation(varName); }
 
-    VarLocation getVarLocation(size_t index) const{ return m_SG.getWUPostVarLocation(index); }
-    
     Models::Base::VarVec getVars() const{ return m_SG.getWUModel()->getPostVars(); }
 
-    const std::vector<Models::VarInit> &getVarInitialisers() const{ return m_SG.getWUPostVarInitialisers(); }
+    const std::unordered_map<std::string, Models::VarInit> &getVarInitialisers() const{ return m_SG.getWUPostVarInitialisers(); }
 
     const std::string &getFusedVarSuffix() const{ return m_SG.getFusedWUPostVarSuffix(); }
 
@@ -207,8 +195,6 @@
     // Public methods
     //----------------------------------------------------------------------------
     VarLocation getEGPLocation(const std::string &varName) const{ return m_SG.getWUExtraGlobalParamLocation(varName); }
-
-    VarLocation getEGPLocation(size_t index) const{ return m_SG.getWUExtraGlobalParamLocation(index); }
     
     Snippet::Base::EGPVec getEGPs() const{ return m_SG.getWUModel()->getExtraGlobalParams(); }
 
