--- conflicted
+++ resolved
@@ -252,15 +252,9 @@
             // Calculate suitable quantile for 0.9999 change when drawing numPost times
             const double quantile = pow(0.9999, 1.0 / (double)numPost);
 
-<<<<<<< HEAD
-            // In each row, the number of connections that end up in a column are distributed
-            // as Binom(numConnections, 1.0 / numPost). As there are numPre rows, the total number
-            // of connections that end up in each column are distributed as Binom(numConnections * numPre, 1.0 / numPost)
-=======
             // In each row the number of connections that end up in a column are distributed
             // binomially distributed with n=numConnections and p=1.0 / numPost. As there are numPre rows the total number
             // of connections that end up in each column are distributed binomially with n=numConnections * numPre and p=1.0 / numPost
->>>>>>> 3297de6c
             return binomialInverseCDF(quantile, (unsigned int)pars[0] * numPre, 1.0 / (double)numPost);
         });
 };
@@ -305,11 +299,7 @@
 
             // There are numConnections connections amongst the numPre*numPost possible connections.
             // Each of the numConnections connections has an independent p=float(numPost)/(numPre*numPost)
-<<<<<<< HEAD
-            // probability of being selected, and the number of synapses in the sub-row is binomially distributed
-=======
             // probability of being selected and the number of synapses in the sub-row is binomially distributed
->>>>>>> 3297de6c
             return binomialInverseCDF(quantile, pars[0], (double)numPost / ((double)numPre * (double)numPost));
         });
 
@@ -321,11 +311,7 @@
 
             // There are numConnections connections amongst the numPre*numPost possible connections.
             // Each of the numConnections connections has an independent p=float(numPre)/(numPre*numPost)
-<<<<<<< HEAD
-            // probability of being selected, and the number of synapses in the sub-row is binomially distributed
-=======
             // probability of being selected and the number of synapses in the sub-row is binomially distributed
->>>>>>> 3297de6c
             return binomialInverseCDF(quantile, pars[0], (double)numPre / ((double)numPre * (double)numPost));
         });
 };
