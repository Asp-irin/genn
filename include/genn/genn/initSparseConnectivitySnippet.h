#pragma once

// Standard C++ includes
#include <functional>
#include <vector>

// Standard C includes
#include <cassert>
#include <cmath>

// GeNN includes
#include "binomial.h"
#include "snippet.h"

//----------------------------------------------------------------------------
// Macros
//----------------------------------------------------------------------------
#define SET_ROW_BUILD_CODE(CODE) virtual std::string getRowBuildCode() const override{ return CODE; }
#define SET_ROW_BUILD_STATE_VARS(...) virtual ParamValVec getRowBuildStateVars() const override{ return __VA_ARGS__; }

#define SET_COL_BUILD_CODE(CODE) virtual std::string getColBuildCode() const override{ return CODE; }
#define SET_COL_BUILD_STATE_VARS(...) virtual ParamValVec getColBuildStateVars() const override{ return __VA_ARGS__; }

#define SET_HOST_INIT_CODE(CODE) virtual std::string getHostInitCode() const override{ return CODE; }

#define SET_CALC_MAX_ROW_LENGTH_FUNC(FUNC) virtual CalcMaxLengthFunc getCalcMaxRowLengthFunc() const override{ return FUNC; }
#define SET_CALC_MAX_COL_LENGTH_FUNC(FUNC) virtual CalcMaxLengthFunc getCalcMaxColLengthFunc() const override{ return FUNC; }
#define SET_CALC_KERNEL_SIZE_FUNC(...) virtual CalcKernelSizeFunc getCalcKernelSizeFunc() const override{ return __VA_ARGS__; }

#define SET_MAX_ROW_LENGTH(MAX_ROW_LENGTH) virtual CalcMaxLengthFunc getCalcMaxRowLengthFunc() const override{ return [](unsigned int, unsigned int, const std::vector<double> &){ return MAX_ROW_LENGTH; }; }
#define SET_MAX_COL_LENGTH(MAX_COL_LENGTH) virtual CalcMaxLengthFunc getCalcMaxColLengthFunc() const override{ return [](unsigned int, unsigned int, const std::vector<double> &){ return MAX_COL_LENGTH; }; }

//----------------------------------------------------------------------------
// InitSparseConnectivitySnippet::Base
//----------------------------------------------------------------------------
//! Base class for all sparse connectivity initialisation snippets
namespace InitSparseConnectivitySnippet
{
class GENN_EXPORT Base : public Snippet::Base
{
public:
    //----------------------------------------------------------------------------
    // Typedefines
    //----------------------------------------------------------------------------
    typedef std::function<unsigned int(unsigned int, unsigned int, const std::vector<double> &)> CalcMaxLengthFunc;
    typedef std::function<std::vector<unsigned int>(const std::vector<double> &)> CalcKernelSizeFunc;

    //----------------------------------------------------------------------------
    // Declared virtuals
    //----------------------------------------------------------------------------
    virtual std::string getRowBuildCode() const{ return ""; }
    virtual ParamValVec getRowBuildStateVars() const{ return {}; }

    virtual std::string getColBuildCode() const { return ""; }
    virtual ParamValVec getColBuildStateVars() const { return {}; }

    virtual std::string getHostInitCode() const{ return ""; }

    //! Get function to calculate the maximum row length of this connector based on the parameters and the size of the pre and postsynaptic population
    virtual CalcMaxLengthFunc getCalcMaxRowLengthFunc() const{ return CalcMaxLengthFunc(); }

    //! Get function to calculate the maximum column length of this connector based on the parameters and the size of the pre and postsynaptic population
    virtual CalcMaxLengthFunc getCalcMaxColLengthFunc() const{ return CalcMaxLengthFunc(); }

    //! Get function to calculate kernel size required for this conenctor based on its parameters
    virtual CalcKernelSizeFunc getCalcKernelSizeFunc() const{ return CalcKernelSizeFunc(); }

    //------------------------------------------------------------------------
    // Public methods
    //------------------------------------------------------------------------
    //! Can this sparse connectivity init snippet be merged with other? i.e. can they be simulated using same generated code
    bool canBeMerged(const Base *other) const;
};

//----------------------------------------------------------------------------
// Init
//----------------------------------------------------------------------------
class Init : public Snippet::Init<InitSparseConnectivitySnippet::Base>
{
public:
    Init(const Base *snippet, const std::vector<double> &params)
        : Snippet::Init<Base>(snippet, params)
    {
    }
};

//----------------------------------------------------------------------------
// InitSparseConnectivitySnippet::Uninitialised
//----------------------------------------------------------------------------
//! Used to mark connectivity as uninitialised - no initialisation code will be run
class Uninitialised : public Base
{
public:
    DECLARE_SNIPPET(InitSparseConnectivitySnippet::Uninitialised, 0);
};

//----------------------------------------------------------------------------
// InitSparseConnectivitySnippet::OneToOne
//----------------------------------------------------------------------------
//! Initialises connectivity to a 'one-to-one' diagonal matrix
class OneToOne : public Base
{
public:
    DECLARE_SNIPPET(InitSparseConnectivitySnippet::OneToOne, 0);

    SET_ROW_BUILD_CODE(
        "$(addSynapse, $(id_pre));\n"
        "$(endRow);\n");

    SET_MAX_ROW_LENGTH(1);
    SET_MAX_COL_LENGTH(1);
};

//----------------------------------------------------------------------------
// InitSparseConnectivitySnippet::FixedProbabilityBase
//----------------------------------------------------------------------------
//! Base class for snippets which initialise connectivity with a fixed probability
//! of a synapse existing between a pair of pre and postsynaptic neurons.
class FixedProbabilityBase : public Base
{
public:
    virtual std::string getRowBuildCode() const override = 0;

    SET_ROW_BUILD_STATE_VARS({{"prevJ", "int", -1}});

    SET_PARAM_NAMES({"prob"});
    SET_DERIVED_PARAMS({{"probLogRecip", [](const std::vector<double> &pars, double){ return 1.0 / log(1.0 - pars[0]); }}});

    SET_CALC_MAX_ROW_LENGTH_FUNC(
        [](unsigned int numPre, unsigned int numPost, const std::vector<double> &pars)
        {
            // Calculate suitable quantile for 0.9999 change when drawing numPre times
            const double quantile = pow(0.9999, 1.0 / (double)numPre);

            return binomialInverseCDF(quantile, numPost, pars[0]);
        });
    SET_CALC_MAX_COL_LENGTH_FUNC(
        [](unsigned int numPre, unsigned int numPost, const std::vector<double> &pars)
        {
            // Calculate suitable quantile for 0.9999 change when drawing numPos times
            const double quantile = pow(0.9999, 1.0 / (double)numPost);

            return binomialInverseCDF(quantile, numPre, pars[0]);
        });
};

//----------------------------------------------------------------------------
// InitSparseConnectivitySnippet::FixedProbability
//----------------------------------------------------------------------------
//! Initialises connectivity with a fixed probability of a synapse existing
//! between a pair of pre and postsynaptic neurons.
/*! Whether a synapse exists between a pair of pre and a postsynaptic
    neurons can be modelled using a Bernoulli distribution. While this COULD
    br sampling directly by repeatedly drawing from the uniform distribution,
    this is innefficient. Instead we sample from the gemetric distribution
    which describes "the probability distribution of the number of Bernoulli
    trials needed to get one success" -- essentially the distribution of the
    'gaps' between synapses. We do this using the "inversion method"
    described by Devroye (1986) -- essentially inverting the CDF of the
    equivalent continuous distribution (in this case the exponential distribution)*/
class FixedProbability : public FixedProbabilityBase
{
public:
    DECLARE_SNIPPET(InitSparseConnectivitySnippet::FixedProbability, 1);

    SET_ROW_BUILD_CODE(
        "const scalar u = $(gennrand_uniform);\n"
        "prevJ += (1 + (int)(log(u) * $(probLogRecip)));\n"
        "if(prevJ < $(num_post)) {\n"
        "   $(addSynapse, prevJ + $(id_post_begin));\n"
        "}\n"
        "else {\n"
        "   $(endRow);\n"
        "}\n");
};

//----------------------------------------------------------------------------
// InitSparseConnectivitySnippet::FixedProbabilityNoAutapse
//----------------------------------------------------------------------------
//! Initialises connectivity with a fixed probability of a synapse existing
//! between a pair of pre and postsynaptic neurons. This version ensures there
//! are no autapses - connections between neurons with the same id
//! so should be used for recurrent connections.
/*! Whether a synapse exists between a pair of pre and a postsynaptic
    neurons can be modelled using a Bernoulli distribution. While this COULD
    br sampling directly by repeatedly drawing from the uniform distribution, 
    this is innefficient. Instead we sample from the gemetric distribution 
    which describes "the probability distribution of the number of Bernoulli 
    trials needed to get one success" -- essentially the distribution of the 
    'gaps' between synapses. We do this using the "inversion method"
    described by Devroye (1986) -- essentially inverting the CDF of the
    equivalent continuous distribution (in this case the exponential distribution)*/
class FixedProbabilityNoAutapse : public FixedProbabilityBase
{
public:
    DECLARE_SNIPPET(InitSparseConnectivitySnippet::FixedProbabilityNoAutapse, 1);

    SET_ROW_BUILD_CODE(
        "int nextJ;\n"
        "do {\n"
        "   const scalar u = $(gennrand_uniform);\n"
        "   nextJ = prevJ + (1 + (int)(log(u) * $(probLogRecip)));\n"
        "} while(nextJ == $(id_pre));\n"
        "prevJ = nextJ;\n"
        "if(prevJ < $(num_post)) {\n"
        "   $(addSynapse, prevJ + $(id_post_begin));\n"
        "}\n"
        "else {\n"
        "   $(endRow);\n"
        "}\n");
};

//----------------------------------------------------------------------------
// InitSparseConnectivitySnippet::FixedNumberPostWithReplacement
//----------------------------------------------------------------------------
//! Initialises connectivity with a fixed number of random synapses per row.
/*! The postsynaptic targets of the synapses can be initialised in parallel by sampling from the discrete
    uniform distribution. However, to sample connections in ascending order, we sample from the 1st order statistic
    of the uniform distribution -- Beta[1, Npost] -- essentially the next smallest value. In this special case
    this is equivalent to the exponential distribution which can be sampled in constant time using the inversion method.*/
class FixedNumberPostWithReplacement : public Base
{
public:
    DECLARE_SNIPPET(InitSparseConnectivitySnippet::FixedNumberPostWithReplacement, 1);

    SET_ROW_BUILD_CODE(
        "if(c == 0) {\n"
        "   $(endRow);\n"
        "}\n"
        "const scalar u = $(gennrand_uniform);\n"
        "x += (1.0 - x) * (1.0 - pow(u, 1.0 / (scalar)c));\n"
        "unsigned int postIdx = (unsigned int)(x * $(num_post));\n"
        "postIdx = (postIdx < $(num_post)) ? postIdx : ($(num_post) - 1);\n"
        "$(addSynapse, postIdx + $(id_post_begin));\n"
        "c--;\n");
    SET_ROW_BUILD_STATE_VARS({{"x", "scalar", 0.0},{"c", "unsigned int", "$(rowLength)"}});

    SET_PARAM_NAMES({"rowLength"});

    SET_CALC_MAX_ROW_LENGTH_FUNC(
        [](unsigned int, unsigned int, const std::vector<double> &pars)
        {
            return (unsigned int)pars[0];
        });

    SET_CALC_MAX_COL_LENGTH_FUNC(
        [](unsigned int numPre, unsigned int numPost, const std::vector<double> &pars)
        {
            // Calculate suitable quantile for 0.9999 change when drawing numPost times
            const double quantile = pow(0.9999, 1.0 / (double)numPost);

            // In each row the number of connections that end up in a column are distributed
            // binomially with n=numConnections and p=1.0 / numPost. As there are numPre rows the total number
            // of connections that end up in each column are distributed binomially with n=numConnections * numPre and p=1.0 / numPost
            return binomialInverseCDF(quantile, (unsigned int)pars[0] * numPre, 1.0 / (double)numPost);
        });
};

//----------------------------------------------------------------------------
// InitSparseConnectivitySnippet::FixedNumberTotalWithReplacement
//----------------------------------------------------------------------------
//! Initialises connectivity with a total number of random synapses.
//! The first stage in using this connectivity is to determine how many of the total synapses end up in each row.
//! This can be determined by sampling from the multinomial distribution. However, this operation cannot be
//! efficiently parallelised so must be performed on the host and the result passed as an extra global parameter array.
/*! Once the length of each row is determined, the postsynaptic targets of the synapses can be initialised in parallel
    by sampling from the discrete uniform distribution. However, to sample connections in ascending order, we sample
    from the 1st order statistic of the uniform distribution -- Beta[1, Npost] -- essentially the next smallest value.
    In this special case this is equivalent to the exponential distribution which can be sampled in constant time using the inversion method.*/
class FixedNumberTotalWithReplacement : public Base
{
public:
    DECLARE_SNIPPET(InitSparseConnectivitySnippet::FixedNumberTotalWithReplacement, 1);

    SET_ROW_BUILD_CODE(
        "if(c == 0) {\n"
        "   $(endRow);\n"
        "}\n"
        "const scalar u = $(gennrand_uniform);\n"
        "x += (1.0 - x) * (1.0 - pow(u, 1.0 / (scalar)c));\n"
        "unsigned int postIdx = (unsigned int)(x * $(num_post));\n"
        "postIdx = (postIdx < $(num_post)) ? postIdx : ($(num_post) - 1);\n"
        "$(addSynapse, postIdx + $(id_post_begin));\n"
        "c--;\n");
    SET_ROW_BUILD_STATE_VARS({{"x", "scalar", 0.0},{"c", "unsigned int", "$(preCalcRowLength)[($(id_pre) * $(num_threads)) + $(id_thread)]"}});

    SET_PARAM_NAMES({"total"});
    SET_EXTRA_GLOBAL_PARAMS({{"preCalcRowLength", "uint16_t*"}})

    SET_HOST_INIT_CODE(
        "// Allocate pre-calculated row length array\n"
        "$(allocatepreCalcRowLength, $(num_pre) * $(num_threads));\n"
        "// Calculate row lengths\n"
        "const size_t numPostPerThread = ($(num_post) + $(num_threads) - 1) / $(num_threads);\n"
        "const size_t leftOverNeurons = $(num_post) % numPostPerThread;\n"
        "size_t remainingConnections = $(total);\n"
        "size_t matrixSize = (size_t)$(num_pre) * (size_t)$(num_post);\n"
        "uint16_t *subRowLengths = $(preCalcRowLength);\n"
        "// Loop through rows\n"
        "for(size_t i = 0; i < $(num_pre); i++) {\n"
        "    const bool lastPre = (i == ($(num_pre) - 1));\n"
        "    // Loop through subrows\n"
        "    for(size_t j = 0; j < $(num_threads); j++) {\n"
        "        const bool lastSubRow = (j == ($(num_threads) - 1));\n"
        "        // If this isn't the last sub-row of the matrix\n"
        "        if(!lastPre || ! lastSubRow) {\n"
        "            // Get length of this subrow\n"
        "            const unsigned int numSubRowNeurons = (leftOverNeurons != 0 && lastSubRow) ? leftOverNeurons : numPostPerThread;\n"
        "            // Calculate probability\n"
        "            const double probability = (double)numSubRowNeurons / (double)matrixSize;\n"
        "            // Create distribution to sample row length\n"
        "            std::binomial_distribution<size_t> rowLengthDist(remainingConnections, probability);\n"
        "            // Sample row length;\n"
        "            const size_t subRowLength = rowLengthDist($(rng));\n"
        "            // Update counters\n"
        "            remainingConnections -= subRowLength;\n"
        "            matrixSize -= numSubRowNeurons;\n"
        "            // Add row length to array\n"
        "            assert(subRowLength < std::numeric_limits<uint16_t>::max());\n"
        "            *subRowLengths++ = (uint16_t)subRowLength;\n"
        "        }\n"
        "    }\n"
        "}\n"
        "// Insert remaining connections into last sub-row\n"
        "*subRowLengths = (uint16_t)remainingConnections;\n"
        "// Push populated row length array\n"
        "$(pushpreCalcRowLength, $(num_pre) * $(num_threads));\n");

    SET_CALC_MAX_ROW_LENGTH_FUNC(
        [](unsigned int numPre, unsigned int numPost, const std::vector<double> &pars)
        {
            // Calculate suitable quantile for 0.9999 change when drawing numPre times
            const double quantile = pow(0.9999, 1.0 / (double)numPre);

            // There are numConnections connections amongst the numPre*numPost possible connections.
            // Each of the numConnections connections has an independent p=float(numPost)/(numPre*numPost)
            // probability of being selected and the number of synapses in the sub-row is binomially distributed
            return binomialInverseCDF(quantile, (unsigned int)pars[0], (double)numPost / ((double)numPre * (double)numPost));
        });

    SET_CALC_MAX_COL_LENGTH_FUNC(
        [](unsigned int numPre, unsigned int numPost, const std::vector<double> &pars)
        {
            // Calculate suitable quantile for 0.9999 change when drawing numPost times
            const double quantile = pow(0.9999, 1.0 / (double)numPost);

            // There are numConnections connections amongst the numPre*numPost possible connections.
            // Each of the numConnections connections has an independent p=float(numPre)/(numPre*numPost)
            // probability of being selected and the number of synapses in the sub-row is binomially distributed
            return binomialInverseCDF(quantile, (unsigned int)pars[0], (double)numPre / ((double)numPre * (double)numPost));
        });
};

<<<<<<< HEAD

//----------------------------------------------------------------------------
// InitSparseConnectivitySnippet::FixedNumberPreWithReplacement
//----------------------------------------------------------------------------
//! Initialises connectivity with a fixed number of random synapses per column.
/*! No need for ordering here so fine to sample directly from uniform distribution */
class FixedNumberPreWithReplacement : public Base
{
public:
    DECLARE_SNIPPET(InitSparseConnectivitySnippet::FixedNumberPreWithReplacement, 1);

    SET_COL_BUILD_CODE(
        "if(c == 0) {\n"
        "   $(endCol);\n"
        "}\n"
        "const unsigned int idPre = (unsigned int)ceil($(gennrand_uniform) * $(num_pre)) - 1;\n"
        "$(addSynapse, idPre + $(id_pre_begin));\n"
        "c--;\n");
    SET_COL_BUILD_STATE_VARS({{"c", "unsigned int", "$(colLength)"}});

    SET_PARAM_NAMES({"colLength"});

    SET_CALC_MAX_ROW_LENGTH_FUNC(
        [](unsigned int numPre, unsigned int numPost, const std::vector<double> &pars)
        {
            // Calculate suitable quantile for 0.9999 change when drawing numPre times
            const double quantile = pow(0.9999, 1.0 / (double)numPre);

            // In each column the number of connections that end up in a row are distributed
            // binomially with n=numConnections and p=1.0 / numPre. As there are numPost columns the total number
            // of connections that end up in each row are distributed binomially with n=numConnections * numPost and p=1.0 / numPre
            return binomialInverseCDF(quantile, (unsigned int)pars[0] * numPost, 1.0 / (double)numPre);
        });

    SET_CALC_MAX_COL_LENGTH_FUNC(
        [](unsigned int, unsigned int, const std::vector<double> &pars)
        {
            return (unsigned int)pars[0];
        });
};
}   // namespace InitVarSnippet
=======
//----------------------------------------------------------------------------
// InitSparseConnectivitySnippet::Conv2D
//----------------------------------------------------------------------------
//! Initialises convolutional connectivity
//! Row build state variables are used to convert presynaptic neuron index to rows, columns and channels and, 
//! from these, to calculate the range of postsynaptic rows, columns and channels connections will be made within.
/*! This sparse connectivity snippet does not support multiple threads per neuron */
class Conv2D : public Base
{
public:
    DECLARE_SNIPPET(Conv2D, 12);

    SET_PARAM_NAMES({"conv_kh", "conv_kw",
                     "conv_sh", "conv_sw",
                     "conv_padh", "conv_padw",
                     "conv_ih", "conv_iw", "conv_ic",
                     "conv_oh", "conv_ow", "conv_oc"});

    SET_ROW_BUILD_STATE_VARS({{"inRow", "int", "($(id_pre) / (int)$(conv_ic)) / (int)$(conv_iw)"},
                              {"inCol", "int", "($(id_pre) / (int)$(conv_ic)) % (int)$(conv_iw)"},
                              {"inChan", "int", "$(id_pre) % (int)$(conv_ic)"},
                              {"outRow", "int", "min((int)$(conv_oh), max(0, 1 + ((inRow + (int)$(conv_padh) - (int)$(conv_kh)) / (int)$(conv_sh))))"},
                              {"maxOutRow", "int", "min((int)$(conv_oh), max(0, 1 + ((inRow + (int)$(conv_padh)) / (int)$(conv_sh))))"},
                              {"minOutCol", "int", "min((int)$(conv_ow), max(0, 1 + ((inCol + (int)$(conv_padw) - (int)$(conv_kw)) / (int)$(conv_sw))))"},
                              {"maxOutCol", "int", "min((int)$(conv_ow), max(0, 1 + ((inCol + (int)$(conv_padw)) / (int)$(conv_sw))))"}});

    SET_ROW_BUILD_CODE(
        "if($(outRow) == $(maxOutRow)) {\n"
        "   $(endRow);\n"
        "}\n"
        "const int strideRow = ($(outRow) * (int)$(conv_sh)) - (int)$(conv_padh);\n"
        "const int kernRow = $(inRow) - strideRow;\n"
        "for(int outCol = $(minOutCol); outCol < $(maxOutCol); outCol++) {\n"
        "    const int strideCol = (outCol * (int)$(conv_sw)) - (int)$(conv_padw);\n"
        "    const int kernCol = $(inCol) - strideCol;\n"
        "    for(unsigned int outChan = 0; outChan < (unsigned int)$(conv_oc); outChan++) {\n"
        "        const int idPost = (($(outRow) * (int)$(conv_ow) * (int)$(conv_oc)) +\n"
        "                            (outCol * (int)$(conv_oc)) +\n"
        "                            outChan);\n"
        "        $(addSynapse, idPost, kernRow, kernCol, $(inChan), outChan);\n"
        "    }\n"
        "}\n"
        "$(outRow)++;\n");

    SET_CALC_MAX_ROW_LENGTH_FUNC(
        [](unsigned int, unsigned int, const std::vector<double> &pars)
        {
            const unsigned int conv_kh = (unsigned int)pars[0];
            const unsigned int conv_kw = (unsigned int)pars[1];
            const unsigned int conv_sh = (unsigned int)pars[2];
            const unsigned int conv_sw = (unsigned int)pars[3];
            const unsigned int conv_oc = (unsigned int)pars[11];
            return (conv_kh / conv_sh) * (conv_kw / conv_sw) * conv_oc;
        });

    SET_CALC_KERNEL_SIZE_FUNC(
        [](const std::vector<double> &pars)->std::vector<unsigned int>
        {
            return {(unsigned int)pars[0], (unsigned int)pars[1],
                    (unsigned int)pars[8], (unsigned int)pars[11]};
        });
};
}   // namespace InitSparseConnectivitySnippet
>>>>>>> a1684b09
<|MERGE_RESOLUTION|>--- conflicted
+++ resolved
@@ -351,8 +351,6 @@
         });
 };
 
-<<<<<<< HEAD
-
 //----------------------------------------------------------------------------
 // InitSparseConnectivitySnippet::FixedNumberPreWithReplacement
 //----------------------------------------------------------------------------
@@ -392,8 +390,7 @@
             return (unsigned int)pars[0];
         });
 };
-}   // namespace InitVarSnippet
-=======
+
 //----------------------------------------------------------------------------
 // InitSparseConnectivitySnippet::Conv2D
 //----------------------------------------------------------------------------
@@ -456,5 +453,4 @@
                     (unsigned int)pars[8], (unsigned int)pars[11]};
         });
 };
-}   // namespace InitSparseConnectivitySnippet
->>>>>>> a1684b09
+}   // namespace InitSparseConnectivitySnippet