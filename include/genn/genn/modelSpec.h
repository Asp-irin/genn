--- conflicted
+++ resolved
@@ -229,42 +229,6 @@
 
 //! Creates a reference to a weight update model extra global parameter.
 inline Models::EGPReference createWUEGPRef(SynapseGroup *sg, const std::string &egpName)
-{
-    return Models::EGPReference::createWUEGPRef(sg, egpName);
-}
-
-//! Creates a reference to a neuron group extra global parameter
-inline Models::EGPReference createEGPRef(const NeuronGroup *ng, const std::string &egpName)
-{
-    return Models::EGPReference::createEGPRef(ng, egpName);
-}
-
-//! Creates a reference to a current source extra global parameter
-inline Models::EGPReference createEGPRef(const CurrentSource *cs, const std::string &egpName)
-{
-    return Models::EGPReference::createEGPRef(cs, egpName);
-}
-
-//! Creates a reference to a custom update extra global parameter
-inline Models::EGPReference createEGPRef(const CustomUpdate *cu, const std::string &egpName)
-{
-    return Models::EGPReference::createEGPRef(cu, egpName);
-}
-
-//! Creates a reference to a custom weight update extra global parameter
-inline Models::EGPReference createEGPRef(const CustomUpdateWU *cu, const std::string &egpName)
-{
-    return Models::EGPReference::createEGPRef(cu, egpName);
-}
-
-//! Creates a reference to a postsynaptic model extra global parameter
-inline Models::EGPReference createPSMEGPRef(const SynapseGroup *sg, const std::string &egpName)
-{
-    return Models::EGPReference::createPSMEGPRef(sg, egpName);
-}
-
-//! Creates a reference to a weight update model extra global parameter
-inline Models::EGPReference createWUEGPRef(const SynapseGroup *sg, const std::string &egpName)
 {
     return Models::EGPReference::createWUEGPRef(sg, egpName);
 }
@@ -479,33 +443,9 @@
         \param varInitialisers state variable initialiser snippets and parameters wrapped in VarValues object.
         \param varReferences variable references wrapped in VarReferences object.
         \return pointer to newly created CustomUpdateBase */
-<<<<<<< HEAD
-    template<typename CustomUpdateModel>
-    CustomUpdate *addCustomUpdate(const std::string &name, const std::string &updateGroupName, const CustomUpdateModel *model,
-                                  const typename CustomUpdateModel::ParamValues &paramValues,
-                                  const typename CustomUpdateModel::VarValues &varInitialisers,
-                                  const typename CustomUpdateModel::VarReferences &varReferences,
-                                  const typename CustomUpdateModel::EGPReferences &egpReferences = {})
-    {
-         // Add neuron group to map
-        auto result = m_CustomUpdates.emplace(std::piecewise_construct,
-            std::forward_as_tuple(name),
-            std::forward_as_tuple(name, updateGroupName, model,
-                                  paramValues.getInitialisers(), varInitialisers.getInitialisers(), varReferences.getInitialisers(),
-                                  egpReferences.getInitialisers(), m_DefaultVarLocation, m_DefaultExtraGlobalParamLocation));
-
-        if(!result.second) {
-            throw std::runtime_error("Cannot add a custom update with duplicate name:" + name);
-        }
-        else {
-            return &result.first->second;
-        }
-    }
-=======
     CustomUpdate *addCustomUpdate(const std::string &name, const std::string &updateGroupName, const CustomUpdateModels::Base *model,
                                   const ParamValues &paramValues = {}, const VarValues &varInitialisers = {},
                                   const VarReferences &varReferences = {}, const EGPReferences &egpReferences = {});
->>>>>>> 1bbd4d8d
 
     //! Adds a new custom update with references to weight update model variable to the 
     //! model using a custom update model managed by the user
@@ -516,33 +456,9 @@
         \param varInitialisers state variable initialiser snippets and parameters wrapped in VarValues object.
         \param varReferences variable references wrapped in VarReferences object.
         \return pointer to newly created CustomUpdateBase */
-<<<<<<< HEAD
-    template<typename CustomUpdateModel>
-    CustomUpdateWU *addCustomUpdate(const std::string &name, const std::string &updateGroupName,
-                                    const CustomUpdateModel *model, const typename CustomUpdateModel::ParamValues &paramValues,
-                                    const typename CustomUpdateModel::VarValues &varInitialisers,
-                                    const typename CustomUpdateModel::WUVarReferences &varReferences,
-                                    const typename CustomUpdateModel::EGPReferences &egpReferences = {})
-    {
-        // Add neuron group to map
-        auto result = m_CustomWUUpdates.emplace(std::piecewise_construct,
-            std::forward_as_tuple(name),
-            std::forward_as_tuple(name, updateGroupName, model,
-                                  paramValues.getInitialisers(), varInitialisers.getInitialisers(), varReferences.getInitialisers(),
-                                  egpReferences.getInitialisers(), m_DefaultVarLocation, m_DefaultExtraGlobalParamLocation));
-
-        if(!result.second) {
-            throw std::runtime_error("Cannot add a custom update with duplicate name:" + name);
-        }
-        else {
-            return &result.first->second;
-        }
-    }
-=======
     CustomUpdateWU *addCustomUpdate(const std::string &name, const std::string &updateGroupName, const CustomUpdateModels::Base *model, 
                                     const ParamValues &paramValues, const VarValues &varInitialisers,
                                     const WUVarReferences &varReferences, const EGPReferences &egpReferences = {});
->>>>>>> 1bbd4d8d
 
     //! Adds a new custom update to the model using a singleton custom update model 
     //! created using standard DECLARE_CUSTOM_UPDATE_MODEL and IMPLEMENT_MODEL macros
@@ -555,21 +471,11 @@
         \return pointer to newly created CustomUpdateBase */
     template<typename CustomUpdateModel>
     CustomUpdate *addCustomUpdate(const std::string &name, const std::string &updateGroupName,
-<<<<<<< HEAD
-                                  const typename CustomUpdateModel::ParamValues &paramValues,
-                                  const typename CustomUpdateModel::VarValues &varInitialisers,
-                                  const typename CustomUpdateModel::VarReferences &varReferences,
-                                  const typename CustomUpdateModel::EGPReferences &egpReferences = {})
-    {
-        return addCustomUpdate<CustomUpdateModel>(name, updateGroupName, CustomUpdateModel::getInstance(),
-                                                  paramValues, varInitialisers, varReferences, egpReferences);
-=======
                                   const ParamValues &paramValues, const VarValues &varInitialisers,
                                   const VarReferences &varReferences, const EGPReferences &egpReferences = {})
     {
         return addCustomUpdate(name, updateGroupName, CustomUpdateModel::getInstance(),
                                paramValues, varInitialisers, varReferences, egpReferences);
->>>>>>> 1bbd4d8d
     }
 
 
@@ -584,15 +490,6 @@
         \return pointer to newly created CustomUpdateBase */
     template<typename CustomUpdateModel>
     CustomUpdateWU *addCustomUpdate(const std::string &name, const std::string &updateGroupName,
-<<<<<<< HEAD
-                                    const typename CustomUpdateModel::ParamValues &paramValues,
-                                    const typename CustomUpdateModel::VarValues &varInitialisers,
-                                    const typename CustomUpdateModel::WUVarReferences &varReferences,
-                                    const typename CustomUpdateModel::EGPReferences &egpReferences = {})
-    {
-        return addCustomUpdate<CustomUpdateModel>(name, updateGroupName, CustomUpdateModel::getInstance(),
-                                                  paramValues, varInitialisers, varReferences, egpReferences);
-=======
                                     const ParamValues &paramValues, const VarValues &varInitialisers,
                                     const WUVarReferences &varReferences, const EGPReferences &egpReferences = {})
     {
@@ -649,7 +546,6 @@
                                            CustomConnectivityUpdateModel::getInstance(), paramValues,
                                            varInitialisers, preVarInitialisers, postVarInitialisers, 
                                            varReferences, preVarReferences, postVarReferences, egpReferences);
->>>>>>> 1bbd4d8d
     }
 
 protected:
