--- conflicted
+++ resolved
@@ -142,25 +142,22 @@
     //! Is this synapse group a weight-sharing slave
     bool isWeightSharingSlave() const { return (getWeightSharingMaster() != nullptr); }
 
-<<<<<<< HEAD
     //! Has this synapse group's postsynaptic model been merged with those from other synapse groups?
+    /*! NOTE: this can only be called after model is finalized but needs to be public for PyGeNN */
     bool isPSModelMerged() const{ return m_PSVarMergeSuffix != getName(); }
     
     //! Has the presynaptic component of this synapse group's weight update
     //! model been merged with those from other synapse groups?
+    /*! NOTE: this can only be called after model is finalized but needs to be public for PyGeNN */
     bool isWUPreModelMerged() const { return m_WUPreVarMergeSuffix != getName(); }
 
     //! Has the postsynaptic component of this synapse group's weight update
     //! model been merged with those from other synapse groups?
+    /*! NOTE: this can only be called after model is finalized but needs to be public for PyGeNN */
     bool isWUPostModelMerged() const { return m_WUPostVarMergeSuffix != getName(); }
-=======
-    //! Has this synapse group's postsynaptic model been merged with others
+
+    //! Get the type to use for sparse connectivity indices for synapse group
     /*! NOTE: this can only be called after model is finalized but needs to be public for PyGeNN */
-    bool isPSModelMerged() const{ return m_PSModelTargetName != getName(); }
->>>>>>> 60f01cf3
-
-    //! Get the type to use for sparse connectivity indices for synapse group
-    //! /*! NOTE: this can only be called after model is finalized but needs to be public for PyGeNN */
     std::string getSparseIndType() const;
 
     const WeightUpdateModels::Base *getWUModel() const{ return m_WUModel; }
@@ -301,16 +298,9 @@
     /*! This is required when the pre-synaptic neuron population's outgoing synapse groups require different event threshold */
     bool isEventThresholdReTestRequired() const{ return m_EventThresholdReTestRequired; }
 
-<<<<<<< HEAD
     const std::string &getPSVarMergeSuffix() const{ return m_PSVarMergeSuffix; }
     const std::string &getWUPreVarMergeSuffix() const { return m_WUPreVarMergeSuffix; }
     const std::string &getWUPostVarMergeSuffix() const { return m_WUPostVarMergeSuffix; }
-
-    //! Get the type to use for sparse connectivity indices for synapse group
-    std::string getSparseIndType() const;
-=======
-    const std::string &getPSModelTargetName() const{ return m_PSModelTargetName; }
->>>>>>> 60f01cf3
 
     //! Are any of this synapse group's weight update model variables referenced by a custom update
     bool areWUVarReferencedByCustomUpdate() const { return m_WUVarReferencedByCustomUpdate;  }
