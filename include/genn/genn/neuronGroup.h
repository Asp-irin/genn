--- conflicted
+++ resolved
@@ -221,12 +221,7 @@
     //! Gets pointers to all synapse groups emanating from this neuron group
     const std::vector<SynapseGroupInternal*> &getOutSyn() const{ return m_OutSyn; }
     const std::vector<SynapseGroupInternal *> &getFusedWUPreOutSyn() const { return m_FusedWUPreOutSyn; }
-<<<<<<< HEAD
-
-    const std::vector<SynapseGroupInternal *> &getFusedPreOutputOutSyn() const { return m_FusedPreOutputOutSyn; }   
-=======
     const std::vector<SynapseGroupInternal *> &getFusedPreOutputOutSyn() const { return m_FusedPreOutputOutSyn; }
->>>>>>> 46c95d60
 
     //! Gets pointers to all current sources which provide input to this neuron group
     const std::vector<CurrentSourceInternal*> &getCurrentSources() const { return m_CurrentSources; }
