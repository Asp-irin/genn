#pragma once

// Standard C++ includes
#include <functional>
#include <map>
#include <string>
#include <unordered_map>
#include <vector>

// Filesystem includes
#include "path.h"

// PLOG includes
#include <plog/Severity.h>

// GeNN includes
#include "codeStream.h"
#include "gennExport.h"
#include "variableMode.h"

// Forward declarations
class NeuronGroupInternal;
class SynapseGroupInternal;

namespace CodeGenerator
{
    class ModelSpecMerged;
    class NeuronInitGroupMerged;
    class NeuronUpdateGroupMerged;
    class Substitutions;
    class SynapseGroupMergedBase;
    class PresynapticUpdateGroupMerged;
    class PostsynapticUpdateGroupMerged;
    class SynapseDynamicsGroupMerged;
    class SynapseConnectivityInitGroupMerged;
    class SynapseDenseInitGroupMerged;
    class SynapseSparseInitGroupMerged;
}

//--------------------------------------------------------------------------
// CodeGenerator::PreferencesBase
//--------------------------------------------------------------------------
namespace CodeGenerator
{
//! Base class for backend preferences - can be accessed via a global in 'classic' C++ code generator
struct PreferencesBase
{
    //! Generate speed-optimized code, potentially at the expense of floating-point accuracy
    bool optimizeCode = false;

    //! Generate code with debug symbols
    bool debugCode = false;

    //! New optimizations made to kernels for simulating synapse groups with BITMASK connectivity
    //! Improve performance but break backward compatibility due to word-padding each row
    bool enableBitmaskOptimisations = false;

    //! If backend/device supports it, copy data automatically when required rather than requiring push and pull
    bool automaticCopy = false;

    //! Should GeNN generate empty state push and pull functions
    bool generateEmptyStatePushPull = true;

    //! Should GeNN generate pull functions for extra global parameters? These are very rarely used
    bool generateExtraGlobalParamPull = true;

    //! C++ compiler options to be used for building all host side code (used for unix based platforms)
    std::string userCxxFlagsGNU = "";

    //! NVCC compiler options they may want to use for all GPU code (used for unix based platforms)
    std::string userNvccFlagsGNU = "";

    //! Logging level to use for code generation
    plog::Severity logLevel = plog::info;
};

//--------------------------------------------------------------------------
// CodeGenerator::MemAlloc
//--------------------------------------------------------------------------
class MemAlloc
{
public:
    //--------------------------------------------------------------------------
    // Public API
    //--------------------------------------------------------------------------
    size_t getHostBytes() const{ return m_HostBytes; }
    size_t getDeviceBytes() const{ return m_DeviceBytes; }
    size_t getZeroCopyBytes() const{ return m_ZeroCopyBytes; }
    size_t getHostMBytes() const{ return m_HostBytes / (1024 * 1024); }
    size_t getDeviceMBytes() const{ return m_DeviceBytes / (1024 * 1024); }
    size_t getZeroCopyMBytes() const{ return m_ZeroCopyBytes / (1024 * 1024); }

    //--------------------------------------------------------------------------
    // Operators
    //--------------------------------------------------------------------------
    MemAlloc &operator+=(const MemAlloc& rhs){
        m_HostBytes += rhs.m_HostBytes;
        m_DeviceBytes += rhs.m_DeviceBytes;
        m_ZeroCopyBytes += rhs.m_ZeroCopyBytes;
        return *this;
    }

    //--------------------------------------------------------------------------
    // Static API
    //--------------------------------------------------------------------------
    static MemAlloc zero(){ return MemAlloc(0, 0, 0); }
    static MemAlloc host(size_t hostBytes){ return MemAlloc(hostBytes, 0, 0); }
    static MemAlloc hostDevice(size_t bytes) { return MemAlloc(bytes, bytes, 0); }
    static MemAlloc device(size_t deviceBytes){ return MemAlloc(0, deviceBytes, 0); }
    static MemAlloc zeroCopy(size_t zeroCopyBytes){ return MemAlloc(0, 0, zeroCopyBytes); }

private:
    MemAlloc(size_t hostBytes, size_t deviceBytes, size_t zeroCopyBytes)
    :   m_HostBytes(hostBytes), m_DeviceBytes(deviceBytes), m_ZeroCopyBytes(zeroCopyBytes)
    {
    }

    //--------------------------------------------------------------------------
    // Members
    //--------------------------------------------------------------------------
    size_t m_HostBytes;
    size_t m_DeviceBytes;
    size_t m_ZeroCopyBytes;
};

//--------------------------------------------------------------------------
// CodeGenerator::BackendBase
//--------------------------------------------------------------------------
class GENN_EXPORT BackendBase
{
public:
    //--------------------------------------------------------------------------
    // Typedefines
    //--------------------------------------------------------------------------
    typedef std::function<void(CodeStream &)> HostHandler;

    typedef std::function<void(CodeStream &, Substitutions&)> Handler;
    
    template<typename T>
    using GroupHandler = std::function <void(CodeStream &, const T &, Substitutions&)> ;

    //! Standard callback type which provides a CodeStream to write platform-independent code for the specified SynapseGroup to.
    typedef GroupHandler<NeuronInitGroupMerged> NeuronInitGroupMergedHandler;
    typedef GroupHandler<NeuronUpdateGroupMerged> NeuronUpdateGroupMergedHandler;
    typedef GroupHandler<PresynapticUpdateGroupMerged> PresynapticUpdateGroupMergedHandler;
    typedef GroupHandler<PostsynapticUpdateGroupMerged> PostsynapticUpdateGroupMergedHandler;
    typedef GroupHandler<SynapseDynamicsGroupMerged> SynapseDynamicsGroupMergedHandler;
    typedef GroupHandler<SynapseConnectivityInitGroupMerged> SynapseConnectivityInitMergedGroupHandler;
    typedef GroupHandler<SynapseDenseInitGroupMerged> SynapseDenseInitGroupMergedHandler;
    typedef GroupHandler<SynapseSparseInitGroupMerged> SynapseSparseInitGroupMergedHandler;

    //! Callback function type for generation neuron group simulation code
    /*! Provides additional callbacks to insert code to emit spikes */
    typedef std::function <void(CodeStream &, const NeuronUpdateGroupMerged &, Substitutions&,
                                NeuronUpdateGroupMergedHandler, NeuronUpdateGroupMergedHandler)> NeuronGroupSimHandler;
    
    //! Vector of prefixes required to allocate in memory space and size of memory space
    typedef std::vector<std::pair<std::string, size_t>> MemorySpaces;

    BackendBase(const std::string &scalarType, const PreferencesBase &preferences);
    virtual ~BackendBase(){}

    //--------------------------------------------------------------------------
    // Declared virtuals
    //--------------------------------------------------------------------------
    //! Generate platform-specific function to update the state of all neurons
    /*! \param os                       CodeStream to write function to
        \param model                    merged model to generate code for
        \param simHandler               callback to write platform-independent code to update an individual NeuronGroup
        \param wuVarUpdateHandler       callback to write platform-independent code to update pre and postsynaptic weight update model variables when neuron spikes*/
    virtual void genNeuronUpdate(CodeStream &os, const ModelSpecMerged &modelMerged, MemorySpaces &memorySpaces, 
                                 HostHandler preambleHandler, NeuronGroupSimHandler simHandler, NeuronUpdateGroupMergedHandler wuVarUpdateHandler,
                                 HostHandler pushEGPHandler) const = 0;

    //! Generate platform-specific function to update the state of all synapses
    /*! \param os                           CodeStream to write function to
        \param model                        model to generate code for
        \param wumThreshHandler             callback to write platform-independent code to update an individual NeuronGroup
        \param wumSimHandler                callback to write platform-independent code to process presynaptic spikes.
                                            "id_pre", "id_post" and "id_syn" variables; and either "addToInSynDelay" or "addToInSyn" function will be provided
                                            to callback via Substitutions.
        \param wumEventHandler              callback to write platform-independent code to process presynaptic spike-like events.
                                            "id_pre", "id_post" and "id_syn" variables; and either "addToInSynDelay" or "addToInSyn" function will be provided
                                            to callback via Substitutions.
        \param wumProceduralConnectHandler  callback to write platform-indepent code to procedurally generate connectivity
                                            "id_pre" variable and "addSynapse" function will be provided to callback via Substitutions.
                                            callback needs to implement loop over synapses in row, providing "synAddress" variable if INDIVIDUALG
        \param postLearnHandler             callback to write platform-independent code to process postsynaptic spikes.
                                            "id_pre", "id_post" and "id_syn" variables will be provided to callback via Substitutions.
        \param synapseDynamicsHandler       callback to write platform-independent code to update time-driven synapse dynamics.
                                            "id_pre", "id_post" and "id_syn" variables; and either "addToInSynDelay" or "addToInSyn" function will be provided
                                            to callback via Substitutions.*/
    virtual void genSynapseUpdate(CodeStream &os, const ModelSpecMerged &modelMerged, MemorySpaces &memorySpaces,
                                  HostHandler preambleHandler, PresynapticUpdateGroupMergedHandler wumThreshHandler, PresynapticUpdateGroupMergedHandler wumSimHandler,
                                  PresynapticUpdateGroupMergedHandler wumEventHandler, PresynapticUpdateGroupMergedHandler wumProceduralConnectHandler,
                                  PostsynapticUpdateGroupMergedHandler postLearnHandler, SynapseDynamicsGroupMergedHandler synapseDynamicsHandler,
                                  HostHandler pushEGPHandler) const = 0;

    virtual void genInit(CodeStream &os, const ModelSpecMerged &modelMerged, MemorySpaces &memorySpaces,
                         HostHandler preambleHandler, NeuronInitGroupMergedHandler localNGHandler, SynapseDenseInitGroupMergedHandler sgDenseInitHandler,
<<<<<<< HEAD
                         SynapseConnectivityInitMergedGroupHandler sgSparseRowConnectHandler, SynapseConnectivityInitMergedGroupHandler sgSparseColConnectHandler, 
                         SynapseSparseInitGroupMergedHandler sgSparseInitHandler, HostHandler initPushEGPHandler, HostHandler initSparsePushEGPHandler) const = 0;
=======
                         SynapseConnectivityInitMergedGroupHandler sgSparseConnectHandler, SynapseSparseInitGroupMergedHandler sgSparseInitHandler,
                         HostHandler initPushEGPHandler, HostHandler initSparsePushEGPHandler) const = 0;
>>>>>>> d7337b20

    //! Gets the stride used to access synaptic matrix rows, taking into account sparse data structure, padding etc
    virtual size_t getSynapticMatrixRowStride(const SynapseGroupInternal &sg) const = 0;
    
    //! Definitions is the usercode-facing header file for the generated code. This function generates a 'preamble' to this header file.
    /*! This will be included from a standard C++ compiler so shouldn't include any platform-specific types or headers*/
    virtual void genDefinitionsPreamble(CodeStream &os, const ModelSpecMerged &modelMerged) const = 0;

    //! Definitions internal is the internal header file for the generated code. This function generates a 'preamble' to this header file.
    /*! This will only be included by the platform-specific compiler used to build this backend so can include platform-specific types or headers*/
    virtual void genDefinitionsInternalPreamble(CodeStream &os, const ModelSpecMerged &modelMerged) const = 0;

    virtual void genRunnerPreamble(CodeStream &os, const ModelSpecMerged &modelMerged) const = 0;

    //! Allocate memory is the first function in GeNN generated code called by usercode and it should only ever be called once.
    //! Therefore it's a good place for any global initialisation. This function generates a 'preamble' to this function.
    virtual void genAllocateMemPreamble(CodeStream &os, const ModelSpecMerged &modelMerged) const = 0;

    //! After all timestep logic is complete
    virtual void genStepTimeFinalisePreamble(CodeStream &os, const ModelSpecMerged &modelMerged) const = 0;

    virtual void genVariableDefinition(CodeStream &definitions, CodeStream &definitionsInternal, const std::string &type, const std::string &name, VarLocation loc) const = 0;
    virtual void genVariableImplementation(CodeStream &os, const std::string &type, const std::string &name, VarLocation loc) const = 0;
    virtual MemAlloc genVariableAllocation(CodeStream &os, const std::string &type, const std::string &name, VarLocation loc, size_t count) const = 0;
    virtual void genVariableFree(CodeStream &os, const std::string &name, VarLocation loc) const = 0;

    virtual void genExtraGlobalParamDefinition(CodeStream &definitions, CodeStream &definitionsInternal, const std::string &type, const std::string &name, VarLocation loc) const = 0;
    virtual void genExtraGlobalParamImplementation(CodeStream &os, const std::string &type, const std::string &name, VarLocation loc) const = 0;
    virtual void genExtraGlobalParamAllocation(CodeStream &os, const std::string &type, const std::string &name, 
                                               VarLocation loc, const std::string &countVarName = "count", const std::string &prefix = "") const = 0;
    virtual void genExtraGlobalParamPush(CodeStream &os, const std::string &type, const std::string &name, 
                                         VarLocation loc, const std::string &countVarName = "count", const std::string &prefix = "") const = 0;
    virtual void genExtraGlobalParamPull(CodeStream &os, const std::string &type, const std::string &name, 
                                         VarLocation loc, const std::string &countVarName = "count", const std::string &prefix = "") const = 0;

    //! Generate code for pushing an updated EGP value into the merged group structure on 'device'
    virtual void genMergedExtraGlobalParamPush(CodeStream &os, const std::string &suffix, size_t mergedGroupIdx, 
                                               const std::string &groupIdx, const std::string &fieldName,
                                               const std::string &egpName) const = 0;

    //! When generating function calls to push to merged groups, backend without equivalent of Unified Virtual Addressing e.g. OpenCL 1.2 may use different types on host
    virtual std::string getMergedGroupFieldHostType(const std::string &type) const = 0;

    //! When generating merged structures what type to use for simulation RNGs
    virtual std::string getMergedGroupSimRNGType() const = 0;

    virtual void genPopVariableInit(CodeStream &os, const Substitutions &kernelSubs, Handler handler) const = 0;
    virtual void genVariableInit(CodeStream &os, const std::string &count, const std::string &indexVarName,
                                 const Substitutions &kernelSubs, Handler handler) const = 0;
    virtual void genSynapseVariableRowInit(CodeStream &os, const SynapseGroupMergedBase &sg,
                                           const Substitutions &kernelSubs, Handler handler) const = 0;

    //! Generate code for pushing a variable to the 'device'
    virtual void genVariablePush(CodeStream &os, const std::string &type, const std::string &name, VarLocation loc, bool autoInitialized, size_t count) const = 0;

    //! Generate code for pulling a variable from the 'device'
    virtual void genVariablePull(CodeStream &os, const std::string &type, const std::string &name, VarLocation loc, size_t count) const = 0;

    //! Generate code for pushing a variable's value in the current timestep to the 'device'
    virtual void genCurrentVariablePush(CodeStream &os, const NeuronGroupInternal &ng, const std::string &type, const std::string &name, VarLocation loc) const = 0;

    //! Generate code for pulling a variable's value in the current timestep from the 'device'
    virtual void genCurrentVariablePull(CodeStream &os, const NeuronGroupInternal &ng, const std::string &type, const std::string &name, VarLocation loc) const = 0;

    //! Generate code for pushing true spikes emitted by a neuron group in the current timestep to the 'device'
    virtual void genCurrentTrueSpikePush(CodeStream &os, const NeuronGroupInternal &ng) const = 0;

    //! Generate code for pulling true spikes emitted by a neuron group in the current timestep from the 'device'
    virtual void genCurrentTrueSpikePull(CodeStream &os, const NeuronGroupInternal &ng) const = 0;

    //! Generate code for pushing spike-like events emitted by a neuron group in the current timestep to the 'device'
    virtual void genCurrentSpikeLikeEventPush(CodeStream &os, const NeuronGroupInternal &ng) const = 0;

    //! Generate code for pulling spike-like events emitted by a neuron group in the current timestep from the 'device'
    virtual void genCurrentSpikeLikeEventPull(CodeStream &os, const NeuronGroupInternal &ng) const = 0;

    //! Generate a single RNG instance
    /*! On single-threaded platforms this can be a standard RNG like M.T. but, on parallel platforms, it is likely to be a counter-based RNG */
    virtual MemAlloc genGlobalDeviceRNG(CodeStream &definitions, CodeStream &definitionsInternal, CodeStream &runner, CodeStream &allocations, CodeStream &free) const = 0;

    //! Generate an RNG with a state per population member
    virtual MemAlloc genPopulationRNG(CodeStream &definitions, CodeStream &definitionsInternal, CodeStream &runner, CodeStream &allocations, CodeStream &free,
                                      const std::string &name, size_t count) const = 0;

    virtual void genTimer(CodeStream &definitions, CodeStream &definitionsInternal, CodeStream &runner, CodeStream &allocations, CodeStream &free,
                          CodeStream &stepTimeFinalise, const std::string &name, bool updateInStepTime) const = 0;

    //! Generate code to return amount of free 'device' memory in bytes
    virtual void genReturnFreeDeviceMemoryBytes(CodeStream &os) const = 0;

    //! This function can be used to generate a preamble for the GNU makefile used to build
    virtual void genMakefilePreamble(std::ostream &os) const = 0;

    //! The GNU make build system will populate a variable called ``$(OBJECTS)`` with a list of objects to link.
    //! This function should generate a GNU make rule to build these objects into a shared library.
    virtual void genMakefileLinkRule(std::ostream &os) const = 0;

    //! The GNU make build system uses 'pattern rules' (https://www.gnu.org/software/make/manual/html_node/Pattern-Intro.html) to build backend modules into objects.
    //! This function should generate a GNU make pattern rule capable of building each module (i.e. compiling .cc file $< into .o file $@).
    virtual void genMakefileCompileRule(std::ostream &os) const = 0;

    //! In MSBuild, 'properties' are used to configure global project settings e.g. whether the MSBuild project builds a static or dynamic library
    //! This function can be used to add additional XML properties to this section.
    /*! see https://docs.microsoft.com/en-us/visualstudio/msbuild/msbuild-properties for more information. */
    virtual void genMSBuildConfigProperties(std::ostream &os) const = 0;
    virtual void genMSBuildImportProps(std::ostream &os) const = 0;

    //! In MSBuild, the 'item definitions' are used to override the default properties of 'items' such as ``<ClCompile>`` or ``<Link>``.
    //! This function should generate XML to correctly configure the 'items' required to build the generated code, taking into account ``$(Configuration)`` etc.
    /*! see https://docs.microsoft.com/en-us/visualstudio/msbuild/msbuild-items#item-definitions for more information. */
    virtual void genMSBuildItemDefinitions(std::ostream &os) const = 0;
    virtual void genMSBuildCompileModule(const std::string &moduleName, std::ostream &os) const = 0;
    virtual void genMSBuildImportTarget(std::ostream &os) const = 0;

    //! Get list of files to copy into generated code
    /*! Paths should be relative to share/genn/backends/ */
    virtual std::vector<filesystem::path> getFilesToCopy(const ModelSpecMerged&) const{ return {}; }

    //! When backends require separate 'device' and 'host' versions of variables, they are identified with a prefix.
    //! This function returns this prefix so it can be used in otherwise platform-independent code.
    virtual std::string getVarPrefix() const{ return ""; }
<<<<<<< HEAD

    //! Different backends may have different or no pointer prefix (e.g. __global for OpenCL)
    virtual std::string getPointerPrefix() const { return ""; }

=======

    //! Different backends may have different or no pointer prefix (e.g. __global for OpenCL)
    virtual std::string getPointerPrefix() const { return ""; }

>>>>>>> d7337b20
    //! Should 'scalar' variables be implemented on device or can host variables be used directly?
    virtual bool isDeviceScalarRequired() const = 0;

    //! Different backends use different RNGs for different things. Does this one require a global host RNG for the specified model?
    virtual bool isGlobalHostRNGRequired(const ModelSpecMerged &modelMerged) const = 0;

    //! Different backends use different RNGs for different things. Does this one require a global device RNG for the specified model?
    virtual bool isGlobalDeviceRNGRequired(const ModelSpecMerged &modelMerged) const = 0;

    //! Different backends use different RNGs for different things. Does this one require population RNGs?
    virtual bool isPopulationRNGRequired() const = 0;

    //! Different backends seed RNGs in different ways. Does this one initialise population RNGS on device?
    virtual bool isPopulationRNGInitialisedOnDevice() const = 0;

    //! Different backends may implement synapse dynamics differently. Does this one require a synapse remapping data structure?
    virtual bool isSynRemapRequired() const = 0;

    //! Different backends may implement synaptic plasticity differently. Does this one require a postsynaptic remapping data structure?
    virtual bool isPostsynapticRemapRequired() const = 0;

    //! How many bytes of memory does 'device' have
    virtual size_t getDeviceMemoryBytes() const = 0;

    //! Some backends will have additional small, fast, memory spaces for read-only data which might
    //! Be well-suited to storing merged group structs. This method returns the prefix required to
    //! Place arrays in these and their size in preferential order
    virtual MemorySpaces getMergedGroupMemorySpaces(const ModelSpecMerged &modelMerged) const = 0;

    virtual bool supportsNamespace() const = 0;

    //--------------------------------------------------------------------------
    // Public API
    //--------------------------------------------------------------------------
    //! Helper function to generate matching push and pull functions for a variable
    void genVariablePushPull(CodeStream &push, CodeStream &pull,
                             const std::string &type, const std::string &name, VarLocation loc, bool autoInitialized, size_t count) const
    {
        genVariablePush(push, type, name, loc, autoInitialized, count);
        genVariablePull(pull, type, name, loc, count);
    }

    //! Helper function to generate matching push and pull functions for the current state of a variable
    void genCurrentVariablePushPull(CodeStream &push, CodeStream &pull,
                                    const NeuronGroupInternal &ng, const std::string &type, const std::string &name, VarLocation loc) const
    {
        genCurrentVariablePush(push, ng, type, name, loc);
        genCurrentVariablePull(pull, ng, type, name, loc);
    }

    //! Helper function to generate matching definition, declaration, allocation and free code for an array
    MemAlloc genArray(CodeStream &definitions, CodeStream &definitionsInternal, CodeStream &runner, CodeStream &allocations, CodeStream &free,
                      const std::string &type, const std::string &name, VarLocation loc, size_t count) const
    {
        genVariableDefinition(definitions, definitionsInternal, type + "*", name, loc);
        genVariableImplementation(runner, type + "*", name, loc);
        genVariableFree(free, name, loc);
        return genVariableAllocation(allocations, type, name, loc, count);
    }

    //! Get the size of the type
    size_t getSize(const std::string &type) const;
<<<<<<< HEAD
=======

    //! Get the prefix for accessing the address of 'scalar' variables
    std::string getScalarAddressPrefix() const
    {
        return isDeviceScalarRequired() ? getVarPrefix() : ("&" + getVarPrefix());
    }

    const PreferencesBase &getPreferences() const { return m_Preferences; }

    template<typename T>
    const T &getPreferences() const { return static_cast<const T &>(m_Preferences); }
>>>>>>> d7337b20

    //! Get the prefix for accessing the address of 'scalar' variables
    std::string getScalarAddressPrefix() const
    {
        return isDeviceScalarRequired() ? getVarPrefix() : ("&" + getVarPrefix());
    }

protected:
    //--------------------------------------------------------------------------
    // Protected API
    //--------------------------------------------------------------------------
    void addType(const std::string &type, size_t size)
    {
        m_TypeBytes.emplace(type, size);
    }

    void setPointerBytes(size_t pointerBytes) 
    {
        m_PointerBytes = pointerBytes;
    }

private:
    //--------------------------------------------------------------------------
    // Members
    //--------------------------------------------------------------------------
    //! How large is a device pointer? E.g. on some AMD devices this != sizeof(char*)
    size_t m_PointerBytes;

<<<<<<< HEAD
    // Size of supported types in bytes - used for estimating memory usage
    std::unordered_map<std::string, size_t> m_TypeBytes;
=======
    //! Size of supported types in bytes - used for estimating memory usage
    std::unordered_map<std::string, size_t> m_TypeBytes;

    //! Preferences
    const PreferencesBase &m_Preferences;
>>>>>>> d7337b20
};
}   // namespace CodeGenerator<|MERGE_RESOLUTION|>--- conflicted
+++ resolved
@@ -198,13 +198,8 @@
 
     virtual void genInit(CodeStream &os, const ModelSpecMerged &modelMerged, MemorySpaces &memorySpaces,
                          HostHandler preambleHandler, NeuronInitGroupMergedHandler localNGHandler, SynapseDenseInitGroupMergedHandler sgDenseInitHandler,
-<<<<<<< HEAD
                          SynapseConnectivityInitMergedGroupHandler sgSparseRowConnectHandler, SynapseConnectivityInitMergedGroupHandler sgSparseColConnectHandler, 
                          SynapseSparseInitGroupMergedHandler sgSparseInitHandler, HostHandler initPushEGPHandler, HostHandler initSparsePushEGPHandler) const = 0;
-=======
-                         SynapseConnectivityInitMergedGroupHandler sgSparseConnectHandler, SynapseSparseInitGroupMergedHandler sgSparseInitHandler,
-                         HostHandler initPushEGPHandler, HostHandler initSparsePushEGPHandler) const = 0;
->>>>>>> d7337b20
 
     //! Gets the stride used to access synaptic matrix rows, taking into account sparse data structure, padding etc
     virtual size_t getSynapticMatrixRowStride(const SynapseGroupInternal &sg) const = 0;
@@ -326,17 +321,10 @@
     //! When backends require separate 'device' and 'host' versions of variables, they are identified with a prefix.
     //! This function returns this prefix so it can be used in otherwise platform-independent code.
     virtual std::string getVarPrefix() const{ return ""; }
-<<<<<<< HEAD
 
     //! Different backends may have different or no pointer prefix (e.g. __global for OpenCL)
     virtual std::string getPointerPrefix() const { return ""; }
 
-=======
-
-    //! Different backends may have different or no pointer prefix (e.g. __global for OpenCL)
-    virtual std::string getPointerPrefix() const { return ""; }
-
->>>>>>> d7337b20
     //! Should 'scalar' variables be implemented on device or can host variables be used directly?
     virtual bool isDeviceScalarRequired() const = 0;
 
@@ -399,8 +387,6 @@
 
     //! Get the size of the type
     size_t getSize(const std::string &type) const;
-<<<<<<< HEAD
-=======
 
     //! Get the prefix for accessing the address of 'scalar' variables
     std::string getScalarAddressPrefix() const
@@ -412,13 +398,6 @@
 
     template<typename T>
     const T &getPreferences() const { return static_cast<const T &>(m_Preferences); }
->>>>>>> d7337b20
-
-    //! Get the prefix for accessing the address of 'scalar' variables
-    std::string getScalarAddressPrefix() const
-    {
-        return isDeviceScalarRequired() ? getVarPrefix() : ("&" + getVarPrefix());
-    }
 
 protected:
     //--------------------------------------------------------------------------
@@ -441,15 +420,10 @@
     //! How large is a device pointer? E.g. on some AMD devices this != sizeof(char*)
     size_t m_PointerBytes;
 
-<<<<<<< HEAD
-    // Size of supported types in bytes - used for estimating memory usage
-    std::unordered_map<std::string, size_t> m_TypeBytes;
-=======
     //! Size of supported types in bytes - used for estimating memory usage
     std::unordered_map<std::string, size_t> m_TypeBytes;
 
     //! Preferences
     const PreferencesBase &m_Preferences;
->>>>>>> d7337b20
 };
 }   // namespace CodeGenerator