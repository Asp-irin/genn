#pragma once

// Standard C++ includes
#include <algorithm>
#include <array>
#include <functional>
#include <map>
#include <numeric>
#include <string>

// Standard C includes
#include <cassert>

// CUDA includes
#include <cuda.h>
#include <cuda_runtime.h>

// GeNN includes
#include "backendExport.h"

// GeNN code generator includes
#include "code_generator/backendSIMT.h"
#include "code_generator/codeStream.h"
#include "code_generator/substitutions.h"

// Forward declarations
namespace filesystem
{
    class path;
}

//--------------------------------------------------------------------------
// CodeGenerator::CUDA::DeviceSelectMethod
//--------------------------------------------------------------------------
namespace CodeGenerator
{
namespace CUDA
{
//! Methods for selecting CUDA device
enum class DeviceSelect
{
    OPTIMAL,        //!< Pick optimal device based on how well kernels can be simultaneously simulated and occupancy
    MOST_MEMORY,    //!< Pick device with most global memory
    MANUAL,         //!< Use device specified by user
};

//--------------------------------------------------------------------------
// CodeGenerator::CUDA::BlockSizeSelect
//--------------------------------------------------------------------------
//! Methods for selecting CUDA kernel block size
enum class BlockSizeSelect
{
    OCCUPANCY,  //!< Pick optimal blocksize for each kernel based on occupancy
    MANUAL,     //!< Use block sizes specified by user
};

//--------------------------------------------------------------------------
// CodeGenerator::CUDA::Preferences
//--------------------------------------------------------------------------
//! Preferences for CUDA backend
struct Preferences : public PreferencesBase
{
    Preferences()
    {
        std::fill(manualBlockSizes.begin(), manualBlockSizes.end(), 32);
    }

    //! Should PTX assembler information be displayed for each CUDA kernel during compilation?
    bool showPtxInfo = false;

    //! Should line info be included in resultant executable for debugging/profiling purposes?
    bool generateLineInfo = false;

    //! GeNN normally identifies devices by PCI bus ID to ensure that the model is run on the same device
    //! it was optimized for. However if, for example, you are running on a cluser with NVML this is not desired behaviour.
    bool selectGPUByDeviceID = false;

    //! How to select GPU device
    DeviceSelect deviceSelectMethod = DeviceSelect::OPTIMAL;

    //! If device select method is set to DeviceSelect::MANUAL, id of device to use
    unsigned int manualDeviceID = 0;

    //! How to select CUDA blocksize
    BlockSizeSelect blockSizeSelectMethod = BlockSizeSelect::OCCUPANCY;

    //! If block size select method is set to BlockSizeSelect::MANUAL, block size to use for each kernel
    KernelBlockSize manualBlockSizes;

    //! How much constant cache is already used and therefore can't be used by GeNN?
    /*! Each of the four modules which includes CUDA headers(neuronUpdate, synapseUpdate, init and runner)
        Takes 72 bytes of constant memory for a lookup table used by cuRAND. If your application requires
        additional constant cache, increase this */
    size_t constantCacheOverhead = 72 * 4;

    //! NVCC compiler options for all GPU code
    std::string userNvccFlags = "";
};

//--------------------------------------------------------------------------
// CodeGenerator::CUDA::Backend
//--------------------------------------------------------------------------
class BACKEND_EXPORT Backend : public BackendSIMT
{
public:
    Backend(const KernelBlockSize &kernelBlockSizes, const Preferences &preferences,
            const std::string &scalarType, int device);

    //--------------------------------------------------------------------------
    // CodeGenerator::BackendSIMT virtuals
    //--------------------------------------------------------------------------
    //! On some older devices, shared memory atomics are actually slower than global memory atomics so should be avoided
    virtual bool areSharedMemAtomicsSlow() const override;

    //! Get the prefix to use for shared memory variables
    virtual std::string getSharedPrefix() const override{ return "__shared__ "; }

    //! Get the ID of the current thread within the threadblock
    virtual std::string getThreadID() const override { return "threadIdx.x"; }

    //! Get the ID of the current thread block
    virtual std::string getBlockID() const override { return "blockIdx.x"; }

    //! Get the name of the count-leading-zeros function
    virtual std::string getCLZ() const override { return "__clz"; }

    //! Get name of atomic operation
    virtual std::string getAtomic(const std::string &type, AtomicOperation op = AtomicOperation::ADD,
                                  AtomicMemSpace memSpace = AtomicMemSpace::GLOBAL) const override;

    //! Generate a shared memory barrier
    virtual void genSharedMemBarrier(CodeStream &os) const override;

    //! For SIMT backends which initialize RNGs on device, initialize population RNG with specified seed and sequence
    virtual void genPopulationRNGInit(CodeStream &os, const std::string &globalRNG, const std::string &seed, const std::string &sequence) const override;

    //! Generate a preamble to add substitution name for population RNG
    virtual void genPopulationRNGPreamble(CodeStream &os, Substitutions &subs, const std::string &globalRNG, const std::string &name = "rng") const override;

    //! If required, generate a postamble for population RNG
    /*! For example, in OpenCL, this is used to write local RNG state back to global memory*/
    virtual void genPopulationRNGPostamble(CodeStream &os, const std::string &globalRNG) const override;

    //! Generate code to skip ahead local copy of global RNG
    virtual void genGlobalRNGSkipAhead(CodeStream &os, Substitutions &subs, const std::string &sequence, const std::string &name = "rng") const override;

    //--------------------------------------------------------------------------
    // CodeGenerator::BackendBase virtuals
    //--------------------------------------------------------------------------
    virtual void genNeuronUpdate(CodeStream &os, const ModelSpecMerged &modelMerged, MemorySpaces &memorySpaces,
                                 HostHandler preambleHandler, NeuronGroupSimHandler simHandler, NeuronUpdateGroupMergedHandler wuVarUpdateHandler,
                                 HostHandler pushEGPHandler) const override;

    virtual void genSynapseUpdate(CodeStream &os, const ModelSpecMerged &modelMerged, MemorySpaces &memorySpaces,
                                  HostHandler preambleHandler, PresynapticUpdateGroupMergedHandler wumThreshHandler, PresynapticUpdateGroupMergedHandler wumSimHandler,
                                  PresynapticUpdateGroupMergedHandler wumEventHandler, PresynapticUpdateGroupMergedHandler wumProceduralConnectHandler,
                                  PostsynapticUpdateGroupMergedHandler postLearnHandler, SynapseDynamicsGroupMergedHandler synapseDynamicsHandler,
                                  HostHandler pushEGPHandler) const override;

    virtual void genInit(CodeStream &os, const ModelSpecMerged &modelMerged, MemorySpaces &memorySpaces,
                         HostHandler preambleHandler, NeuronInitGroupMergedHandler localNGHandler, SynapseDenseInitGroupMergedHandler sgDenseInitHandler,
<<<<<<< HEAD
                         SynapseConnectivityInitMergedGroupHandler sgSparseRowConnectHandler, SynapseConnectivityInitMergedGroupHandler sgSparseColConnectHandler, 
=======
                         SynapseConnectivityInitMergedGroupHandler sgSparseConnectHandler, SynapseConnectivityInitMergedGroupHandler sgKernelInitHandler, 
>>>>>>> a1684b09
                         SynapseSparseInitGroupMergedHandler sgSparseInitHandler, HostHandler initPushEGPHandler, HostHandler initSparsePushEGPHandler) const override;

    virtual void genDefinitionsPreamble(CodeStream &os, const ModelSpecMerged &modelMerged) const override;
    virtual void genDefinitionsInternalPreamble(CodeStream &os, const ModelSpecMerged &modelMerged) const override;
    virtual void genRunnerPreamble(CodeStream &os, const ModelSpecMerged &modelMerged) const override;
    virtual void genAllocateMemPreamble(CodeStream &os, const ModelSpecMerged &modelMerged) const override;
    virtual void genStepTimeFinalisePreamble(CodeStream &os, const ModelSpecMerged &modelMerged) const override;

    virtual void genVariableDefinition(CodeStream &definitions, CodeStream &definitionsInternal, const std::string &type, const std::string &name, VarLocation loc) const override;
    virtual void genVariableImplementation(CodeStream &os, const std::string &type, const std::string &name, VarLocation loc) const override;
    virtual MemAlloc genVariableAllocation(CodeStream &os, const std::string &type, const std::string &name, VarLocation loc, size_t count) const override;
    virtual void genVariableFree(CodeStream &os, const std::string &name, VarLocation loc) const override;

    virtual void genExtraGlobalParamDefinition(CodeStream &definitions, CodeStream &definitionsInternal, const std::string &type, const std::string &name, VarLocation loc) const override;
    virtual void genExtraGlobalParamImplementation(CodeStream &os, const std::string &type, const std::string &name, VarLocation loc) const override;
    virtual void genExtraGlobalParamAllocation(CodeStream &os, const std::string &type, const std::string &name, 
                                               VarLocation loc, const std::string &countVarName = "count", const std::string &prefix = "") const override;
    virtual void genExtraGlobalParamPush(CodeStream &os, const std::string &type, const std::string &name, 
                                         VarLocation loc, const std::string &countVarName = "count", const std::string &prefix = "") const override;
    virtual void genExtraGlobalParamPull(CodeStream &os, const std::string &type, const std::string &name, 
                                         VarLocation loc, const std::string &countVarName = "count", const std::string &prefix = "") const override;

    //! Generate code for pushing an updated EGP value into the merged group structure on 'device'
    virtual void genMergedExtraGlobalParamPush(CodeStream &os, const std::string &suffix, size_t mergedGroupIdx, 
                                               const std::string &groupIdx, const std::string &fieldName,
                                               const std::string &egpName) const override;

    //! When generating function calls to push to merged groups, backend without equivalent of Unified Virtual Addressing e.g. OpenCL 1.2 may use different types on host
    virtual std::string getMergedGroupFieldHostType(const std::string &type) const override;

    //! When generating merged structures what type to use for simulation RNGs
    virtual std::string getMergedGroupSimRNGType() const override { return "curandState"; }

    virtual void genVariablePush(CodeStream &os, const std::string &type, const std::string &name, VarLocation loc, bool autoInitialized, size_t count) const override;
    virtual void genVariablePull(CodeStream &os, const std::string &type, const std::string &name, VarLocation loc, size_t count) const override;

    virtual void genCurrentVariablePush(CodeStream &os, const NeuronGroupInternal &ng, const std::string &type, const std::string &name, VarLocation loc) const override;
    virtual void genCurrentVariablePull(CodeStream &os, const NeuronGroupInternal &ng, const std::string &type, const std::string &name, VarLocation loc) const override;

    virtual void genCurrentTrueSpikePush(CodeStream &os, const NeuronGroupInternal &ng) const override
    {
        genCurrentSpikePush(os, ng, false);
    }
    virtual void genCurrentTrueSpikePull(CodeStream &os, const NeuronGroupInternal &ng) const override
    {
        genCurrentSpikePull(os, ng, false);
    }
    virtual void genCurrentSpikeLikeEventPush(CodeStream &os, const NeuronGroupInternal &ng) const override
    {
        genCurrentSpikePush(os, ng, true);
    }
    virtual void genCurrentSpikeLikeEventPull(CodeStream &os, const NeuronGroupInternal &ng) const override
    {
        genCurrentSpikePull(os, ng, true);
    }
    
    virtual MemAlloc genGlobalDeviceRNG(CodeStream &definitions, CodeStream &definitionsInternal, CodeStream &runner, CodeStream &allocations, CodeStream &free) const override;
    virtual MemAlloc genPopulationRNG(CodeStream &definitions, CodeStream &definitionsInternal, CodeStream &runner,
                                      CodeStream &allocations, CodeStream &free, const std::string &name, size_t count) const override;
    virtual void genTimer(CodeStream &definitions, CodeStream &definitionsInternal, CodeStream &runner,
                          CodeStream &allocations, CodeStream &free, CodeStream &stepTimeFinalise,
                          const std::string &name, bool updateInStepTime) const override;

    //! Generate code to return amount of free 'device' memory in bytes
    virtual void genReturnFreeDeviceMemoryBytes(CodeStream &os) const override;

    virtual void genMakefilePreamble(std::ostream &os) const override;
    virtual void genMakefileLinkRule(std::ostream &os) const override;
    virtual void genMakefileCompileRule(std::ostream &os) const override;

    virtual void genMSBuildConfigProperties(std::ostream &os) const override;
    virtual void genMSBuildImportProps(std::ostream &os) const override;
    virtual void genMSBuildItemDefinitions(std::ostream &os) const override;
    virtual void genMSBuildCompileModule(const std::string &moduleName, std::ostream &os) const override;
    virtual void genMSBuildImportTarget(std::ostream &os) const override;

    //! Different backends seed RNGs in different ways. Does this one initialise population RNGS on device?
    virtual bool isPopulationRNGInitialisedOnDevice() const override { return true; }

    //! How many bytes of memory does 'device' have
    virtual size_t getDeviceMemoryBytes() const override{ return m_ChosenDevice.totalGlobalMem; }

    //! Some backends will have additional small, fast, memory spaces for read-only data which might
    //! Be well-suited to storing merged group structs. This method returns the prefix required to
    //! Place arrays in these and their size in preferential order
    virtual MemorySpaces getMergedGroupMemorySpaces(const ModelSpecMerged &modelMerged) const override;

    virtual bool supportsNamespace() const override { return true; };

    //--------------------------------------------------------------------------
    // Public API
    //--------------------------------------------------------------------------
    const cudaDeviceProp &getChosenCUDADevice() const{ return m_ChosenDevice; }
    int getChosenDeviceID() const{ return m_ChosenDeviceID; }
    int getRuntimeVersion() const{ return m_RuntimeVersion; }
    std::string getNVCCFlags() const;

private:
    //--------------------------------------------------------------------------
    // Private methods
    //--------------------------------------------------------------------------
    template<typename T>
    void genMergedStructArrayPush(CodeStream &os, const std::vector<T> &groups, MemorySpaces &memorySpaces) const
    {
        // Loop through groups
        for(const auto &g : groups) {
            // Get size of group in bytes
            const size_t groupBytes = g.getStructArraySize(*this);

            // Loop through memory spaces
            bool memorySpaceFound = false;
            for(auto &m : memorySpaces) {
                // If there is space in this memory space for group
                if(m.second > groupBytes) {
                    // Implement merged group array in this memory space
                    os << m.first << " Merged" << T::name << "Group" << g.getIndex() << " d_merged" << T::name << "Group" << g.getIndex() << "[" << g.getGroups().size() << "];" << std::endl;

                    // Set flag
                    memorySpaceFound = true;

                    // Subtract
                    m.second -= groupBytes;

                    // Stop searching
                    break;
                }
            }

            assert(memorySpaceFound);

            // Write function to update
            os << "void pushMerged" << T::name << "Group" << g.getIndex() << "ToDevice(unsigned int idx, ";
            g.generateStructFieldArgumentDefinitions(os, *this);
            os << ")";
            {
                CodeStream::Scope b(os);

                // Loop through sorted fields and build struct on the stack
                os << "Merged" << T::name << "Group" << g.getIndex() << " group = {";
                const auto sortedFields = g.getSortedFields(*this);
                for(const auto &f : sortedFields) {
                    os << std::get<1>(f) << ", ";
                }
                os << "};" << std::endl;

                // Push to device
                os << "CHECK_CUDA_ERRORS(cudaMemcpyToSymbolAsync(d_merged" << T::name << "Group" << g.getIndex() << ", &group, ";
                os << "sizeof(Merged" << T::name << "Group" << g.getIndex() << "), idx * sizeof(Merged" << T::name << "Group" << g.getIndex() << ")));" << std::endl;
            }
        }
    }


    //! Get the safe amount of constant cache we can use
    size_t getChosenDeviceSafeConstMemBytes() const
    {
        return m_ChosenDevice.totalConstMem - getPreferences<Preferences>().constantCacheOverhead;
    }

    void genCurrentSpikePush(CodeStream &os, const NeuronGroupInternal &ng, bool spikeEvent) const;
    void genCurrentSpikePull(CodeStream &os, const NeuronGroupInternal &ng, bool spikeEvent) const;

    void genKernelDimensions(CodeStream &os, Kernel kernel, size_t numThreads) const;

    //--------------------------------------------------------------------------
    // Members
    //--------------------------------------------------------------------------
    const int m_ChosenDeviceID;
    cudaDeviceProp m_ChosenDevice;
    int m_RuntimeVersion;
};
}   // CUDA
}   // CodeGenerator<|MERGE_RESOLUTION|>--- conflicted
+++ resolved
@@ -159,12 +159,9 @@
 
     virtual void genInit(CodeStream &os, const ModelSpecMerged &modelMerged, MemorySpaces &memorySpaces,
                          HostHandler preambleHandler, NeuronInitGroupMergedHandler localNGHandler, SynapseDenseInitGroupMergedHandler sgDenseInitHandler,
-<<<<<<< HEAD
-                         SynapseConnectivityInitMergedGroupHandler sgSparseRowConnectHandler, SynapseConnectivityInitMergedGroupHandler sgSparseColConnectHandler, 
-=======
-                         SynapseConnectivityInitMergedGroupHandler sgSparseConnectHandler, SynapseConnectivityInitMergedGroupHandler sgKernelInitHandler, 
->>>>>>> a1684b09
-                         SynapseSparseInitGroupMergedHandler sgSparseInitHandler, HostHandler initPushEGPHandler, HostHandler initSparsePushEGPHandler) const override;
+                         SynapseConnectivityInitMergedGroupHandler sgSparseRowConnectHandler, SynapseConnectivityInitMergedGroupHandler sgSparseColConnectHandler,
+                         SynapseConnectivityInitMergedGroupHandler sgKernelInitHandler, SynapseSparseInitGroupMergedHandler sgSparseInitHandler,
+                         HostHandler initPushEGPHandler, HostHandler initSparsePushEGPHandler) const override;
 
     virtual void genDefinitionsPreamble(CodeStream &os, const ModelSpecMerged &modelMerged) const override;
     virtual void genDefinitionsInternalPreamble(CodeStream &os, const ModelSpecMerged &modelMerged) const override;
