--- conflicted
+++ resolved
@@ -49,19 +49,13 @@
                              const Substitutions &popSubs, const Backend &backend, size_t idStart) const = 0;
 
     //! Generate presynaptic update code
-<<<<<<< HEAD
-    virtual void genCode(CodeStream &os, const ModelSpecInternal &model, const SynapseGroupInternal &sg,
-                         const Substitutions &popSubs, const Backend &backend, bool trueSpike, size_t idStart,
-                         BackendBase::SynapseGroupHandler wumThreshHandler, BackendBase::SynapseGroupHandler wumSimHandler,
-                         BackendBase::SynapseGroupHandler wumProceduralConnectHandler) const = 0;
-=======
     virtual void genUpdate(CodeStream &os, const ModelSpecInternal &model, const SynapseGroupInternal &sg, 
                            const Substitutions &popSubs, const Backend &backend, bool trueSpike, size_t idStart,
-                           BackendBase::SynapseGroupHandler wumThreshHandler, BackendBase::SynapseGroupHandler wumSimHandler) const = 0;
+                           BackendBase::SynapseGroupHandler wumThreshHandler, BackendBase::SynapseGroupHandler wumSimHandler,
+                           BackendBase::SynapseGroupHandler wumProceduralConnectHandler) const = 0;
 
     virtual void genPostamble(CodeStream &os, const ModelSpecInternal &model, const SynapseGroupInternal &sg,
                               const Substitutions &popSubs, const Backend &backend, size_t idStart) const = 0;
->>>>>>> be8ac38f
 };
 
 //--------------------------------------------------------------------------
@@ -90,19 +84,13 @@
                              const Substitutions &popSubs, const Backend &backend, size_t idStart) const override;
 
     //! Generate presynaptic update code
-<<<<<<< HEAD
-    virtual void genCode(CodeStream &os, const ModelSpecInternal &model, const SynapseGroupInternal &sg,
-                         const Substitutions &popSubs, const Backend &backend, bool trueSpike, size_t idStart,
-                         BackendBase::SynapseGroupHandler wumThreshHandler, BackendBase::SynapseGroupHandler wumSimHandler,
-                         BackendBase::SynapseGroupHandler wumProceduralConnectHandler) const override;
-=======
     virtual void genUpdate(CodeStream &os, const ModelSpecInternal &model, const SynapseGroupInternal &sg, 
                            const Substitutions &popSubs, const Backend &backend, bool trueSpike, size_t idStart,
-                           BackendBase::SynapseGroupHandler wumThreshHandler, BackendBase::SynapseGroupHandler wumSimHandler) const override;
-
-    virtual void genPostamble(CodeStream &os, const ModelSpecInternal &model, const SynapseGroupInternal &sg,
-                              const Substitutions &popSubs, const Backend &backend, size_t idStart) const override;
->>>>>>> be8ac38f
+                           BackendBase::SynapseGroupHandler wumThreshHandler, BackendBase::SynapseGroupHandler wumSimHandler,
+                           BackendBase::SynapseGroupHandler wumProceduralConnectHandler) const override;
+
+    virtual void genPostamble(CodeStream &os, const ModelSpecInternal &model, const SynapseGroupInternal &sg,
+                              const Substitutions &popSubs, const Backend &backend, size_t idStart) const override;
 };
 
 //--------------------------------------------------------------------------
@@ -133,7 +121,8 @@
     //! Generate presynaptic update code
     virtual void genUpdate(CodeStream &os, const ModelSpecInternal &model, const SynapseGroupInternal &sg, 
                            const Substitutions &popSubs, const Backend &backend, bool trueSpike, size_t idStart,
-                           BackendBase::SynapseGroupHandler wumThreshHandler, BackendBase::SynapseGroupHandler wumSimHandler) const override;
+                           BackendBase::SynapseGroupHandler wumThreshHandler, BackendBase::SynapseGroupHandler wumSimHandler,
+                           BackendBase::SynapseGroupHandler wumProceduralConnectHandler) const override;
 
     virtual void genPostamble(CodeStream &os, const ModelSpecInternal &model, const SynapseGroupInternal &sg,
                               const Substitutions &popSubs, const Backend &backend, size_t idStart) const override;
@@ -173,11 +162,13 @@
                              const Substitutions &popSubs, const Backend &backend, size_t idStart) const override;
 
     //! Generate presynaptic update code
-<<<<<<< HEAD
-    virtual void genCode(CodeStream &os, const ModelSpecInternal &model, const SynapseGroupInternal &sg,
-                         const Substitutions &popSubs, const Backend &backend, bool trueSpike, size_t idStart,
-                         BackendBase::SynapseGroupHandler wumThreshHandler, BackendBase::SynapseGroupHandler wumSimHandler,
-                         BackendBase::SynapseGroupHandler wumProceduralConnectHandler) const override;
+    virtual void genUpdate(CodeStream &os, const ModelSpecInternal &model, const SynapseGroupInternal &sg,
+                           const Substitutions &popSubs, const Backend &backend, bool trueSpike, size_t idStart,
+                           BackendBase::SynapseGroupHandler wumThreshHandler, BackendBase::SynapseGroupHandler wumSimHandler,
+                           BackendBase::SynapseGroupHandler wumProceduralConnectHandler) const override;
+
+    virtual void genPostamble(CodeStream &os, const ModelSpecInternal &model, const SynapseGroupInternal &sg,
+                              const Substitutions &popSubs, const Backend &backend, size_t idStart) const override;
 };
 
 //--------------------------------------------------------------------------
@@ -193,28 +184,26 @@
     //! Get the number of threads that presynaptic updates should be parallelised across
     virtual size_t getNumThreads(const SynapseGroupInternal &sg) const override;
 
-    //! Is this presynaptic update strategy compatible with a given synapse group?
-    virtual bool isCompatible(const SynapseGroupInternal &sg) const override;
-
-    //! Are input currents emitted by this presynaptic update accumulated into a register?
-    virtual bool shouldAccumulateInRegister(const SynapseGroupInternal &sg, const Backend &backend) const override;
-
-    //! Are input currents emitted by this presynaptic update accumulated into a shared memory array?
-    virtual bool shouldAccumulateInSharedMemory(const SynapseGroupInternal &sg, const Backend &backend) const override;
-
-    //! Generate presynaptic update code
-    virtual void genCode(CodeStream &os, const ModelSpecInternal &model, const SynapseGroupInternal &sg,
-                         const Substitutions &popSubs, const Backend &backend, bool trueSpike, size_t idStart,
-                         BackendBase::SynapseGroupHandler wumThreshHandler, BackendBase::SynapseGroupHandler wumSimHandler,
-                         BackendBase::SynapseGroupHandler wumProceduralConnectHandler) const override;
-=======
+    //! Gets the stride used to access synaptic matrix rows, taking into account sparse data structure, padding etc
+    virtual size_t getSynapticMatrixRowStride(const SynapseGroupInternal &sg) const override;
+
+    //! Is this presynaptic update strategy compatible with a given synapse group?
+    virtual bool isCompatible(const SynapseGroupInternal &sg, const cudaDeviceProp &deviceProps, const Preferences &preferences) const override;
+
+    //! How many neurons does each thread accumulate the outputs of into shared memory
+    virtual size_t getSharedMemoryPerThread(const SynapseGroupInternal &sg, const Backend &backend) const override;
+
+    virtual void genPreamble(CodeStream &os, const ModelSpecInternal &model, const SynapseGroupInternal &sg,
+                             const Substitutions &popSubs, const Backend &backend, size_t idStart) const override;
+
+    //! Generate presynaptic update code
     virtual void genUpdate(CodeStream &os, const ModelSpecInternal &model, const SynapseGroupInternal &sg,
                            const Substitutions &popSubs, const Backend &backend, bool trueSpike, size_t idStart,
-                           BackendBase::SynapseGroupHandler wumThreshHandler, BackendBase::SynapseGroupHandler wumSimHandler) const override;
-
-    virtual void genPostamble(CodeStream &os, const ModelSpecInternal &model, const SynapseGroupInternal &sg,
-                              const Substitutions &popSubs, const Backend &backend, size_t idStart) const override;
->>>>>>> be8ac38f
+                           BackendBase::SynapseGroupHandler wumThreshHandler, BackendBase::SynapseGroupHandler wumSimHandler,
+                           BackendBase::SynapseGroupHandler wumProceduralConnectHandler) const override;
+
+    virtual void genPostamble(CodeStream &os, const ModelSpecInternal &model, const SynapseGroupInternal &sg,
+                              const Substitutions &popSubs, const Backend &backend, size_t idStart) const override;
 };
 }   // namespace PresynapticUpdateStrategy
 }   // namespace CUDA
