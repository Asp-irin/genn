#pragma once

// Standard C++ includes
#include <functional>
#include <map>
#include <string>

// GeNN includes
#include "backendExport.h"

// GeNN code generator includes
#include "code_generator/backendBase.h"

// Forward declarations
namespace filesystem
{
    class path;
}

//--------------------------------------------------------------------------
// CodeGenerator::SingleThreadedCPU::Preferences
//--------------------------------------------------------------------------
namespace CodeGenerator
{
namespace SingleThreadedCPU
{
struct Preferences : public PreferencesBase
{
};

//--------------------------------------------------------------------------
// CodeGenerator::SingleThreadedCPU::Backend
//--------------------------------------------------------------------------
class BACKEND_EXPORT Backend : public BackendBase
{
public:
    Backend(const std::string &scalarType, const Preferences &preferences)
    :   BackendBase(scalarType), m_Preferences(preferences)
    {
    }

    //--------------------------------------------------------------------------
    // CodeGenerator::BackendBase virtuals
    //--------------------------------------------------------------------------
    virtual void genNeuronUpdate(CodeStream &os, const ModelSpecMerged &modelMerged,
                                 NeuronGroupSimHandler simHandler, NeuronUpdateGroupMergedHandler wuVarUpdateHandler,
                                 HostHandler pushEGPHandler) const override;

    virtual void genSynapseUpdate(CodeStream &os, const ModelSpecMerged &modelMerged,
                                  PresynapticUpdateGroupMergedHandler wumThreshHandler, PresynapticUpdateGroupMergedHandler wumSimHandler,
                                  PresynapticUpdateGroupMergedHandler wumEventHandler, PresynapticUpdateGroupMergedHandler wumProceduralConnectHandler,
                                  PostsynapticUpdateGroupMergedHandler postLearnHandler, SynapseDynamicsGroupMergedHandler synapseDynamicsHandler,
                                  HostHandler pushEGPHandler) const override;

    virtual void genInit(CodeStream &os, const ModelSpecMerged &modelMerged,
                         NeuronInitGroupMergedHandler localNGHandler, SynapseDenseInitGroupMergedHandler sgDenseInitHandler, 
                         SynapseConnectivityInitMergedGroupHandler sgSparseConnectHandler, SynapseSparseInitGroupMergedHandler sgSparseInitHandler,
                         HostHandler initPushEGPHandler, HostHandler initSparsePushEGPHandler) const override;

<<<<<<< HEAD
    virtual size_t getSynapticMatrixRowStride(const SynapseGroupInternal &sg) const override;

    virtual void genDefinitionsPreamble(CodeStream &os, const ModelSpecMerged &modelMerged) const override;
    virtual void genDefinitionsInternalPreamble(CodeStream &os, const ModelSpecMerged &modelMerged) const override;
    virtual void genRunnerPreamble(CodeStream &os, const ModelSpecMerged &modelMerged) const override;
    virtual void genAllocateMemPreamble(CodeStream &os, const ModelSpecMerged &modelMerged) const override;
    virtual void genStepTimeFinalisePreamble(CodeStream &os, const ModelSpecMerged &modelMerged) const override;
=======
    virtual void genDefinitionsPreamble(CodeStream &os) const override;
    virtual void genDefinitionsInternalPreamble(CodeStream &os) const override;
    virtual void genRunnerPreamble(CodeStream &os) const override;
    virtual void genAllocateMemPreamble(CodeStream &os, const ModelSpecInternal &model) const override;
    virtual void genAllocateMemPostamble(CodeStream& os, const ModelSpecInternal& model) const override;
    virtual void genStepTimeFinalisePreamble(CodeStream &os, const ModelSpecInternal &model) const override;
>>>>>>> 05940b61

    virtual void genVariableDefinition(CodeStream &definitions, CodeStream &definitionsInternal, const std::string &type, const std::string &name, VarLocation loc) const override;
    virtual void genVariableImplementation(CodeStream &os, const std::string &type, const std::string &name, VarLocation loc) const override;
    virtual MemAlloc genVariableAllocation(CodeStream &os, const std::string &type, const std::string &name, VarLocation loc, size_t count) const override;
    virtual void genVariableFree(CodeStream &os, const std::string &name, VarLocation loc) const override;

    virtual void genExtraGlobalParamDefinition(CodeStream &definitions, const std::string &type, const std::string &name, VarLocation loc) const override;
    virtual void genExtraGlobalParamImplementation(CodeStream &os, const std::string &type, const std::string &name, VarLocation loc) const override;
    virtual void genExtraGlobalParamAllocation(CodeStream &os, const std::string &type, const std::string &name, 
                                               VarLocation loc, const std::string &countVarName = "count", const std::string &prefix = "") const override;
    virtual void genExtraGlobalParamPush(CodeStream &os, const std::string &type, const std::string &name, 
                                         VarLocation loc, const std::string &countVarName = "count", const std::string &prefix = "") const override;
    virtual void genExtraGlobalParamPull(CodeStream &os, const std::string &type, const std::string &name, 
                                         VarLocation loc, const std::string &countVarName = "count", const std::string &prefix = "") const override;

    //! Generate code for declaring merged group data to the 'device'
    virtual void genMergedGroupImplementation(CodeStream &os, const std::string &memorySpace, const std::string &suffix,
                                              size_t idx, size_t numGroups) const override;
    
    //! Generate code for pushing merged group data to the 'device'
    virtual void genMergedGroupPush(CodeStream &os, const std::string &suffix, size_t idx, size_t numGroups) const override;

    ///! Generate code for pushing an updated EGP value into the merged group structure on 'device'
    virtual void genMergedExtraGlobalParamPush(CodeStream &os, const std::string &suffix, size_t mergedGroupIdx, 
                                               const std::string &groupIdx, const std::string &fieldName,
                                               const std::string &egpName) const override;

    virtual void genPopVariableInit(CodeStream &os,const Substitutions &kernelSubs, Handler handler) const override;
    virtual void genVariableInit(CodeStream &os, const std::string &count, const std::string &indexVarName,
                                 const Substitutions &kernelSubs, Handler handler) const override;
    virtual void genSynapseVariableRowInit(CodeStream &os, const SynapseGroupMergedBase &sg,
                                           const Substitutions &kernelSubs, Handler handler) const override;

    virtual void genVariablePush(CodeStream &os, const std::string &type, const std::string &name, VarLocation loc, bool autoInitialized, size_t count) const override;
    virtual void genVariablePull(CodeStream &os, const std::string &type, const std::string &name, VarLocation loc, size_t count) const override;
    virtual void genCurrentVariablePush(CodeStream &os, const NeuronGroupInternal &ng, const std::string &type, const std::string &name, VarLocation loc) const override;
    virtual void genCurrentVariablePull(CodeStream &os, const NeuronGroupInternal &ng, const std::string &type, const std::string &name, VarLocation loc) const override;

    virtual void genCurrentTrueSpikePush(CodeStream &os, const NeuronGroupInternal &ng) const override;
    virtual void genCurrentTrueSpikePull(CodeStream &os, const NeuronGroupInternal &ng) const override;
    virtual void genCurrentSpikeLikeEventPush(CodeStream &os, const NeuronGroupInternal &ng) const override;
    virtual void genCurrentSpikeLikeEventPull(CodeStream &os, const NeuronGroupInternal &ng) const override;

    virtual MemAlloc genGlobalDeviceRNG(CodeStream &definitions, CodeStream &definitionsInternal, CodeStream &runner, CodeStream &allocations, CodeStream &free) const override;
    virtual MemAlloc genPopulationRNG(CodeStream &definitions, CodeStream &definitionsInternal, CodeStream &runner, CodeStream &allocations, CodeStream &free,
                                      const std::string &name, size_t count) const override;
    virtual void genTimer(CodeStream &definitions, CodeStream &definitionsInternal, CodeStream &runner, CodeStream &allocations, CodeStream &free,
                          CodeStream &stepTimeFinalise, const std::string &name, bool updateInStepTime) const override;

    //! Generate code to return amount of free 'device' memory in bytes
    virtual void genReturnFreeDeviceMemoryBytes(CodeStream &os) const override;

    virtual void genMakefilePreamble(std::ostream &os) const override;
    virtual void genMakefileLinkRule(std::ostream &os) const override;
    virtual void genMakefileCompileRule(std::ostream &os) const override;

    virtual void genMSBuildConfigProperties(std::ostream &os) const override;
    virtual void genMSBuildImportProps(std::ostream &os) const override;
    virtual void genMSBuildItemDefinitions(std::ostream &os) const override;
    virtual void genMSBuildCompileModule(const std::string &moduleName, std::ostream &os) const override;
    virtual void genMSBuildImportTarget(std::ostream &os) const override;

    virtual std::string getArrayPrefix() const override{ return ""; }
    virtual std::string getScalarPrefix() const override{ return ""; }

    virtual bool isGlobalHostRNGRequired(const ModelSpecMerged &modelMerged) const override;
    virtual bool isGlobalDeviceRNGRequired(const ModelSpecMerged &modelMerged) const override;
    virtual bool isPopulationRNGRequired() const override { return false; }
    virtual bool isSynRemapRequired() const override{ return false; }
    virtual bool isPostsynapticRemapRequired() const override{ return true; }

    //! Is automatic copy mode enabled in the preferences?
    virtual bool isAutomaticCopyEnabled() const override { return m_Preferences.automaticCopy; }

    //! Should GeNN generate empty state push and pull functions?
    virtual bool shouldGenerateEmptyStatePushPull() const override { return m_Preferences.generateEmptyStatePushPull; }

    //! Should GeNN generate pull functions for extra global parameters? These are very rarely used
    virtual bool shouldGenerateExtraGlobalParamPull() const override { return m_Preferences.generateExtraGlobalParamPull; }

    //! How many bytes of memory does 'device' have
    virtual size_t getDeviceMemoryBytes() const override{ return 0; }
    virtual std::string getPointerPrefix() const override { return ""; };

    //! Some backends will have additional small, fast, memory spaces for read-only data which might
    //! Be well-suited to storing merged group structs. This method returns the prefix required to
    //! Place arrays in these and their size in preferential order
    virtual MemorySpaces getMergedGroupMemorySpaces(const ModelSpecMerged &modelMerged) const override;

private:
    //--------------------------------------------------------------------------
    // Private methods
    //--------------------------------------------------------------------------
    void genPresynapticUpdate(CodeStream &os, const ModelSpecMerged &modelMerged, const PresynapticUpdateGroupMerged &sg, const Substitutions &popSubs,
                              bool trueSpike, PresynapticUpdateGroupMergedHandler wumThreshHandler, PresynapticUpdateGroupMergedHandler wumSimHandler) const;

    void genEmitSpike(CodeStream &os, const NeuronUpdateGroupMerged &ng, const Substitutions &subs, bool trueSpike) const;

  
    //--------------------------------------------------------------------------
    // Members
    //--------------------------------------------------------------------------
    const Preferences m_Preferences;
};
}   // namespace SingleThreadedCPU
}   // namespace CodeGenerator<|MERGE_RESOLUTION|>--- conflicted
+++ resolved
@@ -57,22 +57,14 @@
                          SynapseConnectivityInitMergedGroupHandler sgSparseConnectHandler, SynapseSparseInitGroupMergedHandler sgSparseInitHandler,
                          HostHandler initPushEGPHandler, HostHandler initSparsePushEGPHandler) const override;
 
-<<<<<<< HEAD
     virtual size_t getSynapticMatrixRowStride(const SynapseGroupInternal &sg) const override;
 
     virtual void genDefinitionsPreamble(CodeStream &os, const ModelSpecMerged &modelMerged) const override;
     virtual void genDefinitionsInternalPreamble(CodeStream &os, const ModelSpecMerged &modelMerged) const override;
     virtual void genRunnerPreamble(CodeStream &os, const ModelSpecMerged &modelMerged) const override;
     virtual void genAllocateMemPreamble(CodeStream &os, const ModelSpecMerged &modelMerged) const override;
+    virtual void genAllocateMemPostamble(CodeStream &, const ModelSpecMerged &) const override;
     virtual void genStepTimeFinalisePreamble(CodeStream &os, const ModelSpecMerged &modelMerged) const override;
-=======
-    virtual void genDefinitionsPreamble(CodeStream &os) const override;
-    virtual void genDefinitionsInternalPreamble(CodeStream &os) const override;
-    virtual void genRunnerPreamble(CodeStream &os) const override;
-    virtual void genAllocateMemPreamble(CodeStream &os, const ModelSpecInternal &model) const override;
-    virtual void genAllocateMemPostamble(CodeStream& os, const ModelSpecInternal& model) const override;
-    virtual void genStepTimeFinalisePreamble(CodeStream &os, const ModelSpecInternal &model) const override;
->>>>>>> 05940b61
 
     virtual void genVariableDefinition(CodeStream &definitions, CodeStream &definitionsInternal, const std::string &type, const std::string &name, VarLocation loc) const override;
     virtual void genVariableImplementation(CodeStream &os, const std::string &type, const std::string &name, VarLocation loc) const override;
@@ -155,7 +147,6 @@
 
     //! How many bytes of memory does 'device' have
     virtual size_t getDeviceMemoryBytes() const override{ return 0; }
-    virtual std::string getPointerPrefix() const override { return ""; };
 
     //! Some backends will have additional small, fast, memory spaces for read-only data which might
     //! Be well-suited to storing merged group structs. This method returns the prefix required to
