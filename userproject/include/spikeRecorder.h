--- conflicted
+++ resolved
@@ -212,18 +212,10 @@
 }
 
 inline void writeTextSpikeRecording(const std::string &filename, const uint32_t *spkRecord,
-<<<<<<< HEAD
-                                    unsigned int popSize, unsigned int numTimesteps,
-                                    const std::string &delimiter = " ", bool header = false)
-                             
-{
-    //assert(false);
-=======
                                     unsigned int popSize, unsigned int numTimesteps, double dt = 1.0,
                                     const std::string &delimiter = " ", bool header = false)
                              
 {
->>>>>>> b94495ee
     // Calculate number of words per-timestep
     const unsigned int timestepWords = (popSize + 31) / 32;
     
@@ -236,24 +228,6 @@
         stream << "Time [ms], Neuron ID" << std::endl;
     }
     
-<<<<<<< HEAD
-    for(unsigned int t = 0; t < numTimesteps; t++) {
-        const double time = t * 1.0;
-        unsigned int spikeIdx = t * 32;
-        for(unsigned int w = 0; w < timestepWords; w++) {
-            uint32_t spikeWord = spkRecord[(t * timestepWords) + w];
-            
-            while(spikeWord != 0) {
-                const int numLZ = _clz(spikeWord);
-                
-                spikeWord = (numLZ == 31) ? 0 : (spikeWord << (numLZ + 1));
-                
-                spikeIdx += numLZ;
-                
-                stream << time << delimiter << spikeIdx << std::endl;
-            }
-
-=======
     // Loop through timesteps
     for(unsigned int t = 0; t < numTimesteps; t++) {
         // Convert timestep to time
@@ -282,7 +256,6 @@
                 // Write out CSV line
                 stream << time << delimiter << neuronID << std::endl;
             }
->>>>>>> b94495ee
         }
     }
 }