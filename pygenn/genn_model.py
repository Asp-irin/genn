--- conflicted
+++ resolved
@@ -122,12 +122,8 @@
         self._built = False
         self._loaded = False
         self.use_backend = backend
-<<<<<<< HEAD
-        self._selected_gpu = selected_gpu
-=======
         self._preferences = preference_kwargs
         self.backend_log_level=backend_log_level
->>>>>>> 8240b75e
         self._model = genn_wrapper.ModelSpecInternal()
         self._model.set_precision(getattr(genn_wrapper, genn_float_type))
 
