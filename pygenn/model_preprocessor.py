--- conflicted
+++ resolved
@@ -1,221 +1,4 @@
 import numpy as np
-<<<<<<< HEAD
-from six import iterkeys, itervalues
-from . import genn_wrapper
-from .genn_wrapper.Models import (EGPReferenceVector, VarInit, VarReference,
-                                  VarInitVector, VarRefVector, 
-                                  VarReferenceVector, WUVarReference,
-                                  WUVarReferenceVector)
-from .genn_wrapper.StlContainers import DoubleVector
-
-def prepare_model(model, group, param_space, var_space, model_family):
-    """Prepare a model by checking its validity and extracting information
-    about variables and parameters
-
-    Args:
-    model           --  string or instance of a class derived from pygenn.genn_wrapper.NeuronModels.Custom or pygenn.genn_wrapper.WeightUpdateModels.Custom or pygenn.genn_wrapper.CurrentSourceModels.Custom
-    group           --  group model will belong to
-    param_space     --  dict with model parameters
-    var_space       --  dict with model variables
-    var_ref_space   --  optional dict with (custom update) model
-                        variable references
-    model_family    --  pygenn.genn_wrapper.NeuronModels or pygenn.genn_wrapper.WeightUpdateModels or pygenn.genn_wrapper.CurrentSourceModels
-
-    Returns:
-    tuple consisting of (model instance, model type, model parameter names,
-                         model parameters, list of variable names,
-                         dict mapping names of variables to instances of class Variable)
-
-    """
-    m_instance, m_type = is_model_valid(model, model_family)
-    param_names = list(m_instance.get_param_names())
-    if set(iterkeys(param_space)) != set(param_names):
-        raise ValueError(
-            "Invalid parameter values for {0}({1}): \nneed -> {2}\ngot -> {3}".format(
-                model_family.__name__, model.__class__.__name__,
-                sorted(param_names), sorted(iterkeys(param_space))
-            )
-        )
-    params = param_space_to_vals(m_instance, param_space)
-
-    var_names = [vnt.name for vnt in m_instance.get_vars()]
-    if set(iterkeys(var_space)) != set(var_names):
-        raise ValueError(
-            "Invalid variable initializers for {0}({1}): \nneed -> {2}\ngot -> {3}".format(
-                model_family.__name__, model.__class__.__name__,
-                sorted(var_names), sorted(iterkeys(var_space))
-            )
-        )
-    vars = {vnt.name: Variable(vnt.name, vnt.type, var_space[vnt.name], group)
-            for vnt in m_instance.get_vars()}
-
-    egps = {egp.name: ExtraGlobalParameter(egp.name, egp.type, group)
-            for egp in m_instance.get_extra_global_params()}
-
-    return (m_instance, m_type, param_names, params,
-            var_names, vars, egps)
-
-def prepare_snippet(snippet, param_space, snippet_family):
-    """Prepare a snippet by checking its validity and extracting
-    information about parameters
-
-    Args:
-    snippet         --  string or instance of a class derived from pygenn.genn_wrapper.InitVarSnippet.Custom,
-                        pygenn.genn_wrapper.InitSparseConnectivitySnippet.Custom or pygenn.genn_wrapper.InitToeplitzConnectivitySnippet.Custom
-    param_space     --  dict with model parameters
-    snippet_family  --  pygenn.genn_wrapper.InitVarSnippet, pygenn.genn_wrapper.InitSparseConnectivitySnippet
-                        or pygenn.genn_wrapper.InitToeplitzConnectivitySnippet
-
-    Returns:
-    tuple consisting of (snippet instance, snippet type,
-                         snippet parameter names, snippet parameters)
-    """
-    s_instance, s_type = is_model_valid(snippet, snippet_family)
-    param_names = list(s_instance.get_param_names())
-    if set(iterkeys(param_space)) != set(param_names):
-        raise ValueError("Invalid parameter initializers for {0}".format(
-            snippet_family.__name__))
-    params = param_space_to_val_vec(s_instance, param_space)
-
-    return (s_instance, s_type, param_names, params)
-
-
-def is_model_valid(model, model_family):
-    """Check whether the model is valid, i.e is native or derived
-    from model_family.Custom
-
-    Args:
-    model           --  string or instance of model_family.Custom
-    model_family    --  model family (NeuronModels, WeightUpdateModels or
-                        PostsynapticModels) to which model should belong to
-
-    Returns:
-    instance of the model and its type as string
-
-    Raises ValueError if model is not valid (i.e. is not custom and is
-    not natively available)
-    """
-
-    if not isinstance(model, str):
-        if not isinstance(model, model_family.Custom):
-            model_type = type(model).__name__
-            if not hasattr(model_family, model_type):
-                raise ValueError("model '{0}' is not "
-                                 "supported".format(model_type))
-        else:
-            model_type = "Custom"
-    else:
-        model_type = model
-        if not hasattr(model_family, model_type):
-            raise ValueError("model '{0}' is not supported".format(model_type))
-        else:
-            model = getattr(model_family, model_type).get_instance()
-    return model, model_type
-
-
-def param_space_to_vals(model, param_space):
-    """Convert a param_space dict to ParamValues
-
-    Args:
-    model       --  instance of the model
-    param_space --  dict with parameters
-
-    Returns:
-    native model's ParamValues
-    """
-    return model.make_param_values(param_space_to_val_vec(model, param_space))
-
-
-def param_space_to_val_vec(model, param_space):
-    """Convert a param_space dict to a std::vector<double>
-
-    Args:
-    model     -- instance of the model
-    param_space -- dict with parameters
-
-    Returns:
-    native vector of parameters
-    """
-    if not all(isinstance(p, Number) for p in itervalues(param_space)):
-        raise ValueError("non-numeric parameters are not supported")
-
-    return DoubleVector([param_space[pn] for pn in model.get_param_names()])
-
-
-def var_space_to_vals(model, var_space):
-    """Convert a var_space dict to VarValues
-
-    Args:
-    model       -- instance of the model
-    var_space   -- dict with Variables
-
-    Returns:
-    native model's VarValues
-    """
-    return model.make_var_values(VarInitVector([var_space[vnt.name].init_val
-                                                for vnt in model.get_vars()]))
-
-def var_ref_space_to_var_refs(model, var_ref_space):
-    """Convert a var_ref_space dict to VarReferences
-
-    Args:
-    model           -- instance of the model
-    var_ref_space   -- dict with variable references
-
-    Returns:
-    native model's VarValues
-    """
-    return model.make_var_references(
-        VarReferenceVector([var_ref_space[v.name][0]
-                            for v in model.get_var_refs()]))
-
-def var_ref_space_to_wu_var_refs(model, var_ref_space):
-    """Convert a var_ref_space dict to WUVarReferences
-
-    Args:
-    model       -- instance of the model
-    var_space   -- dict with Variables
-
-    Returns:
-    native model's VarReferences
-    """
-    return model.make_wuvar_references(
-        WUVarReferenceVector([var_ref_space[v.name][0]
-                              for v in model.get_var_refs()]))
-
-def egp_ref_space_to_egp_refs(model, egp_ref_space):
-    """Convert a egp_ref_space dict to EGPReferences
-
-    Args:
-    model           -- instance of the model
-    egp_ref_space   -- dict with extra global parameter references
-
-    Returns:
-    native model's EGPReferences
-    """
-    return model.make_egpreferences(
-        EGPReferenceVector([egp_ref_space[v.name]
-                            for v in model.get_extra_global_param_refs()]))
-                            
-def pre_var_space_to_vals(model, var_space):
-    """Convert a var_space dict to PreVarValues
-
-    Args:
-    model       -- instance of the weight update model
-    var_space   -- dict with Variables
-
-    Returns:
-    native model's VarValues
-    """
-    return model.make_pre_var_values(
-        VarInitVector([var_space[vnt.name].init_val
-                       for vnt in model.get_pre_vars()]))
-
-
-def post_var_space_to_vals(model, var_space):
-    """Convert a var_space dict to PostVarValues
-=======
->>>>>>> 1bbd4d8d
 
 from numbers import Number
 from typing import Union
