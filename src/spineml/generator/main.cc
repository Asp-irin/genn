// Standard C++ includes
#include <fstream>
#include <iostream>
#include <map>
#include <memory>
#include <set>
#include <string>
#include <thread>

// Standard C includes
#include <cassert>
#include <cmath>
#include <cstdlib>

// Filesystem includes
#include "path.h"

// pugixml includes
#include "pugixml/pugixml.hpp"

// PLOG includes
#include <plog/Appenders/ConsoleAppender.h>

// CLI11 includes
#include "CLI11.hpp"

// GeNN includes
#include "logging.h"
#include "modelSpecInternal.h"

// GeNN code generator includes
#include "code_generator/generateAll.h"
#include "code_generator/generateMakefile.h"
#include "code_generator/generateMSBuild.h"

// GeNN backend includes
#include "optimiser.h"

// SpineMLCommon includes
#include "connectors.h"
#include "spineMLLogging.h"
#include "spineMLUtils.h"

// SpineMLGenerator includes
#include "modelParams.h"
#include "neuronModel.h"
#include "passthroughPostsynapticModel.h"
#include "passthroughWeightUpdateModel.h"
#include "postsynapticModel.h"
#include "weightUpdateModel.h"

using namespace SpineMLCommon;
using namespace SpineMLGenerator;

//----------------------------------------------------------------------------
// Anonymous namespace
//----------------------------------------------------------------------------
namespace
{
struct SynapseMatrixProps
{
    SynapseMatrixConnectivity connectivityType;
    unsigned int axonalDelay;
    unsigned int maxDendriticDelay;
    unsigned int maxRowLength;
    InitSparseConnectivitySnippet::Init connectivityInitSnippet;
};

// Helper function to either find existing model that provides desired parameters or create new one
template<typename Param, typename Model, typename ...Args>
const Model &getCreateModel(const Param &params, std::map<Param, Model> &models, Args... args)
{
    // If no existing model is found that matches parameters
    const auto existingModel = models.find(params);
    if(existingModel == models.end())
    {
        // Load XML document
        pugi::xml_document doc;
        auto result = doc.load_file(params.getURL().c_str());
        if(!result) {
            throw std::runtime_error("Could not open file:" + params.getURL() + ", error:" + result.description());
        }

        // Get SpineML root
        auto spineML = doc.child("SpineML");
        if(!spineML) {
            throw std::runtime_error("XML file:" + params.getURL() + " is not a SpineML component - it has no root SpineML node");
        }

        // Get component class
        auto componentClass = spineML.child("ComponentClass");
        if(!componentClass || strcmp(componentClass.attribute("type").value(), Model::componentClassName) != 0) {
            throw std::runtime_error("XML file:" + params.getURL() + " is not a SpineML component - "
                                    "it's ComponentClass node is either missing or of the incorrect type");
        }

        // Create new model
        // **THINK** some sort of move-semantic magic could probably make this a move
        LOGD_SPINEML << "\tCreating new model";
        auto newModel = models.insert(
            std::make_pair(params, Model(params, componentClass, args...)));

        return newModel.first->second;
    }
    else
    {
        return existingModel->second;
    }
}
//----------------------------------------------------------------------------
// Helper function to either find existing model that provides desired parameters or create new one
template<typename Param, typename Model, typename ...Args>
const Model &getCreatePassthroughModel(const Param &params, std::map<Param, Model> &models, Args... args)
{
    // If no existing model is found that matches parameters
    const auto existingModel = models.find(params);
    if(existingModel == models.end())
    {
        // Create new model
        // **THINK** some sort of move-semantic magic could probably make this a move
        LOGI_SPINEML << "\tCreating new model";
        auto newModel = models.insert(
            std::make_pair(params, Model(params, args...)));

        return newModel.first->second;
    }
    else
    {
        return existingModel->second;
    }
}
//----------------------------------------------------------------------------
// Helper function to read the delay value from a SpineML 'Synapse' node
unsigned int readDelaySteps(const pugi::xml_node &node, double dt)
{
    // Get delay node
    auto delay = node.child("Delay");
    if(delay) {
        auto fixedValue = delay.child("FixedValue");
        if(fixedValue) {
            double delay = fixedValue.attribute("value").as_double();
            return (unsigned int)std::round(delay / dt);
        }
        else {
            throw std::runtime_error("GeNN currently only supports projections with a single delay value");
        }
    }
    else
    {
        throw std::runtime_error("Connector has no 'Delay' node");
    }
}
//----------------------------------------------------------------------------
// Helper function to determine the correct type of GeNN projection to use for a SpineML 'Synapse' node
SynapseMatrixProps getSynapticMatrixProps(const filesystem::path &basePath, const pugi::xml_node &node, 
                                          unsigned int numPre, unsigned int numPost, double dt)
{
    auto oneToOne = node.child("OneToOneConnection");
    if(oneToOne) {
        return {Connectors::OneToOne::getMatrixConnectivity(oneToOne, numPre, numPost),
                readDelaySteps(oneToOne, dt), 1, 0,
                Connectors::OneToOne::getConnectivityInit(oneToOne)};
    }

    auto allToAll = node.child("AllToAllConnection");
    if(allToAll) {
        return {Connectors::AllToAll::getMatrixConnectivity(allToAll, numPre, numPost),
                readDelaySteps(allToAll, dt), 1, 0,
                uninitialisedConnectivity()};
    }

    auto fixedProbability = node.child("FixedProbabilityConnection");
    if(fixedProbability) {
        return {Connectors::FixedProbability::getMatrixConnectivity(fixedProbability, numPre, numPost),
                readDelaySteps(fixedProbability, dt), 1, 0,
                Connectors::FixedProbability::getConnectivityInit(fixedProbability)};
    }

    auto connectionList = node.child("ConnectionList");
    if(connectionList) {
        // Read maximum row length and any explicit delay from connector
        unsigned int maxRowLength;
        Connectors::List::DelayType delayType;
        float maxDelay;
        std::tie(maxRowLength, delayType, maxDelay) = Connectors::List::readMaxRowLengthAndDelay(basePath, connectionList,
                                                                                                 numPre, numPost);

        // If connector didn't specify delay, read it from delay child. Otherwise convert max delay to timesteps
        unsigned int axonalDelay = NO_DELAY;
        unsigned int maxDendriticDelay = 1;
        if(delayType == Connectors::List::DelayType::None) {
            axonalDelay = readDelaySteps(connectionList, dt);
        }
        else if(delayType == Connectors::List::DelayType::Homogeneous) {
            axonalDelay = (unsigned int)std::round(maxDelay / dt);
        }
        else {
            maxDendriticDelay = (unsigned int)std::round(maxDelay / dt);
        }

        // If explicit delay wasn't specified, read it from delay child. Otherwise convert explicit delay to timesteps
        return {Connectors::List::getMatrixConnectivity(connectionList, numPre, numPost),
                axonalDelay, maxDendriticDelay, maxRowLength, uninitialisedConnectivity()};
    }

    throw std::runtime_error("No supported connection type found for projection");
}
//----------------------------------------------------------------------------
const std::set<std::string> *getNamedSet(const std::map<std::string, std::set<std::string>> &sets, const std::string &name)
{
    // If there is no set with this name return NULL
    auto s = sets.find(name);
    if(s == sets.end()) {
        return nullptr;
    }
    // Otherwise, return a pointer to the set
    else {
        return &s->second;
    }
}
}   // Anonymous namespace

//----------------------------------------------------------------------------
// Entry point
//----------------------------------------------------------------------------
int main(int argc, char *argv[])
{
    try
    {
        CLI::App app{"SpineML generator for GeNN"};

        std::string experimentFilename;
        std::string outputDirectory;
        bool timing = false;
        unsigned int logLevel = plog::info;
        unsigned int gennLogLevel = plog::warning;

        app.add_option("experiment,-e,--experiment", experimentFilename, "Experiment xml file")->required();
        app.add_option("output,-o,--output", outputDirectory, "Output directory for generated code");
        app.add_flag("-t,--timing", timing, "Generate GeNN timing code, allowing more fine-grained profiling");
        app.add_flag("--log-error{2},--log-warning{3},--log-info{4},--log-debug{5}", logLevel, "Verbosity of SpineML logging to show");
        app.add_flag("--genn-log-error{2},--genn-log-warning{3},--genn-log-info{4},--genn-log-debug{5}", gennLogLevel, "Verbosity of GeNN logging to show");

        CLI11_PARSE(app, argc, argv);

        // Initialise log channels, appending all to console
        plog::ConsoleAppender<plog::TxtFormatter> consoleAppender;

        // Initialize standard GeNN logging
        Logging::init((plog::Severity)gennLogLevel, (plog::Severity)gennLogLevel,
                       &consoleAppender, &consoleAppender);

        // Initialize SpineML logging
        SpineMLLogging::init((plog::Severity)logLevel, &consoleAppender);

        // Use filesystem library to get parent path of the network XML file
        const auto experimentPath = filesystem::path(experimentFilename).make_absolute();
        const auto basePath = experimentPath.parent_path();

        // If 2nd argument is specified use as output path otherwise use SpineCreator-compliant location
        const auto outputPath = outputDirectory.empty() ? basePath.parent_path() : filesystem::path(outputDirectory).make_absolute();

        LOGI_SPINEML << "Output path:" << outputPath.str();
        LOGI_SPINEML << "Parsing experiment '" << experimentPath.str() << "'";

        // Load experiment document
        pugi::xml_document experimentDoc;
        auto experimentResult = experimentDoc.load_file(experimentPath.str().c_str());
        if(!experimentResult) {
            throw std::runtime_error("Unable to load experiment XML file:" + experimentPath.str() + ", error:" + experimentResult.description());
        }

        // Get SpineML root
        auto experimentSpineML = experimentDoc.child("SpineML");
        if(!experimentSpineML) {
            throw std::runtime_error("XML file:" + experimentPath.str() + " is not a SpineML experiment - it has no root SpineML node");
        }

        // Get experiment node
        auto experiment = experimentSpineML.child("Experiment");
        if(!experiment) {
            throw std::runtime_error("No 'Experiment' node found");
        }

        // Loop through inputs
        std::map<std::string, std::set<std::string>> externalInputs;
        for(auto input : experiment.select_nodes(SpineMLUtils::xPathNodeHasSuffix("Input").c_str())) {
            // Read target and port
            const std::string target = SpineMLUtils::getSafeName(input.node().attribute("target").value());
            const std::string port = input.node().attribute("port").value();

            // Add to map
            LOGD_SPINEML << "\tInput targetting: " << target << ":" << port;
            if(!externalInputs[target].emplace(port).second) {
                throw std::runtime_error("Multiple inputs targetting " + target + ":" + port);
            }
        }

        // Get model
        auto experimentModel = experiment.child("Model");
        if(!experimentModel) {
            throw std::runtime_error("No 'Model' node found in experiment");
        }

        // Build path to network from URL in model
        auto networkPath = basePath / experimentModel.attribute("network_layer_url").value();
        LOGI_SPINEML << "\tExperiment using model:" << networkPath;

        // Loop through configurations (overriden property values)
        std::map<std::string, std::set<std::string>> overridenProperties;
        for(auto config : experimentModel.children("Configuration")) {
            const std::string target = SpineMLUtils::getSafeName(config.attribute("target").value());

            // If this configuration has a property (it probably should)
            auto property = config.child("UL:Property");
            if(property) {
                const std::string propertyName = property.attribute("name").value();

                // Add to map
                LOGD_SPINEML << "\tOverriding property " << target << ":" << propertyName ;
                if(!overridenProperties[target].emplace(propertyName).second) {
                    throw std::runtime_error("Multiple overrides for property " + target + ":" + propertyName);
                }
            }
        }

        auto simulation = experiment.child("Simulation");
        if(!simulation) {
            throw std::runtime_error("No 'Simulation' node found in experiment");
        }

        auto eulerIntegration = simulation.child("EulerIntegration");
        if(!eulerIntegration) {
            throw std::runtime_error("GeNN only currently supports Euler integration scheme");
        }

        // Read integration timestep
        const double dt = eulerIntegration.attribute("dt").as_double(0.1);
        LOGI_SPINEML << "\tDT = " << dt << "ms";

        // Load XML document
        pugi::xml_document doc;
        auto result = doc.load_file(networkPath.str().c_str());
        if(!result) {
            throw std::runtime_error("Unable to load XML file:" + networkPath.str() + ", error:" + result.description());
        }

        // Get SpineML root
        auto spineML = doc.child("LL:SpineML");
        if(!spineML) {
            throw std::runtime_error("XML file:" + networkPath.str() + " is not a low-level SpineML network - it has no root SpineML node");
        }

        // Neuron, postsyaptic and weight update models required by network
        std::map<ModelParams::Neuron, NeuronModel> neuronModels;
        std::map<ModelParams::Postsynaptic, PostsynapticModel> postsynapticModels;
        std::map<ModelParams::WeightUpdate, WeightUpdateModel> weightUpdateModels;
        std::map<std::string, PassthroughWeightUpdateModel> passthroughWeightUpdateModels;
        std::map<std::string, PassthroughPostsynapticModel> passthroughPostsynapticModels;

        // Get the filename of the network and remove extension
        // to get something usable as a network name
        std::string networkName = networkPath.filename();
        networkName = networkName.substr(0, networkName.find_last_of("."));

        // The neuron model
        ModelSpecInternal model;
        model.setDT(dt);
        model.setName(networkName);
        model.setTiming(timing);

        // Loop through populations once to build neuron populations
        for(auto population : spineML.children("LL:Population")) {
            auto neuron = population.child("LL:Neuron");
            if(!neuron) {
                throw std::runtime_error("'Population' node has no 'Neuron' node");
            }

            // Read basic population properties
            auto popName = SpineMLUtils::getSafeName(neuron.attribute("name").value());
            const unsigned int popSize = neuron.attribute("size").as_uint();
            LOGD_SPINEML << "Population " << popName << " consisting of " << popSize << " neurons";

            // If population is a spike source add GeNN spike source
            // **TODO** is this the only special case?
            if(strcmp(neuron.attribute("url").value(), "SpikeSource") == 0) {
                model.addNeuronPopulation<NeuronModels::SpikeSource>(popName, popSize, {}, {});
            }
            else {
                // Get sets of external input and overriden properties for this population
                const auto *externalInputPorts = getNamedSet(externalInputs, popName);
                const auto *overridenPropertyNames = getNamedSet(overridenProperties, popName);

                // Read neuron properties
                std::map<std::string, Models::VarInit> varInitialisers;
                ModelParams::Neuron modelParams(basePath, neuron, externalInputPorts,
                                                overridenPropertyNames, varInitialisers);

                // Either get existing neuron model or create new one of no suitable models are available
                const auto &neuronModel = getCreateModel(modelParams, neuronModels);

                // Add population to model
                model.addNeuronPopulation(popName, popSize, &neuronModel,
                                          NeuronModel::ParamValues(varInitialisers, neuronModel),
                                          NeuronModel::VarValues(varInitialisers, neuronModel));
            }
        }

        // Loop through populations AGAIN to build projections and low-level inputs
        for(auto population : spineML.children("LL:Population")) {
            auto neuron = population.child("LL:Neuron");

            // Read source population name from neuron node
            auto popName = SpineMLUtils::getSafeName(neuron.attribute("name").value());
            const NeuronGroup *neuronGroup = model.findNeuronGroup(popName);
            const NeuronModel *neuronModel = dynamic_cast<const NeuronModel*>(neuronGroup->getNeuronModel());

            // Loop through low-level inputs
            for(auto input : neuron.children("LL:Input")) {
                auto srcPopName = SpineMLUtils::getSafeName(input.attribute("src").value());
                const NeuronGroup *srcNeuronGroup = model.findNeuronGroup(srcPopName);
                const NeuronModel *srcNeuronModel = dynamic_cast<const NeuronModel*>(srcNeuronGroup->getNeuronModel());

                std::string srcPort = input.attribute("src_port").value();
                std::string dstPort = input.attribute("dst_port").value();

                LOGD_SPINEML << "Low-level input from population:" << srcPopName << "(" << srcPort << ")->" << popName << "(" << dstPort << ")";

                // Determine the GeNN matrix type, number of delay steps, max row length (if required) and connectivity initialiser
                const auto synapseMatrixProps = getSynapticMatrixProps(basePath, input,
                                                                       srcNeuronGroup->getNumNeurons(),
                                                                       neuronGroup->getNumNeurons(),
                                                                       dt);

                // Are heterogeneous delays required
                const bool heterogeneousDelay = (synapseMatrixProps.maxDendriticDelay > 1);

                // Either get existing passthrough weight update model or create new one of no suitable models are available
                const auto &passthroughWeightUpdateModel = getCreatePassthroughModel(srcPort, passthroughWeightUpdateModels,
                                                                                     srcNeuronModel, heterogeneousDelay);

                // Either get existing passthrough postsynaptic model or create new one of no suitable models are available
                const auto &passthroughPostsynapticModel = getCreatePassthroughModel(dstPort, passthroughPostsynapticModels,
                                                                                     neuronModel);

                // Create synapse population
                std::string passthroughSynapsePopName = std::string(srcPopName) + "_" + srcPort + "_" + popName + "_"  + dstPort;
                auto synapsePop = model.addSynapsePopulation(passthroughSynapsePopName, 
                                                             SynapseMatrixWeight::INDIVIDUAL | synapseMatrixProps.connectivityType, 
                                                             synapseMatrixProps.axonalDelay, 
                                                             srcPopName, popName,
                                                             &passthroughWeightUpdateModel, {}, {}, {}, {},
                                                             &passthroughPostsynapticModel, {}, {},
                                                             synapseMatrixProps.connectivityInitSnippet);

                // If matrix uses sparse connectivity and no initialiser is specified
                if(synapseMatrixProps.connectivityType == SynapseMatrixConnectivity::SPARSE
                    && synapseMatrixProps.connectivityInitSnippet.getSnippet()->getRowBuildCode().empty())
                {
                    // Check that max connections has been specified
                    assert(synapseMatrixProps.maxRowLength != 0);
                    synapsePop->setMaxConnections(synapseMatrixProps.maxRowLength);
                }

                // Set maximum dendritic delay for synapse population
                assert(synapseMatrixProps.maxDendriticDelay >= 1);
                synapsePop->setMaxDendriticDelayTimesteps(synapseMatrixProps.maxDendriticDelay);
            }

            // Loop through outgoing projections
            for(auto projection : population.children("LL:Projection")) {
                // Read destination population name from projection
                auto trgPopName = SpineMLUtils::getSafeName(projection.attribute("dst_population").value());
                const NeuronGroup *trgNeuronGroup = model.findNeuronGroup(trgPopName);
                const NeuronModel *trgNeuronModel = dynamic_cast<const NeuronModel*>(trgNeuronGroup->getNeuronModel());

                // Loop through synapse children
                // **NOTE** multiple projections between the same two populations of neurons are implemented in this way
                for(auto synapse : projection.children("LL:Synapse")) {
                    LOGD_SPINEML << "Projection from population:" << popName << "->" << trgPopName;

                    // Get weight update
                    auto weightUpdate = synapse.child("LL:WeightUpdate");
                    if(!weightUpdate) {
                        throw std::runtime_error("'Synapse' node has no 'WeightUpdate' node");
                    }

                    // Get name of weight update
                    const std::string weightUpdateName = SpineMLUtils::getSafeName(weightUpdate.attribute("name").value());

                    // Determine the GeNN matrix type, number of delay steps, max row length (if required) and connectivity initialiser
                    const auto synapseMatrixProps = getSynapticMatrixProps(basePath, synapse,
                                                                           neuronGroup->getNumNeurons(),
                                                                           trgNeuronGroup->getNumNeurons(),
                                                                           dt);

                    // Get sets of external input and overriden properties for this weight update
                    const auto *weightUpdateExternalInputPorts = getNamedSet(externalInputs, weightUpdateName);
                    const auto *weightUpdateOverridenPropertyNames = getNamedSet(overridenProperties, weightUpdateName);

                    // Read weight update properties
                    std::map<std::string, Models::VarInit> weightUpdateVarInitialisers;
                    ModelParams::WeightUpdate weightUpdateModelParams(basePath, weightUpdate,
                                                                      popName, trgPopName,
                                                                      weightUpdateExternalInputPorts,
                                                                      weightUpdateOverridenPropertyNames,
                                                                      weightUpdateVarInitialisers,
                                                                      synapseMatrixProps.maxDendriticDelay);

                    // Either get existing postsynaptic model or create new one of no suitable models are available
                    const auto &weightUpdateModel = getCreateModel(weightUpdateModelParams, weightUpdateModels,
                                                                   neuronModel, trgNeuronModel);

                    // Get post synapse
                    auto postSynapse = synapse.child("LL:PostSynapse");
                    if(!postSynapse) {
                        throw std::runtime_error("'Synapse' node has no 'PostSynapse' node");
                    }

                    // Get name of post synapse
                    const std::string postSynapseName = SpineMLUtils::getSafeName(postSynapse.attribute("name").value());

                    // Get sets of external input and overriden properties for this post synapse
                    const auto *postSynapseExternalInputPorts = getNamedSet(externalInputs, postSynapseName);
                    const auto *postSynapseOverridenPropertyNames = getNamedSet(overridenProperties, postSynapseName);

                    // Read postsynapse properties
                    std::map<std::string, Models::VarInit> postsynapticVarInitialisers;
                    ModelParams::Postsynaptic postsynapticModelParams(basePath, postSynapse,
                                                                      trgPopName,
                                                                      postSynapseExternalInputPorts,
                                                                      postSynapseOverridenPropertyNames,
                                                                      postsynapticVarInitialisers);

                    // Either get existing postsynaptic model or create new one of no suitable models are available
                    const auto &postsynapticModel = getCreateModel(postsynapticModelParams, postsynapticModels,
                                                                   trgNeuronModel, &weightUpdateModel);

                    // Add synapse population to model
                    // **NOTE** using weight update name is an arbitrary choice but these are guaranteed unique
                    auto synapsePop = model.addSynapsePopulation(weightUpdateName, 
                                                                 SynapseMatrixWeight::INDIVIDUAL | synapseMatrixProps.connectivityType, 
                                                                 synapseMatrixProps.axonalDelay, 
                                                                 popName, trgPopName,
                                                                 &weightUpdateModel, WeightUpdateModel::ParamValues(weightUpdateVarInitialisers, weightUpdateModel), WeightUpdateModel::VarValues(weightUpdateVarInitialisers, weightUpdateModel), {}, {},
                                                                 &postsynapticModel, PostsynapticModel::ParamValues(postsynapticVarInitialisers, postsynapticModel), PostsynapticModel::VarValues(postsynapticVarInitialisers, postsynapticModel),
                                                                 synapseMatrixProps.connectivityInitSnippet);

                    // If matrix uses sparse connectivity and no initialiser is specified
                    if(synapseMatrixProps.connectivityType == SynapseMatrixConnectivity::SPARSE
                        && synapseMatrixProps.connectivityInitSnippet.getSnippet()->getRowBuildCode().empty())
                    {
                        // Check that max connections has been specified
                        assert(synapseMatrixProps.maxRowLength != 0);
                        synapsePop->setMaxConnections(synapseMatrixProps.maxRowLength);
                    }

                    // Set maximum dendritic delay for synapse population
                    assert(synapseMatrixProps.maxDendriticDelay >= 1);
                    synapsePop->setMaxDendriticDelayTimesteps(synapseMatrixProps.maxDendriticDelay);
                }
            }
        }

        // Finalize model
        model.finalize();

        // Write generated code to run directory beneath output path (creating it if necessary)
        auto runPath = (outputPath / "run");
        filesystem::create_directory(runPath);
        runPath = runPath.make_absolute();

        // Create directory for generated code within run path
        const auto codePath = runPath / (model.getName() + "_CODE");
        filesystem::create_directory(codePath);

        // Create default preferences
        CodeGenerator::BACKEND_NAMESPACE::Preferences preferences;

        // Create backend
<<<<<<< HEAD
        auto backend = CodeGenerator::BACKEND_NAMESPACE::Optimiser::createBackend(
            model, codePath, (plog::Severity)gennLogLevel, &consoleAppender, localHostID, preferences);
=======
        auto backend = CodeGenerator::BACKEND_NAMESPACE::Optimiser::createBackend(model, codePath, preferences);
>>>>>>> 417e19e7

        // Generate code
        const auto moduleNames = CodeGenerator::generateAll(model, backend, codePath);

#ifdef _WIN32
        // Create MSBuild project to compile and link all generated modules
        // **NOTE** scope requiredso it gets closed before being built
        {
            std::ofstream makefile((codePath / "runner.vcxproj").str());
            CodeGenerator::generateMSBuild(makefile, backend, "", moduleNames);
        }

        // Generate command to build using msbuild
        const std::string buildCommand = "msbuild /m /p:Configuration=Release  /verbosity:minimal \"" + (codePath / "runner.vcxproj").str() + "\"";
#else
        // Create makefile to compile and link all generated modules
        // **NOTE** scope requiredso it gets closed before being built
        {
            std::ofstream makefile((codePath / "Makefile").str());
            CodeGenerator::generateMakefile(makefile, backend, moduleNames);
        }

        // Generate command to build using make, using as many threads as possible
        const unsigned int numThreads = std::thread::hardware_concurrency();
        LOGD_SPINEML << "Using " << numThreads << " threads to build model";
        const std::string buildCommand = "make -C \"" + codePath.str() + "\" -j " + std::to_string(numThreads);
#endif

        // Execute build command
        const int retval = system(buildCommand.c_str());
        if (retval != 0){
            throw std::runtime_error("Building generated code with call:'" + buildCommand + "' failed with return value:" + std::to_string(retval));
        }
    }
    catch(const std::exception &exception)
    {
        std::cerr << exception.what() << std::endl;
        return EXIT_FAILURE;
    }

    return EXIT_SUCCESS;
}<|MERGE_RESOLUTION|>--- conflicted
+++ resolved
@@ -578,12 +578,8 @@
         CodeGenerator::BACKEND_NAMESPACE::Preferences preferences;
 
         // Create backend
-<<<<<<< HEAD
         auto backend = CodeGenerator::BACKEND_NAMESPACE::Optimiser::createBackend(
-            model, codePath, (plog::Severity)gennLogLevel, &consoleAppender, localHostID, preferences);
-=======
-        auto backend = CodeGenerator::BACKEND_NAMESPACE::Optimiser::createBackend(model, codePath, preferences);
->>>>>>> 417e19e7
+            model, codePath, (plog::Severity)gennLogLevel, &consoleAppender, preferences);
 
         // Generate code
         const auto moduleNames = CodeGenerator::generateAll(model, backend, codePath);
