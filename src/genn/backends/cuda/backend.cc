--- conflicted
+++ resolved
@@ -270,20 +270,14 @@
     preambleHandler(os);
 
     // Generate data structure for accessing merged groups
-    // **NOTE** constant cache is preferentially given to synapse groups as, typically, more synapse kernels are launches
+    // **NOTE** constant cache is preferentially given to synapse groups as, typically, more synapse kernels are launched
     // so subtract constant memory requirements of synapse group start ids from total constant memory
     const size_t synapseGroupStartIDSize = (getGroupStartIDSize(modelMerged.getMergedPresynapticUpdateGroups()) +
                                             getGroupStartIDSize(modelMerged.getMergedPostsynapticUpdateGroups()) +
                                             getGroupStartIDSize(modelMerged.getMergedSynapseDynamicsGroups()));
-<<<<<<< HEAD
-    size_t totalConstMem = (m_ChosenDevice.totalConstMem > synapseGroupStartIDSize) ? (m_ChosenDevice.totalConstMem - synapseGroupStartIDSize) : 0;
+    size_t totalConstMem = (getChosenDeviceSafeConstMemBytes() > synapseGroupStartIDSize) ? (getChosenDeviceSafeConstMemBytes() - synapseGroupStartIDSize) : 0;
     genMergedKernelDataStructures(os, getKernelBlockSize(KernelNeuronUpdate), totalConstMem,
                                   modelMerged.getMergedNeuronUpdateGroups(),
-=======
-    size_t totalConstMem = (getChosenDeviceSafeConstMemBytes() > synapseGroupStartIDSize) ? (getChosenDeviceSafeConstMemBytes() - synapseGroupStartIDSize) : 0;
-    genMergedKernelDataStructures(os, m_KernelBlockSizes[KernelNeuronUpdate], totalConstMem,
-                                  modelMerged.getMergedNeuronUpdateGroups(), "NeuronUpdate",
->>>>>>> 3e3296dc
                                   [](const NeuronGroupInternal &ng){ return ng.getNumNeurons(); });
     os << std::endl;
 
@@ -358,14 +352,8 @@
     preambleHandler(os);
 
     // Generate data structure for accessing merged groups
-<<<<<<< HEAD
-    size_t totalConstMem = m_ChosenDevice.totalConstMem;
+    size_t totalConstMem = getChosenDeviceSafeConstMemBytes();
     genMergedKernelDataStructures(os, getKernelBlockSize(KernelPresynapticUpdate), totalConstMem, modelMerged.getMergedPresynapticUpdateGroups(),
-=======
-    size_t totalConstMem = getChosenDeviceSafeConstMemBytes();
-    genMergedKernelDataStructures(os, m_KernelBlockSizes[KernelPresynapticUpdate], totalConstMem,
-                                  modelMerged.getMergedPresynapticUpdateGroups(), "PresynapticUpdate",
->>>>>>> 3e3296dc
                                   [this](const SynapseGroupInternal &sg)
                                   {
                                       return getNumPresynapticUpdateThreads(sg, getPreferences());
@@ -403,70 +391,8 @@
 
             os << "const unsigned int id = " << getKernelBlockSize(KernelPresynapticUpdate) << " * blockIdx.x + threadIdx.x; " << std::endl;
 
-<<<<<<< HEAD
             genPresynapticUpdateKernel(os, kernelSubs, modelMerged, wumThreshHandler, wumSimHandler, 
                                        wumEventHandler, wumProceduralConnectHandler, idPresynapticStart);
-=======
-            if(std::any_of(modelMerged.getMergedPresynapticUpdateGroups().cbegin(), modelMerged.getMergedPresynapticUpdateGroups().cend(),
-                           [&model](const PresynapticUpdateGroupMerged &s)
-                           {
-                               return (s.getArchetype().isTrueSpikeRequired() || !s.getArchetype().getWUModel()->getLearnPostCode().empty());
-                           }))
-            {
-                os << "__shared__ unsigned int shSpk[" << m_KernelBlockSizes[KernelPresynapticUpdate] << "];" << std::endl;
-            }
-
-            if(std::any_of(modelMerged.getMergedPresynapticUpdateGroups().cbegin(), modelMerged.getMergedPresynapticUpdateGroups().cend(),
-                           [](const PresynapticUpdateGroupMerged &s){ return (s.getArchetype().isSpikeEventRequired()); }))
-            {
-                os << "__shared__ unsigned int shSpkEvnt[" << m_KernelBlockSizes[KernelPresynapticUpdate] << "];" << std::endl;
-            }
-
-            // Parallelise over presynaptic update groups
-            genParallelGroup<PresynapticUpdateGroupMerged>(os, kernelSubs, modelMerged.getMergedPresynapticUpdateGroups(), "PresynapticUpdate", idPresynapticStart,
-                [this](const SynapseGroupInternal &sg){ return padSize(getNumPresynapticUpdateThreads(sg, m_ChosenDevice, m_Preferences), m_KernelBlockSizes[KernelPresynapticUpdate]); },
-                [wumThreshHandler, wumSimHandler, wumEventHandler, wumProceduralConnectHandler, &modelMerged, this]
-                (CodeStream &os, const PresynapticUpdateGroupMerged &sg, Substitutions &popSubs)
-                {
-                    // Get presynaptic update strategy to use for this synapse group
-                    const auto *presynapticUpdateStrategy = getPresynapticUpdateStrategy(sg.getArchetype());
-                    LOGD_BACKEND << "Using '" << typeid(*presynapticUpdateStrategy).name() << "' presynaptic update strategy for merged synapse group '" << sg.getIndex() << "'";
-
-                    // If presynaptic neuron group has variable queues, calculate offset to read from its variables with axonal delay
-                    if(sg.getArchetype().getSrcNeuronGroup()->isDelayRequired()) {
-                        os << "const unsigned int preReadDelaySlot = " << sg.getPresynapticAxonalDelaySlot() << ";" << std::endl;
-                        os << "const unsigned int preReadDelayOffset = preReadDelaySlot * group.numSrcNeurons;" << std::endl;
-                    }
-
-                    // If postsynaptic neuron group has variable queues, calculate offset to read from its variables at current time
-                    if(sg.getArchetype().getTrgNeuronGroup()->isDelayRequired()) {
-                        os << "const unsigned int postReadDelayOffset = " << sg.getPostsynapticBackPropDelaySlot() << " * group.numTrgNeurons;" << std::endl;
-                    }
-
-                    // Generate preamble
-                    presynapticUpdateStrategy->genPreamble(os, modelMerged, sg, popSubs, *this);
-                  
-                    // If spike events should be processed
-                    if (sg.getArchetype().isSpikeEventRequired()) {
-                        CodeStream::Scope b(os);
-                        presynapticUpdateStrategy->genUpdate(os, modelMerged, sg, popSubs, *this, false,
-                                                             wumThreshHandler, wumEventHandler, wumProceduralConnectHandler);
-                    }
-
-                    // If true spikes should be processed
-                    if (sg.getArchetype().isTrueSpikeRequired()) {
-                        CodeStream::Scope b(os);
-                        presynapticUpdateStrategy->genUpdate(os, modelMerged, sg, popSubs, *this, true,
-                                                             wumThreshHandler, wumSimHandler, wumProceduralConnectHandler);
-                    }
-
-                    os << std::endl;
-
-                    // Generate pre-amble
-                    presynapticUpdateStrategy->genPostamble(os, modelMerged, sg, popSubs, *this);
-                }
-            );
->>>>>>> 3e3296dc
         }
     }
 
