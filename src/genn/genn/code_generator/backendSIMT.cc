--- conflicted
+++ resolved
@@ -211,16 +211,8 @@
     if (cg.isNeuronReduction()) {
         return padKernelSize(32 * numCopies, KernelCustomUpdate);
     }
-<<<<<<< HEAD
-    else if (cg.isPerNeuron()) {
-        return numCopies * padKernelSize(cg.getSize(), KernelCustomUpdate);
-=======
     else if (cg.getDims() & VarAccessDim::ELEMENT) {
         return numCopies * padKernelSize(cg.getNumNeurons(), KernelCustomUpdate);
-    }
-    else {
-        return padKernelSize(numCopies, KernelCustomUpdate);
->>>>>>> 1bbd4d8d
     }
     else {
         return padKernelSize(numCopies, KernelCustomUpdate);
@@ -356,43 +348,6 @@
                         genPrevEventTimeUpdate(env, ng, batchSize, true);
                     });
             }
-<<<<<<< HEAD
-            // Otherwise
-            else {
-                if(batchSize > 1) {
-                    os << "const unsigned int batchOffset = group->numNeurons * batch;" << std::endl;
-                }
-                if(ng.getArchetype().isPrevSpikeTimeRequired()) {
-                    // If there is a spike for this thread, set previous spike time to time of last timestep
-                    os << "if(" << popSubs["id"] << " < group->spkCnt[" << ((batchSize == 1) ? "0" : "batch") << "])";
-                    {
-                        CodeStream::Scope b(os);
-                        os << "group->prevST[";
-                        if (batchSize == 1) {
-                            os << "group->spk[" << popSubs["id"] << "]";
-                        }
-                        else {
-                            os << "batchOffset + group->spk[batchOffset + " << popSubs["id"] << "]";
-                        }
-                        os << "] = " << popSubs["t"] << " - DT;" << std::endl;
-                    }
-                }
-                if(ng.getArchetype().isPrevSpikeEventTimeRequired()) {
-                    // If there is a spike-like-event for this thread, set previous spike-like-event time to time of last timestep
-                    os << "if(" << popSubs["id"] << " < group->spkCntEvnt[" << ((batchSize == 1) ? "0" : "batch") << "])";
-                    {
-                        CodeStream::Scope b(os);
-                        os << "group->prevSET[";
-                        if (batchSize == 1) {
-                            os << "group->spkEvnt[" << popSubs["id"] << "]";
-                        }
-                        else {
-                            os << "batchOffset + group->spkEvnt[batchOffset + " << popSubs["id"] << "]";
-                        }
-                        os << "] = " << popSubs["t"] << " - DT;" << std::endl;
-                    }
-                }
-=======
 
             // Generate code to update previous spike-event times
             if(ng.getArchetype().isPrevSpikeEventTimeRequired()) {
@@ -402,7 +357,6 @@
                     {
                         genPrevEventTimeUpdate(env, ng, batchSize, false);
                     });
->>>>>>> 1bbd4d8d
             }
 
             neuronEnv.getStream() << std::endl;
@@ -1028,36 +982,9 @@
                     }
                 }
             }
-<<<<<<< HEAD
-            // Otherwise, if this update isn't per-neuron
-            else if (!cg.getArchetype().isPerNeuron()) {
-                if(cg.getArchetype().isBatched()) {
-                    os << "const unsigned int batch = " << cuSubs["id"] << ";" << std::endl;
-                    cuSubs.addVarSubstitution("id", "0", true);
-                    cuSubs.addVarSubstitution("batch", "batch");
-                }
-                // Otherwise, just substitute "batch" for 0
-                else {
-                    cuSubs.addVarSubstitution("batch", "0");
-                }
-
-                os << "// only do this for existing neurons" << std::endl;
-                os << "if(" << cuSubs["batch"] << " < " << (cg.getArchetype().isBatched() ? batchSize : 1) << ")";
-                {
-                    CodeStream::Scope b(os);
-
-                    genCustomUpdateIndexCalculation(os, cg);
-                    cg.generateCustomUpdate(*this, os, modelMerged, cuSubs);
-                }
-            }
-            // Otherwise
-            else {
-                if(cg.getArchetype().isBatched()) {
-=======
             // Otherwise, if this update is per-element
             else if (cg.getArchetype().getDims() & VarAccessDim::ELEMENT) {
                 if((cg.getArchetype().getDims() & VarAccessDim::BATCH) && (batchSize > 1)) {
->>>>>>> 1bbd4d8d
                     // Split ID into intra-batch ID and batch
                     // **TODO** fast-divide style optimisations here
                     const std::string blockSizeStr = std::to_string(blockSize);
