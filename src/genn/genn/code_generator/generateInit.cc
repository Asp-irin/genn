--- conflicted
+++ resolved
@@ -18,13 +18,8 @@
 //--------------------------------------------------------------------------
 namespace
 {
-<<<<<<< HEAD
 void genInitSpikeCount(CodeStream &os, const BackendBase &backend, const Substitutions &popSubs, 
                        const NeuronInitGroupMerged &ng, bool spikeEvent)
-=======
-void genInitSpikeCount(CodeStream &os, const BackendBase &backend,
-                       const Substitutions &popSubs, const NeuronInitGroupMerged &ng, bool spikeEvent)
->>>>>>> a1684b09
 {
     // Is initialisation required at all
     const bool initRequired = spikeEvent ? ng.getArchetype().isSpikeEventRequired() : true;
@@ -56,13 +51,8 @@
 
 }
 //--------------------------------------------------------------------------
-<<<<<<< HEAD
 void genInitSpikes(CodeStream &os, const BackendBase &backend, const Substitutions &popSubs, 
                    const NeuronInitGroupMerged &ng, bool spikeEvent)
-=======
-void genInitSpikes(CodeStream &os, const BackendBase &backend,
-                   const Substitutions &popSubs, const NeuronInitGroupMerged &ng, bool spikeEvent)
->>>>>>> a1684b09
 {
     // Is initialisation required at all
     const bool initRequired = spikeEvent ? ng.getArchetype().isSpikeEventRequired() : true;
@@ -168,13 +158,8 @@
 }
 //------------------------------------------------------------------------
 // Initialise one row of weight update model variables
-<<<<<<< HEAD
 void genInitWUVarCode(CodeStream &os, const BackendBase &backend, const Substitutions &popSubs, 
                       const SynapseGroupMergedBase &sg, const std::string &ftype)
-=======
-void genInitWUVarCode(CodeStream &os, const BackendBase &backend,
-                      const Substitutions &popSubs, const SynapseGroupMergedBase &sg, const std::string &ftype)
->>>>>>> a1684b09
 {
     const auto vars = sg.getArchetype().getWUModel()->getVars();
     for (size_t k = 0; k < vars.size(); k++) {
