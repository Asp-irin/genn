#include "code_generator/modelSpecMerged.h"

// GeNN includes
#include "logging.h"
#include "modelSpecInternal.h"

// GeNN code generator includes
#include "code_generator/backendBase.h"

//----------------------------------------------------------------------------
// Anonymous namespace
//----------------------------------------------------------------------------
namespace
{
template<typename Group, typename MergedGroup, typename M>
void createMergedGroups(std::vector<std::reference_wrapper<const Group>> &unmergedGroups, 
                        std::vector<MergedGroup> &mergedGroups, bool init, M canMerge)
{
    // Loop through un-merged  groups
    std::vector<std::vector<std::reference_wrapper<const Group>>> protoMergedGroups;
    while(!unmergedGroups.empty()) {
        // Remove last group from vector
        const Group &group = unmergedGroups.back().get();
        unmergedGroups.pop_back();

        // Loop through existing proto-merged groups
        bool existingMergedGroupFound = false;
        for(auto &p : protoMergedGroups) {
            assert(!p.empty());

            // If our group can be merged with this proto-merged group
            if(canMerge(p.front().get(), group)) {
                // Add group to vector
                p.emplace_back(group);

                // Set flag and stop searching
                existingMergedGroupFound = true;
                break;
            }
        }

<<<<<<< HEAD
        // If no existing merged groups were found, 
        // create a new proto-merged group containing just this group
        if(!existingMergedGroupFound) {
            protoMergedGroups.emplace_back();
            protoMergedGroups.back().emplace_back(group);
        }
    }

    // Reserve final merged groups vector
    mergedGroups.reserve(protoMergedGroups.size());
=======
        // A new merged neuron group to model
        mergedGroups.emplace_back(mergedGroups.size(), init, mergeTargets);
>>>>>>> 3dd90915

    // Build, moving vectors of groups into data structure to avoid copying
    for(size_t i = 0; i < protoMergedGroups.size(); i++) {
        mergedGroups.emplace_back(i, std::move(protoMergedGroups[i]));
    }
}
//----------------------------------------------------------------------------
template<typename Group, typename MergedGroup, typename F, typename M>
void createMergedGroups(const std::map<std::string, Group> &groups, std::vector<MergedGroup> &mergedGroups, bool init,
                        F filter, M canMerge)
{
    // Build temporary vector of references to groups that pass filter
    std::vector<std::reference_wrapper<const Group>> unmergedGroups;
    for(const auto &g : groups) {
        if(filter(g.second)) {
            unmergedGroups.emplace_back(std::cref(g.second));
        }
    }

    // Merge filtered vector
    createMergedGroups(unmergedGroups, mergedGroups, init, canMerge);
}
}   // Anonymous namespace

//----------------------------------------------------------------------------
// CodeGenerator::ModelSpecMerged
//----------------------------------------------------------------------------
CodeGenerator::ModelSpecMerged::ModelSpecMerged(const ModelSpecInternal &model, const BackendBase &backend)
:   m_Model(model), m_NeuronUpdateSupportCode("NeuronUpdateSupportCode"), m_PostsynapticDynamicsSupportCode("PostsynapticDynamicsSupportCode"),
    m_PresynapticUpdateSupportCode("PresynapticUpdateSupportCode"), m_PostsynapticUpdateSupportCode("PostsynapticUpdateSupportCode"),
    m_SynapseDynamicsSupportCode("SynapseDynamicsSupportCode")
{
<<<<<<< HEAD
    LOGD_CODE_GEN << "Merging neuron update groups:";
    createMergedGroups(model.getNeuronGroups(), m_MergedNeuronUpdateGroups,
                       [](const NeuronGroupInternal &){ return true; },
                       [](const NeuronGroupInternal &a, const NeuronGroupInternal &b){ return a.canBeMerged(b); });

    LOGD_CODE_GEN << "Merging presynaptic update groups:";
    createMergedGroups(model.getSynapseGroups(), m_MergedPresynapticUpdateGroups,
                       [](const SynapseGroupInternal &sg){ return (sg.isSpikeEventRequired() || sg.isTrueSpikeRequired()); },
                       [](const SynapseGroupInternal &a, const SynapseGroupInternal &b){ return a.canWUBeMerged(b); });

    LOGD_CODE_GEN << "Merging postsynaptic update groups:";
    createMergedGroups(model.getSynapseGroups(), m_MergedPostsynapticUpdateGroups,
                       [](const SynapseGroupInternal &sg){ return !sg.getWUModel()->getLearnPostCode().empty(); },
                       [](const SynapseGroupInternal &a, const SynapseGroupInternal &b){ return a.canWUBeMerged(b); });

    LOGD_CODE_GEN << "Merging synapse dynamics update groups:";
    createMergedGroups(model.getSynapseGroups(), m_MergedSynapseDynamicsGroups,
                       [](const SynapseGroupInternal &sg){ return !sg.getWUModel()->getSynapseDynamicsCode().empty(); },
                       [](const SynapseGroupInternal &a, const SynapseGroupInternal &b){ return a.canWUBeMerged(b); });

    LOGD_CODE_GEN << "Merging neuron initialization groups:";
    createMergedGroups(model.getNeuronGroups(), m_MergedNeuronInitGroups,
                       [](const NeuronGroupInternal &){ return true; },
                       [](const NeuronGroupInternal &a, const NeuronGroupInternal &b){ return a.canInitBeMerged(b); });

    LOGD_CODE_GEN << "Merging synapse dense initialization groups:";
    createMergedGroups(model.getSynapseGroups(), m_MergedSynapseDenseInitGroups,
=======
    LOGD << "Merging neuron update groups:";
    createMergedGroups(model.getNeuronGroups(), m_MergedNeuronUpdateGroups, false,
                       [](const NeuronGroupInternal &){ return true; },
                       [](const NeuronGroupInternal &a, const NeuronGroupInternal &b){ return a.canBeMerged(b); });

    LOGD << "Merging presynaptic update groups:";
    createMergedGroups(model.getSynapseGroups(), m_MergedPresynapticUpdateGroups, false,
                       [](const SynapseGroupInternal &sg){ return (sg.isSpikeEventRequired() || sg.isTrueSpikeRequired()); },
                       [](const SynapseGroupInternal &a, const SynapseGroupInternal &b){ return a.canWUBeMerged(b); });

    LOGD << "Merging postsynaptic update groups:";
    createMergedGroups(model.getSynapseGroups(), m_MergedPostsynapticUpdateGroups, false,
                       [](const SynapseGroupInternal &sg){ return !sg.getWUModel()->getLearnPostCode().empty(); },
                       [](const SynapseGroupInternal &a, const SynapseGroupInternal &b){ return a.canWUBeMerged(b); });

    LOGD << "Merging synapse dynamics update groups:";
    createMergedGroups(model.getSynapseGroups(), m_MergedSynapseDynamicsGroups, false,
                       [](const SynapseGroupInternal &sg){ return !sg.getWUModel()->getSynapseDynamicsCode().empty(); },
                       [](const SynapseGroupInternal &a, const SynapseGroupInternal &b){ return a.canWUBeMerged(b); });

    LOGD << "Merging neuron initialization groups:";
    createMergedGroups(model.getNeuronGroups(), m_MergedNeuronInitGroups, true,
                       [](const NeuronGroupInternal &){ return true; },
                       [](const NeuronGroupInternal &a, const NeuronGroupInternal &b){ return a.canInitBeMerged(b); });

    LOGD << "Merging synapse dense initialization groups:";
    createMergedGroups(model.getSynapseGroups(), m_MergedSynapseDenseInitGroups, true,
>>>>>>> 3dd90915
                       [](const SynapseGroupInternal &sg)
                       {
                           return ((sg.getMatrixType() & SynapseMatrixConnectivity::DENSE) && sg.isWUVarInitRequired());
                       },
                       [](const SynapseGroupInternal &a, const SynapseGroupInternal &b){ return a.canWUInitBeMerged(b); });

<<<<<<< HEAD
    LOGD_CODE_GEN << "Merging synapse connectivity initialisation groups:";
    createMergedGroups(model.getSynapseGroups(), m_MergedSynapseConnectivityInitGroups,
                       [](const SynapseGroupInternal &sg){ return sg.isSparseConnectivityInitRequired(); },
                       [](const SynapseGroupInternal &a, const SynapseGroupInternal &b){ return a.canConnectivityInitBeMerged(b); });

    LOGD_CODE_GEN << "Merging synapse sparse initialization groups:";
    createMergedGroups(model.getSynapseGroups(), m_MergedSynapseSparseInitGroups,
=======
    LOGD << "Merging synapse connectivity initialisation groups:";
    createMergedGroups(model.getSynapseGroups(), m_MergedSynapseConnectivityInitGroups, true,
                       [](const SynapseGroupInternal &sg){ return sg.isSparseConnectivityInitRequired(); },
                       [](const SynapseGroupInternal &a, const SynapseGroupInternal &b){ return a.canConnectivityInitBeMerged(b); });

    LOGD << "Merging synapse sparse initialization groups:";
    createMergedGroups(model.getSynapseGroups(), m_MergedSynapseSparseInitGroups, true,
>>>>>>> 3dd90915
                       [&backend](const SynapseGroupInternal &sg)
                       {
                           return ((sg.getMatrixType() & SynapseMatrixConnectivity::SPARSE) && 
                                   (sg.isWUVarInitRequired()
                                    || (backend.isSynRemapRequired() && !sg.getWUModel()->getSynapseDynamicsCode().empty())
                                    || (backend.isPostsynapticRemapRequired() && !sg.getWUModel()->getLearnPostCode().empty())));
                       },
                       [](const SynapseGroupInternal &a, const SynapseGroupInternal &b){ return a.canWUInitBeMerged(b); });

<<<<<<< HEAD
    LOGD_CODE_GEN << "Merging neuron groups which require their spike queues updating:";
    createMergedGroups(model.getNeuronGroups(), m_MergedNeuronSpikeQueueUpdateGroups,
=======
    LOGD << "Merging neuron groups which require their spike queues updating:";
    createMergedGroups(model.getNeuronGroups(), m_MergedNeuronSpikeQueueUpdateGroups, false,
>>>>>>> 3dd90915
                       [](const NeuronGroupInternal &){ return true; },
                       [](const NeuronGroupInternal &a, const NeuronGroupInternal &b)
                       {
                           return ((a.getNumDelaySlots() == b.getNumDelaySlots())
                                   && (a.isSpikeEventRequired() == b.isSpikeEventRequired())
                                   && (a.isTrueSpikeRequired() == b.isTrueSpikeRequired()));
                       });

    // Build vector of merged synapse groups which require dendritic delay
    std::vector<std::reference_wrapper<const SynapseGroupInternal>> synapseGroupsWithDendriticDelay;
    for(const auto &n : model.getNeuronGroups()) {
        for(const auto &m : n.second.getMergedInSyn()) {
            if(m.first->isDendriticDelayRequired()) {
                synapseGroupsWithDendriticDelay.push_back(std::cref(*m.first));
            }
        }
    }
<<<<<<< HEAD
    LOGD_CODE_GEN << "Merging synapse groups which require their dendritic delay updating:";
    createMergedGroups(synapseGroupsWithDendriticDelay, m_MergedSynapseDendriticDelayUpdateGroups,
=======
    LOGD << "Merging synapse groups which require their dendritic delay updating:";
    createMergedGroups(synapseGroupsWithDendriticDelay, m_MergedSynapseDendriticDelayUpdateGroups, false,
>>>>>>> 3dd90915
                       [](const SynapseGroupInternal &a, const SynapseGroupInternal &b)
                       {
                           return (a.getMaxDendriticDelayTimesteps() == b.getMaxDendriticDelayTimesteps());
                       });

    // Loop through merged neuron groups
    for(const auto &ng : m_MergedNeuronUpdateGroups) {
        // Add neuron support code
        m_NeuronUpdateSupportCode.addSupportCode(ng.getArchetype().getNeuronModel()->getSupportCode());

        // Loop through merged postsynaptic models and add their support code
        for(const auto &sg : ng.getArchetype().getMergedInSyn()) {
            m_PostsynapticDynamicsSupportCode.addSupportCode(sg.first->getPSModel()->getSupportCode());
        }
    }

    // Loop through merged presynaptic update groups and add support code
    for(const auto &sg : m_MergedPresynapticUpdateGroups) {
        m_PresynapticUpdateSupportCode.addSupportCode(sg.getArchetype().getWUModel()->getSimSupportCode());
    }

    // Loop through merged postsynaptic update groups and add support code
    for(const auto &sg : m_MergedPostsynapticUpdateGroups) {
        m_PostsynapticUpdateSupportCode.addSupportCode(sg.getArchetype().getWUModel()->getLearnPostSupportCode());
    }

    // Loop through merged synapse dynamics groups and add support code
    for(const auto &sg : m_MergedSynapseDynamicsGroups) {
        m_SynapseDynamicsSupportCode.addSupportCode(sg.getArchetype().getWUModel()->getSynapseDynamicsSuppportCode());
    }
}<|MERGE_RESOLUTION|>--- conflicted
+++ resolved
@@ -39,7 +39,6 @@
             }
         }
 
-<<<<<<< HEAD
         // If no existing merged groups were found, 
         // create a new proto-merged group containing just this group
         if(!existingMergedGroupFound) {
@@ -50,14 +49,10 @@
 
     // Reserve final merged groups vector
     mergedGroups.reserve(protoMergedGroups.size());
-=======
-        // A new merged neuron group to model
-        mergedGroups.emplace_back(mergedGroups.size(), init, mergeTargets);
->>>>>>> 3dd90915
 
     // Build, moving vectors of groups into data structure to avoid copying
     for(size_t i = 0; i < protoMergedGroups.size(); i++) {
-        mergedGroups.emplace_back(i, std::move(protoMergedGroups[i]));
+        mergedGroups.emplace_back(i, init, std::move(protoMergedGroups[i]));
     }
 }
 //----------------------------------------------------------------------------
@@ -86,86 +81,46 @@
     m_PresynapticUpdateSupportCode("PresynapticUpdateSupportCode"), m_PostsynapticUpdateSupportCode("PostsynapticUpdateSupportCode"),
     m_SynapseDynamicsSupportCode("SynapseDynamicsSupportCode")
 {
-<<<<<<< HEAD
     LOGD_CODE_GEN << "Merging neuron update groups:";
-    createMergedGroups(model.getNeuronGroups(), m_MergedNeuronUpdateGroups,
+    createMergedGroups(model.getNeuronGroups(), m_MergedNeuronUpdateGroups, false,
                        [](const NeuronGroupInternal &){ return true; },
                        [](const NeuronGroupInternal &a, const NeuronGroupInternal &b){ return a.canBeMerged(b); });
 
     LOGD_CODE_GEN << "Merging presynaptic update groups:";
-    createMergedGroups(model.getSynapseGroups(), m_MergedPresynapticUpdateGroups,
+    createMergedGroups(model.getSynapseGroups(), m_MergedPresynapticUpdateGroups, false,
                        [](const SynapseGroupInternal &sg){ return (sg.isSpikeEventRequired() || sg.isTrueSpikeRequired()); },
                        [](const SynapseGroupInternal &a, const SynapseGroupInternal &b){ return a.canWUBeMerged(b); });
 
     LOGD_CODE_GEN << "Merging postsynaptic update groups:";
-    createMergedGroups(model.getSynapseGroups(), m_MergedPostsynapticUpdateGroups,
+    createMergedGroups(model.getSynapseGroups(), m_MergedPostsynapticUpdateGroups, false,
                        [](const SynapseGroupInternal &sg){ return !sg.getWUModel()->getLearnPostCode().empty(); },
                        [](const SynapseGroupInternal &a, const SynapseGroupInternal &b){ return a.canWUBeMerged(b); });
 
     LOGD_CODE_GEN << "Merging synapse dynamics update groups:";
-    createMergedGroups(model.getSynapseGroups(), m_MergedSynapseDynamicsGroups,
+    createMergedGroups(model.getSynapseGroups(), m_MergedSynapseDynamicsGroups, false,
                        [](const SynapseGroupInternal &sg){ return !sg.getWUModel()->getSynapseDynamicsCode().empty(); },
                        [](const SynapseGroupInternal &a, const SynapseGroupInternal &b){ return a.canWUBeMerged(b); });
 
     LOGD_CODE_GEN << "Merging neuron initialization groups:";
-    createMergedGroups(model.getNeuronGroups(), m_MergedNeuronInitGroups,
+    createMergedGroups(model.getNeuronGroups(), m_MergedNeuronInitGroups, true,
                        [](const NeuronGroupInternal &){ return true; },
                        [](const NeuronGroupInternal &a, const NeuronGroupInternal &b){ return a.canInitBeMerged(b); });
 
     LOGD_CODE_GEN << "Merging synapse dense initialization groups:";
-    createMergedGroups(model.getSynapseGroups(), m_MergedSynapseDenseInitGroups,
-=======
-    LOGD << "Merging neuron update groups:";
-    createMergedGroups(model.getNeuronGroups(), m_MergedNeuronUpdateGroups, false,
-                       [](const NeuronGroupInternal &){ return true; },
-                       [](const NeuronGroupInternal &a, const NeuronGroupInternal &b){ return a.canBeMerged(b); });
-
-    LOGD << "Merging presynaptic update groups:";
-    createMergedGroups(model.getSynapseGroups(), m_MergedPresynapticUpdateGroups, false,
-                       [](const SynapseGroupInternal &sg){ return (sg.isSpikeEventRequired() || sg.isTrueSpikeRequired()); },
-                       [](const SynapseGroupInternal &a, const SynapseGroupInternal &b){ return a.canWUBeMerged(b); });
-
-    LOGD << "Merging postsynaptic update groups:";
-    createMergedGroups(model.getSynapseGroups(), m_MergedPostsynapticUpdateGroups, false,
-                       [](const SynapseGroupInternal &sg){ return !sg.getWUModel()->getLearnPostCode().empty(); },
-                       [](const SynapseGroupInternal &a, const SynapseGroupInternal &b){ return a.canWUBeMerged(b); });
-
-    LOGD << "Merging synapse dynamics update groups:";
-    createMergedGroups(model.getSynapseGroups(), m_MergedSynapseDynamicsGroups, false,
-                       [](const SynapseGroupInternal &sg){ return !sg.getWUModel()->getSynapseDynamicsCode().empty(); },
-                       [](const SynapseGroupInternal &a, const SynapseGroupInternal &b){ return a.canWUBeMerged(b); });
-
-    LOGD << "Merging neuron initialization groups:";
-    createMergedGroups(model.getNeuronGroups(), m_MergedNeuronInitGroups, true,
-                       [](const NeuronGroupInternal &){ return true; },
-                       [](const NeuronGroupInternal &a, const NeuronGroupInternal &b){ return a.canInitBeMerged(b); });
-
-    LOGD << "Merging synapse dense initialization groups:";
     createMergedGroups(model.getSynapseGroups(), m_MergedSynapseDenseInitGroups, true,
->>>>>>> 3dd90915
                        [](const SynapseGroupInternal &sg)
                        {
                            return ((sg.getMatrixType() & SynapseMatrixConnectivity::DENSE) && sg.isWUVarInitRequired());
                        },
                        [](const SynapseGroupInternal &a, const SynapseGroupInternal &b){ return a.canWUInitBeMerged(b); });
 
-<<<<<<< HEAD
     LOGD_CODE_GEN << "Merging synapse connectivity initialisation groups:";
-    createMergedGroups(model.getSynapseGroups(), m_MergedSynapseConnectivityInitGroups,
+    createMergedGroups(model.getSynapseGroups(), m_MergedSynapseConnectivityInitGroups, true,
                        [](const SynapseGroupInternal &sg){ return sg.isSparseConnectivityInitRequired(); },
                        [](const SynapseGroupInternal &a, const SynapseGroupInternal &b){ return a.canConnectivityInitBeMerged(b); });
 
     LOGD_CODE_GEN << "Merging synapse sparse initialization groups:";
-    createMergedGroups(model.getSynapseGroups(), m_MergedSynapseSparseInitGroups,
-=======
-    LOGD << "Merging synapse connectivity initialisation groups:";
-    createMergedGroups(model.getSynapseGroups(), m_MergedSynapseConnectivityInitGroups, true,
-                       [](const SynapseGroupInternal &sg){ return sg.isSparseConnectivityInitRequired(); },
-                       [](const SynapseGroupInternal &a, const SynapseGroupInternal &b){ return a.canConnectivityInitBeMerged(b); });
-
-    LOGD << "Merging synapse sparse initialization groups:";
     createMergedGroups(model.getSynapseGroups(), m_MergedSynapseSparseInitGroups, true,
->>>>>>> 3dd90915
                        [&backend](const SynapseGroupInternal &sg)
                        {
                            return ((sg.getMatrixType() & SynapseMatrixConnectivity::SPARSE) && 
@@ -175,13 +130,8 @@
                        },
                        [](const SynapseGroupInternal &a, const SynapseGroupInternal &b){ return a.canWUInitBeMerged(b); });
 
-<<<<<<< HEAD
     LOGD_CODE_GEN << "Merging neuron groups which require their spike queues updating:";
-    createMergedGroups(model.getNeuronGroups(), m_MergedNeuronSpikeQueueUpdateGroups,
-=======
-    LOGD << "Merging neuron groups which require their spike queues updating:";
     createMergedGroups(model.getNeuronGroups(), m_MergedNeuronSpikeQueueUpdateGroups, false,
->>>>>>> 3dd90915
                        [](const NeuronGroupInternal &){ return true; },
                        [](const NeuronGroupInternal &a, const NeuronGroupInternal &b)
                        {
@@ -199,13 +149,8 @@
             }
         }
     }
-<<<<<<< HEAD
     LOGD_CODE_GEN << "Merging synapse groups which require their dendritic delay updating:";
-    createMergedGroups(synapseGroupsWithDendriticDelay, m_MergedSynapseDendriticDelayUpdateGroups,
-=======
-    LOGD << "Merging synapse groups which require their dendritic delay updating:";
     createMergedGroups(synapseGroupsWithDendriticDelay, m_MergedSynapseDendriticDelayUpdateGroups, false,
->>>>>>> 3dd90915
                        [](const SynapseGroupInternal &a, const SynapseGroupInternal &b)
                        {
                            return (a.getMaxDendriticDelayTimesteps() == b.getMaxDendriticDelayTimesteps());
