--- conflicted
+++ resolved
@@ -65,88 +65,58 @@
         if (!varInit.getSnippet()->getCode().empty()) {
             CodeStream::Scope b(os);
 
-<<<<<<< HEAD
-            // Generate target-specific code to initialise variable
-            backend.genVariableInit(os, count, "id", popSubs,
-                [&var, &varInit, &fieldSuffix, &ftype, batchSize, groupIndex, count, isVarQueueRequired, isParamHeterogeneousFn, isDerivedParamHeterogeneousFn, numDelaySlots]
-                (CodeStream &os, Substitutions &varSubs)
-                {
-                    // Substitute in parameters and derived parameters for initialising variables
-                    varSubs.addParamValueSubstitution(varInit.getSnippet()->getParamNames(), varInit.getParams(),
-                                                      [&var, isParamHeterogeneousFn](const std::string &p) { return isParamHeterogeneousFn(var.name, p); },
-                                                      "", "group->", var.name + fieldSuffix);
-                    varSubs.addVarValueSubstitution(varInit.getSnippet()->getDerivedParams(), varInit.getDerivedParams(),
-                                                    [&var, isDerivedParamHeterogeneousFn](const std::string &p) { return isDerivedParamHeterogeneousFn(var.name, p); },
-                                                    "", "group->", var.name + fieldSuffix);
-                    varSubs.addVarNameSubstitution(varInit.getSnippet()->getExtraGlobalParams(),
-                                                   "", "group->", var.name + fieldSuffix);
-
-                    // Generate initial value into temporary variable
-                    os << var.type << " initVal;" << std::endl;
-                    varSubs.addVarSubstitution("value", "initVal");
-                    std::string code = varInit.getSnippet()->getCode();
-                    varSubs.applyCheckUnreplaced(code, "initVar : " + var.name + "merged" + std::to_string(groupIndex));
-                    code = ensureFtype(code, ftype);
-                    os << code << std::endl;
-                    
-                    // Fill value across all delay slots and batches
-                    genVariableFill(os, var.name + fieldSuffix, "initVal", varSubs["id"], count, 
-                                    getVarAccessDuplication(var.access), batchSize, isVarQueueRequired(var.name), numDelaySlots);
-                });
-=======
             Substitutions varSubs(&popSubs);
 
             // Substitute in parameters and derived parameters for initialising variables
             varSubs.addParamValueSubstitution(varInit.getSnippet()->getParamNames(), varInit.getParams(),
-                                              [k, isParamHeterogeneousFn](size_t p) { return isParamHeterogeneousFn(k, p); },
-                                              "", "group->", vars[k].name + fieldSuffix);
+                                              [&var, isParamHeterogeneousFn](const std::string &p) { return isParamHeterogeneousFn(var.name, p); },
+                                              "", "group->", var.name + fieldSuffix);
             varSubs.addVarValueSubstitution(varInit.getSnippet()->getDerivedParams(), varInit.getDerivedParams(),
-                                            [k, isDerivedParamHeterogeneousFn](size_t p) { return isDerivedParamHeterogeneousFn(k, p); },
-                                            "", "group->", vars[k].name + fieldSuffix);
+                                            [&var, isDerivedParamHeterogeneousFn](const std::string &p) { return isDerivedParamHeterogeneousFn(var.name, p); },
+                                            "", "group->", var.name + fieldSuffix);
             varSubs.addVarNameSubstitution(varInit.getSnippet()->getExtraGlobalParams(),
-                                           "", "group->", vars[k].name + fieldSuffix);
+                                           "", "group->", var.name + fieldSuffix);
 
             // If variable is shared between neurons
-            if (getVarAccessDuplication(vars[k].access) == VarAccessDuplication::SHARED_NEURON) {
+            if (getVarAccessDuplication(var.access) == VarAccessDuplication::SHARED_NEURON) {
                 backend.genPopVariableInit(
                     os, varSubs,
-                    [&vars, &varInit, &fieldSuffix, &ftype, batchSize, groupIndex, k, numDelaySlots, isVarQueueRequired]
+                    [&var, &varInit, &fieldSuffix, &ftype, batchSize, groupIndex, numDelaySlots, isVarQueueRequired]
                     (CodeStream &os, Substitutions &varInitSubs)
                     {
                         // Generate initial value into temporary variable
-                        os << vars[k].type << " initVal;" << std::endl;
+                        os << var.type << " initVal;" << std::endl;
                         varInitSubs.addVarSubstitution("value", "initVal");
                         std::string code = varInit.getSnippet()->getCode();
-                        varInitSubs.applyCheckUnreplaced(code, "initVar : " + vars[k].name + "merged" + std::to_string(groupIndex));
+                        varInitSubs.applyCheckUnreplaced(code, "initVar : " + var.name + "merged" + std::to_string(groupIndex));
                         code = ensureFtype(code, ftype);
                         os << code << std::endl;
 
                         // Fill value across all delay slots and batches
-                        genScalarFill(os, vars[k].name + fieldSuffix, "initVal", getVarAccessDuplication(vars[k].access),
-                                      batchSize, isVarQueueRequired(k), numDelaySlots);
+                        genScalarFill(os, var.name + fieldSuffix, "initVal", getVarAccessDuplication(var.access),
+                                      batchSize, isVarQueueRequired(var.name), numDelaySlots);
                     });
             }
             // Otherwise
             else {
                 backend.genVariableInit(
                     os, count, "id", varSubs,
-                    [&vars, &varInit, &fieldSuffix, &ftype, batchSize, groupIndex, k, count, numDelaySlots, isVarQueueRequired]
+                    [&var, &varInit, &fieldSuffix, &ftype, batchSize, groupIndex, count, numDelaySlots, isVarQueueRequired]
                     (CodeStream &os, Substitutions &varInitSubs)
                     {
                         // Generate initial value into temporary variable
-                        os << vars[k].type << " initVal;" << std::endl;
+                        os << var.type << " initVal;" << std::endl;
                         varInitSubs.addVarSubstitution("value", "initVal");
                         std::string code = varInit.getSnippet()->getCode();
-                        varInitSubs.applyCheckUnreplaced(code, "initVar : " + vars[k].name + "merged" + std::to_string(groupIndex));
+                        varInitSubs.applyCheckUnreplaced(code, "initVar : " + var.name + "merged" + std::to_string(groupIndex));
                         code = ensureFtype(code, ftype);
                         os << code << std::endl;
 
                         // Fill value across all delay slots and batches
-                        genVariableFill(os, vars[k].name + fieldSuffix, "initVal", varInitSubs["id"], count,
-                                        getVarAccessDuplication(vars[k].access), batchSize, isVarQueueRequired(k), numDelaySlots);
+                        genVariableFill(os, var.name + fieldSuffix, "initVal", varInitSubs["id"], count,
+                                        getVarAccessDuplication(var.access), batchSize, isVarQueueRequired(var.name), numDelaySlots);
                     });
             }
->>>>>>> dc50d255
         }
             
     }
@@ -604,18 +574,6 @@
         os << "for(unsigned int i = 0; i < group->numSrcNeurons; i++)";
         os << CodeStream::OB(1);    
         popSubs.addVarSubstitution("id_pre", "i");
-<<<<<<< HEAD
-        genInitWUVarCode(os, popSubs, getArchetype().getWUModel()->getVars(),
-                         getArchetype().getWUVarInitialisers(), "group->numSrcNeurons * group->rowStride", getIndex(),
-                         modelMerged.getModel().getPrecision(), modelMerged.getModel().getBatchSize(),
-                         [this](const std::string &v, const std::string &p) { return isWUVarInitParamHeterogeneous(v, p); },
-                         [this](const std::string &v, const std::string &p) { return isWUVarInitDerivedParamHeterogeneous(v, p); },
-                         [&backend](CodeStream &os, const Substitutions &kernelSubs, BackendBase::Handler handler)
-                         {
-                             backend.genDenseSynapseVariableRowInit(os, kernelSubs, handler); 
-                         });
-=======
->>>>>>> dc50d255
     }
 
     // Generate initialisation code
@@ -623,15 +581,9 @@
     genInitWUVarCode(os, popSubs, getArchetype().getWUModel()->getVars(),
                      getArchetype().getWUVarInitialisers(), stride, getIndex(),
                      modelMerged.getModel().getPrecision(), modelMerged.getModel().getBatchSize(),
-<<<<<<< HEAD
                      [this](const std::string &v, const std::string &p) { return isWUVarInitParamHeterogeneous(v, p); },
                      [this](const std::string &v, const std::string &p) { return isWUVarInitDerivedParamHeterogeneous(v, p); },
-                     [&backend](CodeStream &os, const Substitutions &kernelSubs, BackendBase::Handler handler)
-=======
-                     [this](size_t v, size_t p) { return isWUVarInitParamHeterogeneous(v, p); },
-                     [this](size_t v, size_t p) { return isWUVarInitDerivedParamHeterogeneous(v, p); },
                      [&backend, kernel, this](CodeStream &os, const Substitutions &kernelSubs, BackendBase::Handler handler)
->>>>>>> dc50d255
                      {
                          if (kernel) {
                              backend.genKernelSynapseVariableInit(os, *this, kernelSubs, handler);
@@ -657,15 +609,9 @@
     genInitWUVarCode(os, popSubs, getArchetype().getWUModel()->getVars(),
                      getArchetype().getWUVarInitialisers(), "group->numSrcNeurons * group->rowStride", getIndex(),
                      modelMerged.getModel().getPrecision(), modelMerged.getModel().getBatchSize(),
-<<<<<<< HEAD
                      [this](const std::string &v, const std::string &p) { return isWUVarInitParamHeterogeneous(v, p); },
                      [this](const std::string &v, const std::string &p) { return isWUVarInitDerivedParamHeterogeneous(v, p); },
-                     [&backend, this](CodeStream &os, const Substitutions &kernelSubs, BackendBase::Handler handler)
-=======
-                     [this](size_t v, size_t p) { return isWUVarInitParamHeterogeneous(v, p); },
-                     [this](size_t v, size_t p) { return isWUVarInitDerivedParamHeterogeneous(v, p); },
                      [&backend](CodeStream &os, const Substitutions &kernelSubs, BackendBase::Handler handler)
->>>>>>> dc50d255
                      {
                          backend.genSparseSynapseVariableRowInit(os, kernelSubs, handler); 
                      });
@@ -885,17 +831,6 @@
         os << "for(unsigned int i = 0; i < group->numSrcNeurons; i++)";
         os << CodeStream::OB(3);
         popSubs.addVarSubstitution("id_pre", "i");
-<<<<<<< HEAD
-        genInitWUVarCode(os, popSubs, getArchetype().getCustomUpdateModel()->getVars(),
-                         getArchetype().getVarInitialisers(), "group->numSrcNeurons * group->rowStride", getIndex(),
-                         modelMerged.getModel().getPrecision(), getArchetype().isBatched() ? modelMerged.getModel().getBatchSize() : 1,
-                         [this](const std::string &v, const std::string &p) { return isVarInitParamHeterogeneous(v, p); },
-                         [this](const std::string &v, const std::string &p) { return isVarInitDerivedParamHeterogeneous(v, p); },
-                         [&backend](CodeStream &os, const Substitutions &kernelSubs, BackendBase::Handler handler)
-                         {
-                             return backend.genDenseSynapseVariableRowInit(os, kernelSubs, handler); 
-                         });
-=======
     }
  
     // Loop through rows
@@ -903,8 +838,8 @@
     genInitWUVarCode(os, popSubs, getArchetype().getCustomUpdateModel()->getVars(),
                     getArchetype().getVarInitialisers(), stride, getIndex(),
                     modelMerged.getModel().getPrecision(), getArchetype().isBatched() ? modelMerged.getModel().getBatchSize() : 1,
-                    [this](size_t v, size_t p) { return isVarInitParamHeterogeneous(v, p); },
-                    [this](size_t v, size_t p) { return isVarInitDerivedParamHeterogeneous(v, p); },
+                    [this](const std::string &v, const std::string &p) { return isVarInitParamHeterogeneous(v, p); },
+                    [this](const std::string &v, const std::string &p) { return isVarInitDerivedParamHeterogeneous(v, p); },
                     [&backend, kernel, this](CodeStream &os, const Substitutions &kernelSubs, BackendBase::Handler handler)
                     {
                         if (kernel) {
@@ -918,7 +853,6 @@
         
     if(!kernel) {
         os << CodeStream::CB(3);
->>>>>>> dc50d255
     }
 }
 
