#include "code_generator/generateRunner.h"

// Standard C++ includes
#include <random>
#include <sstream>
#include <string>

// GeNN includes
#include "gennUtils.h"

// GeNN code generator
#include "code_generator/codeGenUtils.h"
#include "code_generator/codeStream.h"
#include "code_generator/groupMerged.h"
#include "code_generator/substitutions.h"
#include "code_generator/teeStream.h"
#include "code_generator/backendBase.h"
#include "code_generator/modelSpecMerged.h"

using namespace CodeGenerator;

//--------------------------------------------------------------------------
// Anonymous namespace
//--------------------------------------------------------------------------
namespace
{
void genSpikeMacros(CodeStream &os, const NeuronGroupInternal &ng, bool trueSpike)
{
    const bool delayRequired = trueSpike
        ? (ng.isDelayRequired() && ng.isTrueSpikeRequired())
        : ng.isDelayRequired();
    const std::string eventSuffix = trueSpike ? "" : "Evnt";
    const std::string eventMacroSuffix = trueSpike ? "" : "Event";

    // convenience macros for accessing spike count
    os << "#define spike" << eventMacroSuffix << "Count_" << ng.getName() << " glbSpkCnt" << eventSuffix << ng.getName();
    if (delayRequired) {
        os << "[spkQuePtr" << ng.getName() << "]";
    }
    else {
        os << "[0]";
    }
    os << std::endl;

    // convenience macro for accessing spikes
    os << "#define spike" << eventMacroSuffix << "_" << ng.getName();
    if (delayRequired) {
        os << " (glbSpk" << eventSuffix << ng.getName() << " + (spkQuePtr" << ng.getName() << " * " << ng.getNumNeurons() << "))";
    }
    else {
        os << " glbSpk" << eventSuffix << ng.getName();
    }
    os << std::endl;

    // convenience macro for accessing delay offset
    // **NOTE** we only require one copy of this so only ever write one for true spikes
    if(trueSpike) {
        os << "#define glbSpkShift" << ng.getName() << " ";
        if (delayRequired) {
            os << "spkQuePtr" << ng.getName() << "*" << ng.getNumNeurons();
        }
        else {
            os << "0";
        }
    }

    os << std::endl << std::endl;
}
//--------------------------------------------------------------------------
void genHostScalar(CodeStream &definitionsVar, CodeStream &runnerVarDecl, const std::string &type, const std::string &name, const std::string &value)
{
    definitionsVar << "EXPORT_VAR " << type << " " << name << ";" << std::endl;
    runnerVarDecl << type << " " << name << " = " << value << ";" << std::endl;
}
//--------------------------------------------------------------------------
MemAlloc genHostDeviceScalar(const BackendBase &backend, CodeStream &definitionsVar, CodeStream &definitionsInternalVar, 
                         CodeStream &runnerVarDecl, CodeStream &runnerVarAlloc, CodeStream &runnerVarFree,
                         const std::string &type, const std::string &name, const std::string &hostValue)
{
    // Generate a host scalar
    genHostScalar(definitionsVar, runnerVarDecl, type, name, hostValue);

    // Generate a single-element array on device
    if(backend.isDeviceScalarRequired()) {
        return backend.genArray(definitionsVar, definitionsInternalVar, runnerVarDecl, runnerVarAlloc, runnerVarFree,
                                type, name, VarLocation::DEVICE, 1);
    }
    else {
        return MemAlloc::zero();
    }
}
//--------------------------------------------------------------------------
bool canPushPullVar(VarLocation loc)
{
    // A variable can be pushed and pulled if it is located on both host and device
    return ((loc & VarLocation::HOST) &&
            (loc & VarLocation::DEVICE));
}
//-------------------------------------------------------------------------
bool genVarPushPullScope(CodeStream &definitionsFunc, CodeStream &runnerPushFunc, CodeStream &runnerPullFunc,
                         VarLocation loc, bool automaticCopyEnabled, const std::string &description, std::function<void()> handler)
{
    // If this variable has a location that allows pushing and pulling and automatic copying isn't enabled
    if(canPushPullVar(loc) && !automaticCopyEnabled) {
        definitionsFunc << "EXPORT_FUNC void push" << description << "ToDevice(bool uninitialisedOnly = false);" << std::endl;
        definitionsFunc << "EXPORT_FUNC void pull" << description << "FromDevice();" << std::endl;

        runnerPushFunc << "void push" << description << "ToDevice(bool uninitialisedOnly)";
        runnerPullFunc << "void pull" << description << "FromDevice()";
        {
            CodeStream::Scope a(runnerPushFunc);
            CodeStream::Scope b(runnerPullFunc);

            handler();
        }
        runnerPushFunc << std::endl;
        runnerPullFunc << std::endl;

        return true;
    }
    else {
        return false;
    }
}
//-------------------------------------------------------------------------
void genVarPushPullScope(CodeStream &definitionsFunc, CodeStream &runnerPushFunc, CodeStream &runnerPullFunc,
                         VarLocation loc, bool automaticCopyEnabled, const std::string &description, std::vector<std::string> &statePushPullFunction,
                         std::function<void()> handler)
{
    // Add function to vector if push pull function was actually required
    if(genVarPushPullScope(definitionsFunc, runnerPushFunc, runnerPullFunc, loc, automaticCopyEnabled, description, handler)) {
        statePushPullFunction.push_back(description);
    }
}
//-------------------------------------------------------------------------
void genVarGetterScope(CodeStream &definitionsFunc, CodeStream &runnerGetterFunc,
                       VarLocation loc, const std::string &description, const std::string &type, std::function<void()> handler)
{
    // If this variable has a location that allows pushing and pulling and hence getting a host pointer
    if(canPushPullVar(loc)) {
        // Export getter
        definitionsFunc << "EXPORT_FUNC " << type << " get" << description << "();" << std::endl;

        // Define getter
        runnerGetterFunc << type << " get" << description << "()";
        {
            CodeStream::Scope a(runnerGetterFunc);
            handler();
        }
        runnerGetterFunc << std::endl;
    }
}
//-------------------------------------------------------------------------
void genSpikeGetters(CodeStream &definitionsFunc, CodeStream &runnerGetterFunc,
                     const NeuronGroupInternal &ng, bool trueSpike)
{
    const std::string eventSuffix = trueSpike ? "" : "Evnt";
    const bool delayRequired = trueSpike
        ? (ng.isDelayRequired() && ng.isTrueSpikeRequired())
        : ng.isDelayRequired();
    const VarLocation loc = trueSpike ? ng.getSpikeLocation() : ng.getSpikeEventLocation();

    // Generate getter for current spike counts
    genVarGetterScope(definitionsFunc, runnerGetterFunc,
                      loc, ng.getName() +  (trueSpike ? "CurrentSpikes" : "CurrentSpikeEvents"), "unsigned int*",
                      [&]()
                      {
                          runnerGetterFunc << "return ";
                          if (delayRequired) {
                              runnerGetterFunc << " (glbSpk" << eventSuffix << ng.getName() << " + (spkQuePtr" << ng.getName() << " * " << ng.getNumNeurons() << "));";
                          }
                          else {
                              runnerGetterFunc << " glbSpk" << eventSuffix << ng.getName() << ";";
                          }
                          runnerGetterFunc << std::endl;
                      });

    // Generate getter for current spikes
    genVarGetterScope(definitionsFunc, runnerGetterFunc,
                      loc, ng.getName() + (trueSpike ? "CurrentSpikeCount" : "CurrentSpikeEventCount"), "unsigned int&",
                      [&]()
                      {
                          runnerGetterFunc << "return glbSpkCnt" << eventSuffix << ng.getName();
                          if (delayRequired) {
                              runnerGetterFunc << "[spkQuePtr" << ng.getName() << "];";
                          }
                          else {
                              runnerGetterFunc << "[0];";
                          }
                          runnerGetterFunc << std::endl;
                      });


}
//-------------------------------------------------------------------------
void genStatePushPull(CodeStream &definitionsFunc, CodeStream &runnerPushFunc, CodeStream &runnerPullFunc,
                      const std::string &name, bool generateEmptyStatePushPull, 
                      const std::vector<std::string> &groupPushPullFunction, std::vector<std::string> &modelPushPullFunctions)
{
    // If we should either generate emtpy state push pull functions or this one won't be empty!
    if(generateEmptyStatePushPull || !groupPushPullFunction.empty()) {
        definitionsFunc << "EXPORT_FUNC void push" << name << "StateToDevice(bool uninitialisedOnly = false);" << std::endl;
        definitionsFunc << "EXPORT_FUNC void pull" << name << "StateFromDevice();" << std::endl;

        runnerPushFunc << "void push" << name << "StateToDevice(bool uninitialisedOnly)";
        runnerPullFunc << "void pull" << name << "StateFromDevice()";
        {
            CodeStream::Scope a(runnerPushFunc);
            CodeStream::Scope b(runnerPullFunc);

            for(const auto &func : groupPushPullFunction) {
                runnerPushFunc << "push" << func << "ToDevice(uninitialisedOnly);" << std::endl;
                runnerPullFunc << "pull" << func << "FromDevice();" << std::endl;
            }
        }
        runnerPushFunc << std::endl;
        runnerPullFunc << std::endl;

        // Add function to list
        modelPushPullFunctions.push_back(name);
    }
}
//-------------------------------------------------------------------------
MemAlloc genVariable(const BackendBase &backend, CodeStream &definitionsVar, CodeStream &definitionsFunc,
                     CodeStream &definitionsInternal, CodeStream &runner, CodeStream &allocations, CodeStream &free,
                     CodeStream &push, CodeStream &pull, const std::string &type, const std::string &name,
                     VarLocation loc, bool autoInitialized, size_t count, std::vector<std::string> &statePushPullFunction)
{
    // Generate push and pull functions
    genVarPushPullScope(definitionsFunc, push, pull, loc, backend.getPreferences().automaticCopy, name, statePushPullFunction,
        [&]()
        {
            backend.genVariablePushPull(push, pull, type, name, loc, autoInitialized, count);
        });

    // Generate variables
    return backend.genArray(definitionsVar, definitionsInternal, runner, allocations, free,
                            type, name, loc, count);
}
//-------------------------------------------------------------------------
void genExtraGlobalParam(const ModelSpecMerged &modelMerged, const BackendBase &backend, CodeStream &definitionsVar,
                         CodeStream &definitionsFunc, CodeStream &definitionsInternalVar, CodeStream &runner,
                         CodeStream &extraGlobalParam, const std::string &type, const std::string &name, bool apiRequired, VarLocation loc)
{
    // Generate variables
    backend.genExtraGlobalParamDefinition(definitionsVar, definitionsInternalVar, type, name, loc);
    backend.genExtraGlobalParamImplementation(runner, type, name, loc);

    // If type is a pointer and API is required
    if(Utils::isTypePointer(type) && apiRequired) {
        // Write definitions for functions to allocate and free extra global param
        definitionsFunc << "EXPORT_FUNC void allocate" << name << "(unsigned int count);" << std::endl;
        definitionsFunc << "EXPORT_FUNC void free" << name << "();" << std::endl;

        // Write allocation function
        extraGlobalParam << "void allocate" << name << "(unsigned int count)";
        {
            CodeStream::Scope a(extraGlobalParam);
            backend.genExtraGlobalParamAllocation(extraGlobalParam, type, name, loc);

            // Get destinations in merged structures, this EGP 
            // needs to be copied to and call push function
            const auto &mergedDestinations = modelMerged.getMergedEGPDestinations(name, backend);
            for(const auto &v : mergedDestinations) {
                extraGlobalParam << "pushMerged" << v.first << v.second.mergedGroupIndex << v.second.fieldName << "ToDevice(";
                extraGlobalParam << v.second.groupIndex << ", " << backend.getDeviceVarPrefix() << name << ");" << std::endl;
            }
        }

        // Write free function
        extraGlobalParam << "void free" << name << "()";
        {
            CodeStream::Scope a(extraGlobalParam);
            backend.genVariableFree(extraGlobalParam, name, loc);
        }

        // If variable can be pushed and pulled
        if(!backend.getPreferences().automaticCopy && canPushPullVar(loc)) {
            // Write definitions for push and pull functions
            definitionsFunc << "EXPORT_FUNC void push" << name << "ToDevice(unsigned int count);" << std::endl;

            // Write push function
            extraGlobalParam << "void push" << name << "ToDevice(unsigned int count)";
            {
                CodeStream::Scope a(extraGlobalParam);
                backend.genExtraGlobalParamPush(extraGlobalParam, type, name, loc);
            }

            if(backend.getPreferences().generateExtraGlobalParamPull) {
                // Write definitions for pull functions
                definitionsFunc << "EXPORT_FUNC void pull" << name << "FromDevice(unsigned int count);" << std::endl;

                // Write pull function
                extraGlobalParam << "void pull" << name << "FromDevice(unsigned int count)";
                {
                    CodeGenerator::CodeStream::Scope a(extraGlobalParam);
                    backend.genExtraGlobalParamPull(extraGlobalParam, type, name, loc);
                }
            }
        }

    }
}
//-------------------------------------------------------------------------
MemAlloc genGlobalHostRNG(CodeStream &definitionsVar, CodeStream &runnerVarDecl,
                          CodeStream &runnerVarAlloc, unsigned int seed)
{
    definitionsVar << "EXPORT_VAR " << "std::mt19937 hostRNG;" << std::endl;
    runnerVarDecl << "std::mt19937 hostRNG;" << std::endl;

    // If no seed is specified, use system randomness to generate seed sequence
    CodeStream::Scope b(runnerVarAlloc);
    if(seed == 0) {
        runnerVarAlloc << "uint32_t seedData[std::mt19937::state_size];" << std::endl;
        runnerVarAlloc << "std::random_device seedSource;" << std::endl;
        runnerVarAlloc << "for(int i = 0; i < std::mt19937::state_size; i++)";
        {
            CodeStream::Scope b(runnerVarAlloc);
            runnerVarAlloc << "seedData[i] = seedSource();" << std::endl;
        }
        runnerVarAlloc << "std::seed_seq seeds(std::begin(seedData), std::end(seedData));" << std::endl;
    }
    // Otherwise, create a seed sequence from model seed
    // **NOTE** this is a terrible idea see http://www.pcg-random.org/posts/cpp-seeding-surprises.html
    else {
        runnerVarAlloc << "std::seed_seq seeds{" << seed << "};" << std::endl;
    }

    // Seed RNG from seed sequence
    runnerVarAlloc << "hostRNG.seed(seeds);" << std::endl;

    // Add size of Mersenne Twister to memory tracker
    return MemAlloc::host(sizeof(std::mt19937));
}
//-------------------------------------------------------------------------
void genSynapseConnectivityHostInit(const BackendBase &backend, CodeStream &os, 
                                    const SynapseConnectivityHostInitGroupMerged &sg, const std::string &precision)
{
    CodeStream::Scope b(os);
    os << "// merged synapse connectivity host init group " << sg.getIndex() << std::endl;
    os << "for(unsigned int g = 0; g < " << sg.getGroups().size() << "; g++)";
    {
        CodeStream::Scope b(os);

        // Get reference to group
        os << "const auto *group = &mergedSynapseConnectivityHostInitGroup" << sg.getIndex() << "[g]; " << std::endl;

        const auto &connectInit = sg.getArchetype().getConnectivityInitialiser();

        // If matrix type is procedural then initialized connectivity init snippet will potentially be used with multiple threads per spike. 
        // Otherwise it will only ever be used for initialization which uses one thread per row
        const size_t numThreads = (sg.getArchetype().getMatrixType() & SynapseMatrixConnectivity::PROCEDURAL) ? sg.getArchetype().getNumThreadsPerSpike() : 1;

        // Create substitutions
        Substitutions subs;
        subs.addVarSubstitution("rng", "hostRNG");
        subs.addVarSubstitution("num_pre", "group->numSrcNeurons");
        subs.addVarSubstitution("num_post", "group->numTrgNeurons");
        subs.addVarSubstitution("num_threads", std::to_string(numThreads));
        subs.addVarNameSubstitution(connectInit.getSnippet()->getExtraGlobalParams(), "", "*group->");
        subs.addParamValueSubstitution(connectInit.getSnippet()->getParamNames(), connectInit.getParams(),
                                       [&sg](size_t p) { return sg.isConnectivityInitParamHeterogeneous(p); },
                                       "", "group->");
        subs.addVarValueSubstitution(connectInit.getSnippet()->getDerivedParams(), connectInit.getDerivedParams(),
                                     [&sg](size_t p) { return sg.isConnectivityInitDerivedParamHeterogeneous(p); },
                                     "", "group->");

        // Loop through EGPs
        const auto egps = connectInit.getSnippet()->getExtraGlobalParams();
        for(size_t i = 0; i < egps.size(); i++) {
            const auto loc = sg.getArchetype().getSparseConnectivityExtraGlobalParamLocation(i);
            // If EGP is a pointer and located on the host
            if(Utils::isTypePointer(egps[i].type) && (loc & VarLocation::HOST)) {
                // Generate code to allocate this EGP with count specified by $(0)
                std::stringstream allocStream;
                CodeGenerator::CodeStream alloc(allocStream);
                backend.genExtraGlobalParamAllocation(alloc, egps[i].type + "*", egps[i].name,
                                                      loc, "$(0)", "group->");

                // Add substitution
                subs.addFuncSubstitution("allocate" + egps[i].name, 1, allocStream.str());

                // Generate code to push this EGP with count specified by $(0)
                std::stringstream pushStream;
                CodeStream push(pushStream);
                backend.genExtraGlobalParamPush(push, egps[i].type + "*", egps[i].name,
                                                loc, "$(0)", "group->");


                // Add substitution
                subs.addFuncSubstitution("push" + egps[i].name, 1, pushStream.str());
            }
        }
        std::string code = connectInit.getSnippet()->getHostInitCode();
        subs.applyCheckUnreplaced(code, "hostInitSparseConnectivity : merged" + std::to_string(sg.getIndex()));
        code = ensureFtype(code, precision);

        // Write out code
        os << code << std::endl;

    }
}
}   // Anonymous namespace

//--------------------------------------------------------------------------
// CodeGenerator
//--------------------------------------------------------------------------
MemAlloc CodeGenerator::generateRunner(CodeStream &definitions, CodeStream &definitionsInternal, CodeStream &runner,
                                       const ModelSpecMerged &modelMerged, const BackendBase &backend)
{
    // Track memory allocations, initially starting from zero
    auto mem = MemAlloc::zero();

    // Write definitions preamble
    definitions << "#pragma once" << std::endl;

#ifdef _WIN32
    definitions << "#ifdef BUILDING_GENERATED_CODE" << std::endl;
    definitions << "#define EXPORT_VAR __declspec(dllexport) extern" << std::endl;
    definitions << "#define EXPORT_FUNC __declspec(dllexport)" << std::endl;
    definitions << "#else" << std::endl;
    definitions << "#define EXPORT_VAR __declspec(dllimport) extern" << std::endl;
    definitions << "#define EXPORT_FUNC __declspec(dllimport)" << std::endl;
    definitions << "#endif" << std::endl;
#else
    definitions << "#define EXPORT_VAR extern" << std::endl;
    definitions << "#define EXPORT_FUNC" << std::endl;
#endif
    backend.genDefinitionsPreamble(definitions, modelMerged);

    // Write definitions internal preamble
    definitionsInternal << "#pragma once" << std::endl;
    definitionsInternal << "#include \"definitions.h\"" << std::endl << std::endl;
    backend.genDefinitionsInternalPreamble(definitionsInternal, modelMerged);
    
    // write DT macro
    const ModelSpecInternal &model = modelMerged.getModel();
    if (model.getTimePrecision() == "float") {
        definitions << "#define DT " << Utils::writePreciseString(model.getDT()) << "f" << std::endl;
    } else {
        definitions << "#define DT " << Utils::writePreciseString(model.getDT()) << std::endl;
    }

    // Typedefine scalar type
    definitions << "typedef " << model.getPrecision() << " scalar;" << std::endl;

    // Write ranges of scalar and time types
    genTypeRange(definitions, model.getPrecision(), "SCALAR");
    genTypeRange(definitions, model.getTimePrecision(), "TIME");

    definitions << "// ------------------------------------------------------------------------" << std::endl;
    definitions << "// bit tool macros" << std::endl;
    definitions << "#define B(x,i) ((x) & (0x80000000 >> (i))) //!< Extract the bit at the specified position i from x" << std::endl;
    definitions << "#define setB(x,i) x= ((x) | (0x80000000 >> (i))) //!< Set the bit at the specified position i in x to 1" << std::endl;
    definitions << "#define delB(x,i) x= ((x) & (~(0x80000000 >> (i)))) //!< Set the bit at the specified position i in x to 0" << std::endl;
    definitions << std::endl;

    // Write runner preamble
    runner << "#include \"definitionsInternal.h\"" << std::endl << std::endl;
    backend.genRunnerPreamble(runner, modelMerged);

    // Create codestreams to generate different sections of runner and definitions
    std::stringstream runnerVarDeclStream;
    std::stringstream runnerVarAllocStream;
    std::stringstream runnerMergedStructAllocStream;
    std::stringstream runnerVarFreeStream;
    std::stringstream runnerExtraGlobalParamFuncStream;
    std::stringstream runnerPushFuncStream;
    std::stringstream runnerPullFuncStream;
    std::stringstream runnerGetterFuncStream;
    std::stringstream runnerStepTimeFinaliseStream;
    std::stringstream definitionsVarStream;
    std::stringstream definitionsFuncStream;
    std::stringstream definitionsInternalVarStream;
    std::stringstream definitionsInternalFuncStream;
    CodeStream runnerVarDecl(runnerVarDeclStream);
    CodeStream runnerVarAlloc(runnerVarAllocStream);
    CodeStream runnerMergedStructAlloc(runnerMergedStructAllocStream);
    CodeStream runnerVarFree(runnerVarFreeStream);
    CodeStream runnerExtraGlobalParamFunc(runnerExtraGlobalParamFuncStream);
    CodeStream runnerPushFunc(runnerPushFuncStream);
    CodeStream runnerPullFunc(runnerPullFuncStream);
    CodeStream runnerGetterFunc(runnerGetterFuncStream);
    CodeStream runnerStepTimeFinalise(runnerStepTimeFinaliseStream);
    CodeStream definitionsVar(definitionsVarStream);
    CodeStream definitionsFunc(definitionsFuncStream);
    CodeStream definitionsInternalVar(definitionsInternalVarStream);
    CodeStream definitionsInternalFunc(definitionsInternalFuncStream);

    // Create a teestream to allow simultaneous writing to all streams
    TeeStream allVarStreams(definitionsVar, definitionsInternalVar, runnerVarDecl, runnerVarAlloc, runnerVarFree);

    // Begin extern C block around variable declarations
    runnerVarDecl << "extern \"C\" {" << std::endl;
    definitionsVar << "extern \"C\" {" << std::endl;
    definitionsInternalVar << "extern \"C\" {" << std::endl;

    allVarStreams << "// ------------------------------------------------------------------------" << std::endl;
    allVarStreams << "// global variables" << std::endl;
    allVarStreams << "// ------------------------------------------------------------------------" << std::endl;

    // Define and declare time variables
    definitionsVar << "EXPORT_VAR unsigned long long iT;" << std::endl;
    definitionsVar << "EXPORT_VAR " << model.getTimePrecision() << " t;" << std::endl;
    runnerVarDecl << "unsigned long long iT;" << std::endl;
    runnerVarDecl << model.getTimePrecision() << " t;" << std::endl;

    if(model.isRecordingInUse()) {
        runnerVarDecl << "unsigned long long numRecordingTimesteps = 0;" << std::endl;
    }
    // If backend requires a global device RNG to simulate (or initialize) this model
    if(backend.isGlobalDeviceRNGRequired(modelMerged)) {
        mem += backend.genGlobalDeviceRNG(definitionsVar, definitionsInternalVar, runnerVarDecl, runnerVarAlloc, runnerVarFree);
    }
    // If backend required a global host RNG to simulate (or initialize) this model, generate a standard Mersenne Twister
    if(backend.isGlobalHostRNGRequired(modelMerged)) {
        mem += genGlobalHostRNG(definitionsVar, runnerVarDecl, runnerVarAlloc, model.getSeed());
    }
    allVarStreams << std::endl;

    // Generate preamble for the final stage of time step
    // **NOTE** this is done now as there can be timing logic here
    backend.genStepTimeFinalisePreamble(runnerStepTimeFinalise, modelMerged);

    allVarStreams << "// ------------------------------------------------------------------------" << std::endl;
    allVarStreams << "// timers" << std::endl;
    allVarStreams << "// ------------------------------------------------------------------------" << std::endl;

    // Generate variables to store total elapsed time
    // **NOTE** we ALWAYS generate these so usercode doesn't require #ifdefs around timing code
    genHostScalar(definitionsVar, runnerVarDecl, "double", "initTime", "0.0");
    genHostScalar(definitionsVar, runnerVarDecl, "double", "initSparseTime", "0.0");
    genHostScalar(definitionsVar, runnerVarDecl, "double", "neuronUpdateTime", "0.0");
    genHostScalar(definitionsVar, runnerVarDecl, "double", "presynapticUpdateTime", "0.0");
    genHostScalar(definitionsVar, runnerVarDecl, "double", "postsynapticUpdateTime", "0.0");
    genHostScalar(definitionsVar, runnerVarDecl, "double", "synapseDynamicsTime", "0.0");

    
    // If timing is actually enabled
    if(model.isTimingEnabled()) {
        // Create neuron timer
        backend.genTimer(definitionsVar, definitionsInternalVar, runnerVarDecl, runnerVarAlloc, runnerVarFree,
                         runnerStepTimeFinalise, "neuronUpdate", true);

        // Add presynaptic update timer
        if(!modelMerged.getMergedPresynapticUpdateGroups().empty()) {
            backend.genTimer(definitionsVar, definitionsInternalVar, runnerVarDecl, runnerVarAlloc, runnerVarFree,
                             runnerStepTimeFinalise, "presynapticUpdate", true);
        }

        // Add postsynaptic update timer if required
        if(!modelMerged.getMergedPostsynapticUpdateGroups().empty()) {
            backend.genTimer(definitionsVar, definitionsInternalVar, runnerVarDecl, runnerVarAlloc, runnerVarFree,
                             runnerStepTimeFinalise, "postsynapticUpdate", true);
        }

        // Add synapse dynamics update timer if required
        if(!modelMerged.getMergedSynapseDynamicsGroups().empty()) {
            backend.genTimer(definitionsVar, definitionsInternalVar, runnerVarDecl, runnerVarAlloc, runnerVarFree,
                             runnerStepTimeFinalise, "synapseDynamics", true);
        }

        // Create init timer
        backend.genTimer(definitionsVar, definitionsInternalVar, runnerVarDecl, runnerVarAlloc, runnerVarFree,
                         runnerStepTimeFinalise, "init", false);

        // Add sparse initialisation timer
        if(!modelMerged.getMergedSynapseSparseInitGroups().empty()) {
            backend.genTimer(definitionsVar, definitionsInternalVar, runnerVarDecl, runnerVarAlloc, runnerVarFree,
                             runnerStepTimeFinalise, "initSparse", false);
        }

        allVarStreams << std::endl;
    }

    runnerVarDecl << "// ------------------------------------------------------------------------" << std::endl;
    runnerVarDecl << "// merged group arrays" << std::endl;
    runnerVarDecl << "// ------------------------------------------------------------------------" << std::endl;

    definitionsInternal << "// ------------------------------------------------------------------------" << std::endl;
    definitionsInternal << "// merged group structures" << std::endl;
    definitionsInternal << "// ------------------------------------------------------------------------" << std::endl;

    definitionsInternalVar << "// ------------------------------------------------------------------------" << std::endl;
    definitionsInternalVar << "// merged group arrays for host initialisation" << std::endl;
    definitionsInternalVar << "// ------------------------------------------------------------------------" << std::endl;

    definitionsInternalFunc << "// ------------------------------------------------------------------------" << std::endl;
    definitionsInternalFunc << "// copying merged group structures to device" << std::endl;
    definitionsInternalFunc << "// ------------------------------------------------------------------------" << std::endl;

    // Loop through merged synapse connectivity host initialisation groups
    for(const auto &m : modelMerged.getMergedSynapseConnectivityHostInitGroups()) {
        m.generateRunner(backend, definitionsInternal, definitionsInternalFunc, definitionsInternalVar,
                         runnerVarDecl, runnerMergedStructAlloc);
    }

    // Loop through merged synapse connectivity host init groups and generate host init code
    // **NOTE** this is done here so valid pointers get copied straight into subsequent structures and merged EGP system isn't required
    for(const auto &sg : modelMerged.getMergedSynapseConnectivityHostInitGroups()) {
        genSynapseConnectivityHostInit(backend, runnerMergedStructAlloc, sg, model.getPrecision());
    }

    // Generate merged neuron initialisation groups
    for(const auto &m : modelMerged.getMergedNeuronInitGroups()) {
        m.generateRunner(backend, definitionsInternal, definitionsInternalFunc, definitionsInternalVar,
                         runnerVarDecl, runnerMergedStructAlloc);
    }

    // Loop through merged dense synapse init groups
    for(const auto &m : modelMerged.getMergedSynapseDenseInitGroups()) {
         m.generateRunner(backend, definitionsInternal, definitionsInternalFunc, definitionsInternalVar,
                          runnerVarDecl, runnerMergedStructAlloc);
    }

    // Loop through merged synapse connectivity initialisation groups
    for(const auto &m : modelMerged.getMergedSynapseConnectivityInitGroups()) {
        m.generateRunner(backend, definitionsInternal, definitionsInternalFunc, definitionsInternalVar,
                         runnerVarDecl, runnerMergedStructAlloc);
    }

    // Loop through merged sparse synapse init groups
    for(const auto &m : modelMerged.getMergedSynapseSparseInitGroups()) {
        m.generateRunner(backend, definitionsInternal, definitionsInternalFunc, definitionsInternalVar,
                         runnerVarDecl, runnerMergedStructAlloc);
    }

    // Loop through merged neuron update groups
    for(const auto &m : modelMerged.getMergedNeuronUpdateGroups()) {
        m.generateRunner(backend, definitionsInternal, definitionsInternalFunc, definitionsInternalVar,
                         runnerVarDecl, runnerMergedStructAlloc);
    }

    // Loop through merged presynaptic update groups
    for(const auto &m : modelMerged.getMergedPresynapticUpdateGroups()) {
        m.generateRunner(backend, definitionsInternal, definitionsInternalFunc, definitionsInternalVar,
                         runnerVarDecl, runnerMergedStructAlloc);
    }

    // Loop through merged postsynaptic update groups
    for(const auto &m : modelMerged.getMergedPostsynapticUpdateGroups()) {
        m.generateRunner(backend, definitionsInternal, definitionsInternalFunc, definitionsInternalVar,
                         runnerVarDecl, runnerMergedStructAlloc);
    }

    // Loop through synapse dynamics groups
    for(const auto &m : modelMerged.getMergedSynapseDynamicsGroups()) {
        m.generateRunner(backend, definitionsInternal, definitionsInternalFunc, definitionsInternalVar,
                         runnerVarDecl, runnerMergedStructAlloc);
    }

    // Loop through neuron groups whose spike queues need resetting
    for(const auto &m : modelMerged.getMergedNeuronSpikeQueueUpdateGroups()) {
        m.generateRunner(backend, definitionsInternal, definitionsInternalFunc, definitionsInternalVar,
                         runnerVarDecl, runnerMergedStructAlloc);
    }

    // Loop through synapse groups whose dendritic delay pointers need updating
    for(const auto &m : modelMerged.getMergedSynapseDendriticDelayUpdateGroups()) {
       m.generateRunner(backend, definitionsInternal, definitionsInternalFunc, definitionsInternalVar,
                        runnerVarDecl, runnerMergedStructAlloc);
    }

    allVarStreams << "// ------------------------------------------------------------------------" << std::endl;
    allVarStreams << "// local neuron groups" << std::endl;
    allVarStreams << "// ------------------------------------------------------------------------" << std::endl;
    std::vector<std::string> currentSpikePullFunctions;
    std::vector<std::string> currentSpikeEventPullFunctions;
    std::vector<std::string> statePushPullFunctions;
    for(const auto &n : model.getNeuronGroups()) {
        // Write convenience macros to access spikes
        genSpikeMacros(definitionsVar, n.second, true);

        // True spike variables
        const size_t numNeuronDelaySlots = (size_t)n.second.getNumNeurons() * (size_t)n.second.getNumDelaySlots();
        const size_t numSpikeCounts = n.second.isTrueSpikeRequired() ? n.second.getNumDelaySlots() : 1;
        const size_t numSpikes = n.second.isTrueSpikeRequired() ? numNeuronDelaySlots : n.second.getNumNeurons();
        mem += backend.genArray(definitionsVar, definitionsInternalVar, runnerVarDecl, runnerVarAlloc, runnerVarFree,
                                "unsigned int", "glbSpkCnt" + n.first, n.second.getSpikeLocation(), numSpikeCounts);
        mem += backend.genArray(definitionsVar, definitionsInternalVar, runnerVarDecl, runnerVarAlloc, runnerVarFree,
                                "unsigned int", "glbSpk" + n.first, n.second.getSpikeLocation(), numSpikes);

        // True spike push and pull functions
        genVarPushPullScope(definitionsFunc, runnerPushFunc, runnerPullFunc, n.second.getSpikeLocation(),
                            backend.getPreferences().automaticCopy, n.first + "Spikes",
                            [&]()
                            {
                                backend.genVariablePushPull(runnerPushFunc, runnerPullFunc,
                                                            "unsigned int", "glbSpkCnt" + n.first, n.second.getSpikeLocation(), true, numSpikeCounts);
                                backend.genVariablePushPull(runnerPushFunc, runnerPullFunc,
                                                            "unsigned int", "glbSpk" + n.first, n.second.getSpikeLocation(), true, numSpikes);
                            });

        // Current true spike push and pull functions
        genVarPushPullScope(definitionsFunc, runnerPushFunc, runnerPullFunc, n.second.getSpikeLocation(),
                            backend.getPreferences().automaticCopy, n.first + "CurrentSpikes", currentSpikePullFunctions,
                            [&]()
                            {
                                backend.genCurrentTrueSpikePush(runnerPushFunc, n.second);
                                backend.genCurrentTrueSpikePull(runnerPullFunc, n.second);
                            });

        // Current true spike getter functions
        genSpikeGetters(definitionsFunc, runnerGetterFunc, n.second, true);

        // If spike recording is enabled, define and declare variables and add free
        if(n.second.isSpikeRecordingEnabled()) {
            backend.genVariableDefinition(definitionsVar, definitionsInternalVar, "uint32_t*", "recordSpk" + n.first, VarLocation::HOST_DEVICE);
            backend.genVariableImplementation(runnerVarDecl, "uint32_t*", "recordSpk" + n.first, VarLocation::HOST_DEVICE);
            backend.genVariableFree(runnerVarFree, "recordSpk" + n.first, VarLocation::HOST_DEVICE);
        }

        // If neuron group needs to emit spike-like events
        if (n.second.isSpikeEventRequired()) {
            // Write convenience macros to access spike-like events
            genSpikeMacros(definitionsVar, n.second, false);

            // Spike-like event variables
            mem += backend.genArray(definitionsVar, definitionsInternalVar, runnerVarDecl, runnerVarAlloc, runnerVarFree,
                                    "unsigned int", "glbSpkCntEvnt" + n.first, n.second.getSpikeEventLocation(),
                                    n.second.getNumDelaySlots());
            mem += backend.genArray(definitionsVar, definitionsInternalVar, runnerVarDecl, runnerVarAlloc, runnerVarFree,
                                    "unsigned int", "glbSpkEvnt" + n.first, n.second.getSpikeEventLocation(),
                                    numNeuronDelaySlots);

            // Spike-like event push and pull functions
            genVarPushPullScope(definitionsFunc, runnerPushFunc, runnerPullFunc, n.second.getSpikeEventLocation(),
                                backend.getPreferences().automaticCopy, n.first + "SpikeEvents",
                                [&]()
                                {
                                    backend.genVariablePushPull(runnerPushFunc, runnerPullFunc,
                                                                "unsigned int", "glbSpkCntEvnt" + n.first, n.second.getSpikeLocation(), true, n.second.getNumDelaySlots());
                                    backend.genVariablePushPull(runnerPushFunc, runnerPullFunc,
                                                                "unsigned int", "glbSpkEvnt" + n.first, n.second.getSpikeLocation(), true, numNeuronDelaySlots);
                                });

            // Current spike-like event push and pull functions
            genVarPushPullScope(definitionsFunc, runnerPushFunc, runnerPullFunc, n.second.getSpikeEventLocation(),
                                backend.getPreferences().automaticCopy, n.first + "CurrentSpikeEvents", currentSpikeEventPullFunctions,
                                [&]()
                                {
                                    backend.genCurrentSpikeLikeEventPush(runnerPushFunc, n.second);
                                    backend.genCurrentSpikeLikeEventPull(runnerPullFunc, n.second);
                                });

            // Current true spike getter functions
            genSpikeGetters(definitionsFunc, runnerGetterFunc, n.second, false);

            // If spike recording is enabled, define and declare variables and add free
            if(n.second.isSpikeEventRecordingEnabled()) {
                backend.genVariableDefinition(definitionsVar, definitionsInternalVar, "uint32_t*", "recordSpkEvent" + n.first, VarLocation::HOST_DEVICE);
                backend.genVariableImplementation(runnerVarDecl, "uint32_t*", "recordSpkEvent" + n.first, VarLocation::HOST_DEVICE);
                backend.genVariableFree(runnerVarFree, "recordSpkEvent" + n.first, VarLocation::HOST_DEVICE);
            }
        }

        // If neuron group has axonal delays
        if (n.second.isDelayRequired()) {
            mem += genHostDeviceScalar(backend, definitionsVar, definitionsInternalVar, runnerVarDecl, runnerVarAlloc, runnerVarFree,
                                       "unsigned int", "spkQuePtr" + n.first, "0");
        }

        // If neuron group needs to record its spike times
        if (n.second.isSpikeTimeRequired()) {
            mem += backend.genArray(definitionsVar, definitionsInternalVar, runnerVarDecl, runnerVarAlloc, runnerVarFree,
                                    model.getTimePrecision(), "sT" + n.first, n.second.getSpikeTimeLocation(),
                                    numNeuronDelaySlots);

            // Generate push and pull functions
            genVarPushPullScope(definitionsFunc, runnerPushFunc, runnerPullFunc, n.second.getSpikeTimeLocation(),
                                backend.getPreferences().automaticCopy, n.first + "SpikeTimes",
                                [&]()
                                {
                                    backend.genVariablePushPull(runnerPushFunc, runnerPullFunc, model.getTimePrecision(),
                                                                "sT" + n.first, n.second.getSpikeTimeLocation(), true, 
                                                                numNeuronDelaySlots);
                                });
        }

        // If neuron group needs per-neuron RNGs
        if(n.second.isSimRNGRequired()) {
            mem += backend.genPopulationRNG(definitionsVar, definitionsInternalVar, runnerVarDecl, runnerVarAlloc, runnerVarFree, "rng" + n.first, n.second.getNumNeurons());
        }

        // Neuron state variables
        const auto neuronModel = n.second.getNeuronModel();
        const auto vars = neuronModel->getVars();
        std::vector<std::string> neuronStatePushPullFunctions;
        for(size_t i = 0; i < vars.size(); i++) {
            const auto *varInitSnippet = n.second.getVarInitialisers()[i].getSnippet();
            const size_t count = n.second.isVarQueueRequired(i) ? n.second.getNumNeurons() * n.second.getNumDelaySlots() : n.second.getNumNeurons();
            const bool autoInitialized = !varInitSnippet->getCode().empty();
            mem += genVariable(backend, definitionsVar, definitionsFunc, definitionsInternalVar, runnerVarDecl, runnerVarAlloc, runnerVarFree,
                               runnerPushFunc, runnerPullFunc, vars[i].type, vars[i].name + n.first,
                               n.second.getVarLocation(i), autoInitialized, count, neuronStatePushPullFunctions);

            // Current variable push and pull functions
            genVarPushPullScope(definitionsFunc, runnerPushFunc, runnerPullFunc, n.second.getVarLocation(i),
                                backend.getPreferences().automaticCopy, "Current" + vars[i].name + n.first,
                                [&]()
                                {
                                    backend.genCurrentVariablePushPull(runnerPushFunc, runnerPullFunc, n.second, vars[i].type,
                                                                    vars[i].name, n.second.getVarLocation(i));
                                });

            // Write getter to get access to correct pointer
            const bool delayRequired = (n.second.isVarQueueRequired(i) &&  n.second.isDelayRequired());
            genVarGetterScope(definitionsFunc, runnerGetterFunc, n.second.getVarLocation(i),
                              "Current" + vars[i].name + n.first, vars[i].type + "*",
                              [&]()
                              {
                                  if(delayRequired) {
                                      runnerGetterFunc << "return " << vars[i].name << n.first << " + (spkQuePtr" << n.first << " * " << n.second.getNumNeurons() << ");" << std::endl;
                                  }
                                  else {
                                      runnerGetterFunc << "return " << vars[i].name << n.first << ";" << std::endl;
                                  }
                              });

            // Loop through EGPs required to initialize neuron variable
            const auto extraGlobalParams = varInitSnippet->getExtraGlobalParams();
            for(size_t e = 0; e < extraGlobalParams.size(); e++) {
                genExtraGlobalParam(modelMerged, backend, definitionsVar, definitionsFunc, definitionsInternalVar, 
                                    runnerVarDecl, runnerExtraGlobalParamFunc, 
                                    extraGlobalParams[e].type, extraGlobalParams[e].name + vars[i].name + n.first,
                                    true, VarLocation::HOST_DEVICE);
            }
        }

        // Add helper function to push and pull entire neuron state
        if(!backend.getPreferences().automaticCopy) {
            genStatePushPull(definitionsFunc, runnerPushFunc, runnerPullFunc, 
                             n.first, backend.getPreferences().generateEmptyStatePushPull, 
                             neuronStatePushPullFunctions, statePushPullFunctions);
        }

        const auto extraGlobalParams = neuronModel->getExtraGlobalParams();
        for(size_t i = 0; i < extraGlobalParams.size(); i++) {
            genExtraGlobalParam(modelMerged, backend, definitionsVar, definitionsFunc, definitionsInternalVar,
                                runnerVarDecl, runnerExtraGlobalParamFunc, 
                                extraGlobalParams[i].type, extraGlobalParams[i].name + n.first,
                                true, n.second.getExtraGlobalParamLocation(i));
        }

        if(!n.second.getCurrentSources().empty()) {
            allVarStreams << "// current source variables" << std::endl;
        }
        for (auto const *cs : n.second.getCurrentSources()) {
            const auto csModel = cs->getCurrentSourceModel();
            const auto csVars = csModel->getVars();

            std::vector<std::string> currentSourceStatePushPullFunctions;
            for(size_t i = 0; i < csVars.size(); i++) {
                const auto *varInitSnippet = cs->getVarInitialisers()[i].getSnippet();
                const bool autoInitialized = !varInitSnippet->getCode().empty();
                mem += genVariable(backend, definitionsVar, definitionsFunc, definitionsInternalVar, runnerVarDecl, runnerVarAlloc, runnerVarFree,
                                   runnerPushFunc, runnerPullFunc, csVars[i].type, csVars[i].name + cs->getName(),
                                   cs->getVarLocation(i), autoInitialized, n.second.getNumNeurons(), currentSourceStatePushPullFunctions);

                // Loop through EGPs required to initialize current source variable
                const auto extraGlobalParams = varInitSnippet->getExtraGlobalParams();
                for(size_t e = 0; e < extraGlobalParams.size(); e++) {
                    genExtraGlobalParam(modelMerged, backend, definitionsVar, definitionsFunc, definitionsInternalVar,
                                        runnerVarDecl, runnerExtraGlobalParamFunc, 
                                        extraGlobalParams[e].type, extraGlobalParams[e].name + vars[i].name + cs->getName(),
                                        true, VarLocation::HOST_DEVICE);
                }
            }

            // Add helper function to push and pull entire current source state
            if(!backend.getPreferences().automaticCopy) {
                genStatePushPull(definitionsFunc, runnerPushFunc, runnerPullFunc, 
                                 cs->getName(), backend.getPreferences().generateEmptyStatePushPull, 
                                 currentSourceStatePushPullFunctions, statePushPullFunctions);
            }

            const auto csExtraGlobalParams = csModel->getExtraGlobalParams();
            for(size_t i = 0; i < csExtraGlobalParams.size(); i++) {
                genExtraGlobalParam(modelMerged, backend, definitionsVar, definitionsFunc, definitionsInternalVar,
                                    runnerVarDecl, runnerExtraGlobalParamFunc, 
                                    csExtraGlobalParams[i].type, csExtraGlobalParams[i].name + cs->getName(),
                                    true, cs->getExtraGlobalParamLocation(i));
            }
        }
    }
    allVarStreams << std::endl;

    allVarStreams << "// ------------------------------------------------------------------------" << std::endl;
    allVarStreams << "// postsynaptic variables" << std::endl;
    allVarStreams << "// ------------------------------------------------------------------------" << std::endl;
    for(const auto &n : model.getNeuronGroups()) {
        // Loop through merged incoming synaptic populations
        // **NOTE** because of merging we need to loop through postsynaptic models in this
        for(const auto &m : n.second.getMergedInSyn()) {
            const auto *sg = m.first;

            mem += backend.genArray(definitionsVar, definitionsInternalVar, runnerVarDecl, runnerVarAlloc, runnerVarFree,
                                    model.getPrecision(), "inSyn" + sg->getPSModelTargetName(), sg->getInSynLocation(),
                                    sg->getTrgNeuronGroup()->getNumNeurons());

            if (sg->isDendriticDelayRequired()) {
                mem += backend.genArray(definitionsVar, definitionsInternalVar, runnerVarDecl, runnerVarAlloc, runnerVarFree,
                                        model.getPrecision(), "denDelay" + sg->getPSModelTargetName(), sg->getDendriticDelayLocation(),
                                        (size_t)sg->getMaxDendriticDelayTimesteps() * (size_t)sg->getTrgNeuronGroup()->getNumNeurons());
                mem += genHostDeviceScalar(backend, definitionsVar, definitionsInternalVar, runnerVarDecl, runnerVarAlloc, runnerVarFree,
                                           "unsigned int", "denDelayPtr" + sg->getPSModelTargetName(), "0");
            }

            if (sg->getMatrixType() & SynapseMatrixWeight::INDIVIDUAL_PSM) {
                const auto psmVars = sg->getPSModel()->getVars();
                for(size_t v = 0; v < psmVars.size(); v++) {
                    mem += backend.genArray(definitionsVar, definitionsInternalVar, runnerVarDecl, runnerVarAlloc, runnerVarFree,
                                            psmVars[v].type, psmVars[v].name + sg->getPSModelTargetName(), sg->getPSVarLocation(v),
                                            sg->getTrgNeuronGroup()->getNumNeurons());

                    // Loop through EGPs required to initialize PSM variable
                    const auto extraGlobalParams = sg->getPSVarInitialisers()[v].getSnippet()->getExtraGlobalParams();
                    for(size_t e = 0; e < extraGlobalParams.size(); e++) {
                        genExtraGlobalParam(modelMerged, backend, definitionsVar, definitionsFunc, definitionsInternalVar,
                                            runnerVarDecl, runnerExtraGlobalParamFunc, 
                                            extraGlobalParams[e].type, extraGlobalParams[e].name + psmVars[v].name + sg->getPSModelTargetName(),
                                            true, VarLocation::HOST_DEVICE);
                    }
                }
            }
        }
    }
    allVarStreams << std::endl;

    allVarStreams << "// ------------------------------------------------------------------------" << std::endl;
    allVarStreams << "// synapse connectivity" << std::endl;
    allVarStreams << "// ------------------------------------------------------------------------" << std::endl;
    std::vector<std::string> connectivityPushPullFunctions;
    for(const auto &s : model.getSynapseGroups()) {
        // If this synapse group isn't a weight sharing slave i.e. it's connectivity isn't initialized on the master
        if(!s.second.isWeightSharingSlave()) {
            const bool autoInitialized = !s.second.getConnectivityInitialiser().getSnippet()->getRowBuildCode().empty();

            if(s.second.getMatrixType() & SynapseMatrixConnectivity::BITMASK) {
                const size_t gpSize = ceilDivide((size_t)s.second.getSrcNeuronGroup()->getNumNeurons() * backend.getSynapticMatrixRowStride(s.second), 32);
                mem += genVariable(backend, definitionsVar, definitionsFunc, definitionsInternalVar, runnerVarDecl, runnerVarAlloc, runnerVarFree,
                                   runnerPushFunc, runnerPullFunc, "uint32_t", "gp" + s.second.getName(),
                                   s.second.getSparseConnectivityLocation(), autoInitialized, gpSize, connectivityPushPullFunctions);
            }
            else if(s.second.getMatrixType() & SynapseMatrixConnectivity::SPARSE) {
                const VarLocation varLoc = s.second.getSparseConnectivityLocation();
                const size_t size = s.second.getSrcNeuronGroup()->getNumNeurons() * backend.getSynapticMatrixRowStride(s.second);

                // Maximum row length constant
                definitionsVar << "EXPORT_VAR const unsigned int maxRowLength" << s.second.getName() << ";" << std::endl;
                runnerVarDecl << "const unsigned int maxRowLength" << s.second.getName() << " = " << backend.getSynapticMatrixRowStride(s.second) << ";" << std::endl;

                // Row lengths
                mem += backend.genArray(definitionsVar, definitionsInternalVar, runnerVarDecl, runnerVarAlloc, runnerVarFree,
                                        "unsigned int", "rowLength" + s.second.getName(), varLoc, s.second.getSrcNeuronGroup()->getNumNeurons());

                // Target indices
                mem += backend.genArray(definitionsVar, definitionsInternalVar, runnerVarDecl, runnerVarAlloc, runnerVarFree,
                                        s.second.getSparseIndType(), "ind" + s.second.getName(), varLoc, size);

                // **TODO** remap is not always required
                if(backend.isSynRemapRequired() && !s.second.getWUModel()->getSynapseDynamicsCode().empty()) {
                    // Allocate synRemap
                    // **THINK** this is over-allocating
                    mem += backend.genArray(definitionsVar, definitionsInternalVar, runnerVarDecl, runnerVarAlloc, runnerVarFree,
                                            "unsigned int", "synRemap" + s.second.getName(), VarLocation::DEVICE, size + 1);
                }

                // **TODO** remap is not always required
                if(backend.isPostsynapticRemapRequired() && !s.second.getWUModel()->getLearnPostCode().empty()) {
                    const size_t postSize = (size_t)s.second.getTrgNeuronGroup()->getNumNeurons() * (size_t)s.second.getMaxSourceConnections();

                    // Allocate column lengths
                    mem += backend.genArray(definitionsVar, definitionsInternalVar, runnerVarDecl, runnerVarAlloc, runnerVarFree,
                                            "unsigned int", "colLength" + s.second.getName(), VarLocation::DEVICE, s.second.getTrgNeuronGroup()->getNumNeurons());

                    // Allocate remap
                    mem += backend.genArray(definitionsVar, definitionsInternalVar, runnerVarDecl, runnerVarAlloc, runnerVarFree,
                                            "unsigned int", "remap" + s.second.getName(), VarLocation::DEVICE, postSize);
                }

                // Generate push and pull functions for sparse connectivity
                genVarPushPullScope(definitionsFunc, runnerPushFunc, runnerPullFunc, s.second.getSparseConnectivityLocation(),
                                    backend.getPreferences().automaticCopy, s.second.getName() + "Connectivity", connectivityPushPullFunctions,
                                    [&]()
                                    {
                                        // Row lengths
                                        backend.genVariablePushPull(runnerPushFunc, runnerPullFunc, "unsigned int", "rowLength" + s.second.getName(), 
                                                                    s.second.getSparseConnectivityLocation(), autoInitialized, s.second.getSrcNeuronGroup()->getNumNeurons());

                                        // Target indices
                                        backend.genVariablePushPull(runnerPushFunc, runnerPullFunc, "unsigned int", "ind" + s.second.getName(), 
                                                                    s.second.getSparseConnectivityLocation(), autoInitialized, size);
                                    });
            }
        }
    }
    allVarStreams << std::endl;

    allVarStreams << "// ------------------------------------------------------------------------" << std::endl;
    allVarStreams << "// synapse variables" << std::endl;
    allVarStreams << "// ------------------------------------------------------------------------" << std::endl;
    for(const auto &s : model.getSynapseGroups()) {
        const auto *wu = s.second.getWUModel();
        const auto *psm = s.second.getPSModel();

        // If group isn't a weight sharing slave and per-synapse variables should be individual
        const bool individualWeights = (s.second.getMatrixType() & SynapseMatrixWeight::INDIVIDUAL);
        const bool proceduralWeights = (s.second.getMatrixType() & SynapseMatrixWeight::PROCEDURAL);
        std::vector<std::string> synapseGroupStatePushPullFunctions;
        if (!s.second.isWeightSharingSlave() && (individualWeights || proceduralWeights)) {
            const size_t size = s.second.getSrcNeuronGroup()->getNumNeurons() * backend.getSynapticMatrixRowStride(s.second);

            const auto wuVars = wu->getVars();
            for(size_t i = 0; i < wuVars.size(); i++) {
                const auto *varInitSnippet = s.second.getWUVarInitialisers()[i].getSnippet();
                if(individualWeights) {
                    const bool autoInitialized = !varInitSnippet->getCode().empty();
                    mem += genVariable(backend, definitionsVar, definitionsFunc, definitionsInternalVar, runnerVarDecl, runnerVarAlloc, runnerVarFree,
                                       runnerPushFunc, runnerPullFunc, wuVars[i].type, wuVars[i].name + s.second.getName(),
                                       s.second.getWUVarLocation(i), autoInitialized, size, synapseGroupStatePushPullFunctions);
                }

                // Loop through EGPs required to initialize WUM variable
                const auto extraGlobalParams = varInitSnippet->getExtraGlobalParams();
                for(size_t e = 0; e < extraGlobalParams.size(); e++) {
                    genExtraGlobalParam(modelMerged, backend, definitionsVar, definitionsFunc, definitionsInternalVar,
                                        runnerVarDecl, runnerExtraGlobalParamFunc, 
                                        extraGlobalParams[e].type, extraGlobalParams[e].name + wuVars[i].name + s.second.getName(),
                                        true, VarLocation::HOST_DEVICE);
                }
            }
        }

        // Presynaptic W.U.M. variables
        const size_t preSize = (s.second.getDelaySteps() == NO_DELAY)
                ? s.second.getSrcNeuronGroup()->getNumNeurons()
                : s.second.getSrcNeuronGroup()->getNumNeurons() * s.second.getSrcNeuronGroup()->getNumDelaySlots();
        const auto wuPreVars = wu->getPreVars();
        for(size_t i = 0; i < wuPreVars.size(); i++) {
            const auto *varInitSnippet = s.second.getWUPreVarInitialisers()[i].getSnippet();
            const bool autoInitialized = !varInitSnippet->getCode().empty();
            mem += genVariable(backend, definitionsVar, definitionsFunc, definitionsInternalVar, runnerVarDecl, runnerVarAlloc, runnerVarFree,
                            runnerPushFunc, runnerPullFunc, wuPreVars[i].type, wuPreVars[i].name + s.second.getName(),
                            s.second.getWUPreVarLocation(i), autoInitialized, preSize, synapseGroupStatePushPullFunctions);

            // Loop through EGPs required to initialize WUM variable
            const auto extraGlobalParams = varInitSnippet->getExtraGlobalParams();
            for(size_t e = 0; e < extraGlobalParams.size(); e++) {
                genExtraGlobalParam(modelMerged, backend, definitionsVar, definitionsFunc, definitionsInternalVar,
                                    runnerVarDecl, runnerExtraGlobalParamFunc, 
                                    extraGlobalParams[e].type, extraGlobalParams[e].name + wuPreVars[i].name + s.second.getName(),
                                    true, VarLocation::HOST_DEVICE);
            }
        }

        // Postsynaptic W.U.M. variables
        const size_t postSize = (s.second.getBackPropDelaySteps() == NO_DELAY)
                ? s.second.getTrgNeuronGroup()->getNumNeurons()
                : s.second.getTrgNeuronGroup()->getNumNeurons() * s.second.getTrgNeuronGroup()->getNumDelaySlots();
        const auto wuPostVars = wu->getPostVars();
        for(size_t i = 0; i < wuPostVars.size(); i++) {
            const auto *varInitSnippet = s.second.getWUPostVarInitialisers()[i].getSnippet();
            const bool autoInitialized = !varInitSnippet->getCode().empty();
            mem += genVariable(backend, definitionsVar, definitionsFunc, definitionsInternalVar, runnerVarDecl, runnerVarAlloc, runnerVarFree,
                               runnerPushFunc, runnerPullFunc, wuPostVars[i].type, wuPostVars[i].name + s.second.getName(),
                               s.second.getWUPostVarLocation(i), autoInitialized, postSize, synapseGroupStatePushPullFunctions);

            // Loop through EGPs required to initialize WUM variable
            const auto extraGlobalParams = varInitSnippet->getExtraGlobalParams();
            for(size_t e = 0; e < extraGlobalParams.size(); e++) {
                genExtraGlobalParam(modelMerged, backend, definitionsVar, definitionsFunc, definitionsInternalVar,
                                    runnerVarDecl, runnerExtraGlobalParamFunc, 
                                    extraGlobalParams[e].type, extraGlobalParams[e].name + wuPostVars[i].name + s.second.getName(),
                                    true, VarLocation::HOST_DEVICE);
            }
        }

        // If this synapse group's postsynaptic models hasn't been merged (which makes pulling them somewhat ambiguous)
        // **NOTE** we generated initialisation and declaration code earlier - here we just generate push and pull as we want this per-synapse group
        if(!s.second.isPSModelMerged()) {
            // Add code to push and pull inSyn
            genVarPushPullScope(definitionsFunc, runnerPushFunc, runnerPullFunc, s.second.getInSynLocation(),
                                backend.getPreferences().automaticCopy, "inSyn" + s.second.getName(), synapseGroupStatePushPullFunctions,
                                [&]()
                                {
                                    backend.genVariablePushPull(runnerPushFunc, runnerPullFunc, model.getPrecision(), "inSyn" + s.second.getName(), s.second.getInSynLocation(),
                                                                true, s.second.getTrgNeuronGroup()->getNumNeurons());
                                });

            // If this synapse group has individual postsynaptic model variables
            if (s.second.getMatrixType() & SynapseMatrixWeight::INDIVIDUAL_PSM) {
                const auto psmVars = psm->getVars();
                for(size_t i = 0; i < psmVars.size(); i++) {
                    const bool autoInitialized = !s.second.getPSVarInitialisers()[i].getSnippet()->getCode().empty();
                    genVarPushPullScope(definitionsFunc, runnerPushFunc, runnerPullFunc, s.second.getPSVarLocation(i),
                                        backend.getPreferences().automaticCopy, psmVars[i].name + s.second.getName(), synapseGroupStatePushPullFunctions,
                                        [&]()
                                        {
                                            backend.genVariablePushPull(runnerPushFunc, runnerPullFunc, psmVars[i].type, psmVars[i].name + s.second.getName(), s.second.getPSVarLocation(i),
                                                                        autoInitialized, s.second.getTrgNeuronGroup()->getNumNeurons());
                                        });
                }
            }
        }

        // Add helper function to push and pull entire synapse group state
        if(!backend.getPreferences().automaticCopy) {
            genStatePushPull(definitionsFunc, runnerPushFunc, runnerPullFunc, 
                             s.second.getName(), backend.getPreferences().generateEmptyStatePushPull, 
                             synapseGroupStatePushPullFunctions, statePushPullFunctions);
        }

        const auto psmExtraGlobalParams = psm->getExtraGlobalParams();
        for(size_t i = 0; i < psmExtraGlobalParams.size(); i++) {
            genExtraGlobalParam(modelMerged, backend, definitionsVar, definitionsFunc, definitionsInternalVar,
                                runnerVarDecl, runnerExtraGlobalParamFunc, 
                                psmExtraGlobalParams[i].type, psmExtraGlobalParams[i].name + s.second.getName(),
                                true, s.second.getPSExtraGlobalParamLocation(i));
        }

        const auto wuExtraGlobalParams = wu->getExtraGlobalParams();
        for(size_t i = 0; i < wuExtraGlobalParams.size(); i++) {
            genExtraGlobalParam(modelMerged, backend, definitionsVar, definitionsFunc, definitionsInternalVar,
                                runnerVarDecl, runnerExtraGlobalParamFunc, 
                                wuExtraGlobalParams[i].type, wuExtraGlobalParams[i].name + s.second.getName(),
                                true, s.second.getWUExtraGlobalParamLocation(i));
        }

        // If group isn't a weight sharing slave 
        if(!s.second.isWeightSharingSlave()) {
            const auto sparseConnExtraGlobalParams = s.second.getConnectivityInitialiser().getSnippet()->getExtraGlobalParams();
            for(size_t i = 0; i < sparseConnExtraGlobalParams.size(); i++) {
                genExtraGlobalParam(modelMerged, backend, definitionsVar, definitionsFunc, definitionsInternalVar,
                                    runnerVarDecl, runnerExtraGlobalParamFunc, 
                                    sparseConnExtraGlobalParams[i].type, sparseConnExtraGlobalParams[i].name + s.second.getName(),
                                    s.second.getConnectivityInitialiser().getSnippet()->getHostInitCode().empty(),
                                    s.second.getSparseConnectivityExtraGlobalParamLocation(i));
            }
        }
    }
    allVarStreams << std::endl;

    // End extern C block around variable declarations
    runnerVarDecl << "}  // extern \"C\"" << std::endl;
 
    // Write variable declarations to runner
    runner << runnerVarDeclStream.str();

    // Write extra global parameter functions to runner
    runner << "// ------------------------------------------------------------------------" << std::endl;
    runner << "// extra global params" << std::endl;
    runner << "// ------------------------------------------------------------------------" << std::endl;
    runner << runnerExtraGlobalParamFuncStream.str();
    runner << std::endl;

    // Write push function declarations to runner
    runner << "// ------------------------------------------------------------------------" << std::endl;
    runner << "// copying things to device" << std::endl;
    runner << "// ------------------------------------------------------------------------" << std::endl;
    runner << runnerPushFuncStream.str();
    runner << std::endl;

    // Write pull function declarations to runner
    runner << "// ------------------------------------------------------------------------" << std::endl;
    runner << "// copying things from device" << std::endl;
    runner << "// ------------------------------------------------------------------------" << std::endl;
    runner << runnerPullFuncStream.str();
    runner << std::endl;

    runner << "// ------------------------------------------------------------------------" << std::endl;
    runner << "// helper getter functions" << std::endl;
    runner << "// ------------------------------------------------------------------------" << std::endl;
    runner << runnerGetterFuncStream.str();
    runner << std::endl;

    if(!backend.getPreferences().automaticCopy) {
        // ---------------------------------------------------------------------
        // Function for copying all state to device
        runner << "void copyStateToDevice(bool uninitialisedOnly)";
        {
            CodeStream::Scope b(runner);
            for(const auto &g : statePushPullFunctions) {
                runner << "push" << g << "StateToDevice(uninitialisedOnly);" << std::endl;
            }
        }
        runner << std::endl;

        // ---------------------------------------------------------------------
        // Function for copying all connectivity to device
        runner << "void copyConnectivityToDevice(bool uninitialisedOnly)";
        {
            CodeStream::Scope b(runner);
            for(const auto &func : connectivityPushPullFunctions) {
                runner << "push" << func << "ToDevice(uninitialisedOnly);" << std::endl;
            }
        }
        runner << std::endl;

        // ---------------------------------------------------------------------
        // Function for copying all state from device
        runner << "void copyStateFromDevice()";
        {
            CodeStream::Scope b(runner);
            for(const auto &g : statePushPullFunctions) {
                runner << "pull" << g << "StateFromDevice();" << std::endl;
            }
        }
        runner << std::endl;

        // ---------------------------------------------------------------------
        // Function for copying all current spikes from device
        runner << "void copyCurrentSpikesFromDevice()";
        {
            CodeStream::Scope b(runner);
            for(const auto &func : currentSpikePullFunctions) {
                runner << "pull" << func << "FromDevice();" << std::endl;
            }
        }
        runner << std::endl;

        // ---------------------------------------------------------------------
        // Function for copying all current spikes events from device
        runner << "void copyCurrentSpikeEventsFromDevice()";
        {
            CodeStream::Scope b(runner);
            for(const auto &func : currentSpikeEventPullFunctions) {
                runner << "pull" << func << "FromDevice();" << std::endl;
            }
        }
        runner << std::endl;
    }

    // If model uses recording
    if(model.isRecordingInUse()) {
        runner << "void allocateRecordingBuffers(unsigned int timesteps)";
        {
            CodeStream::Scope b(runner);

            // Cache number of recording timesteps in global variable
            runner << "numRecordingTimesteps = timesteps;" << std::endl;

            // Loop through neuron groups
            for(const auto &n : model.getNeuronGroups()) {
                CodeStream::Scope b(runner);

                // Calculate number of words required for spike/spike event buffers
                if(n.second.isSpikeRecordingEnabled() || n.second.isSpikeEventRecordingEnabled()) {
                    runner << "const unsigned int numWords = " << ceilDivide(n.second.getNumNeurons(), 32) << " * timesteps;" << std::endl;
                }

                // Allocate spike array if required
                // **YUCK** maybe this should be renamed genDynamicArray
                if(n.second.isSpikeRecordingEnabled()) {
                    CodeStream::Scope b(runner);
                    backend.genExtraGlobalParamAllocation(runner, "uint32_t*", "recordSpk" + n.first, VarLocation::HOST_DEVICE, "numWords");

                    // Get destinations in merged structures, this EGP 
                    // needs to be copied to and call push function
                    const auto &mergedDestinations = modelMerged.getMergedEGPDestinations("recordSpk" + n.first, backend);
                    for(const auto &v : mergedDestinations) {
                        runner << "pushMerged" << v.first << v.second.mergedGroupIndex << v.second.fieldName << "ToDevice(";
                        runner << v.second.groupIndex << ", " << backend.getDeviceVarPrefix() << "recordSpk" + n.first << ");" << std::endl;
                    }
                }

                // Allocate spike event array if required
                // **YUCK** maybe this should be renamed genDynamicArray
                if(n.second.isSpikeEventRecordingEnabled()) {
                    CodeStream::Scope b(runner);
                    backend.genExtraGlobalParamAllocation(runner, "uint32_t*", "recordSpkEvent" + n.first, VarLocation::HOST_DEVICE, "numWords");

                    // Get destinations in merged structures, this EGP 
                    // needs to be copied to and call push function
                    const auto &mergedDestinations = modelMerged.getMergedEGPDestinations("recordSpkEvent" + n.first, backend);
                    for(const auto &v : mergedDestinations) {
                        runner << "pushMerged" << v.first << v.second.mergedGroupIndex << v.second.fieldName << "ToDevice(";
                        runner << v.second.groupIndex << ", " << backend.getDeviceVarPrefix() << "recordSpkEvent" + n.first << ");" << std::endl;
                    }
                }
            }
        }
        runner << std::endl;

        runner << "void pullRecordingBuffersFromDevice()";
        {
            CodeStream::Scope b(runner);
            
            // Check recording buffer has been allocated
            runner << "if(numRecordingTimesteps == 0)";
            {
                CodeStream::Scope b(runner);
                runner << "throw std::runtime_error(\"Recording buffer not allocated - cannot pull from device\");" << std::endl;
            }

            // Loop through neuron groups
            // **THINK** could use asynchronous copies and sync on last one
            for(const auto &n : model.getNeuronGroups()) {
                CodeStream::Scope b(runner);

                // Calculate number of words required for spike/spike event buffers
                if(n.second.isSpikeRecordingEnabled() || n.second.isSpikeEventRecordingEnabled()) {
                    runner << "const unsigned int numWords = " << ceilDivide(n.second.getNumNeurons(), 32) << " * numRecordingTimesteps;" << std::endl;
                }

                // Pull spike array if required
                // **YUCK** maybe this should be renamed pullDynamicArray
                if(n.second.isSpikeRecordingEnabled()) {
                    CodeStream::Scope b(runner);
                    backend.genExtraGlobalParamPull(runner, "uint32_t*", "recordSpk" + n.first, VarLocation::HOST_DEVICE, "numWords");
                }
                // AllocaPullte spike event array if required
                // **YUCK** maybe this should be renamed pullDynamicArray
                if(n.second.isSpikeEventRecordingEnabled()) {
                    CodeStream::Scope b(runner);
                    backend.genExtraGlobalParamPull(runner, "uint32_t*", "recordSpkEvent" + n.first, VarLocation::HOST_DEVICE, "numWords");
                }
            }
        }
        runner << std::endl;
    }

    // ---------------------------------------------------------------------
    // Function for setting the device and the host's global variables.
    // Also estimates memory usage on device ...
    runner << "void allocateMem(" << backend.getAllocateMemParams(modelMerged) << ")";
    {
        CodeStream::Scope b(runner);

        // Generate preamble -this is the first bit of generated code called by user simulations
        // so global initialisation is often performed here
        backend.genAllocateMemPreamble(runner, modelMerged);

        // Write variable allocations to runner
        runner << runnerVarAllocStream.str();


        // Write merged struct allocations to runner
        runner << runnerMergedStructAllocStream.str();
    }
    runner << std::endl;

    // ------------------------------------------------------------------------
    // Function to free all global memory structures
    runner << "void freeMem()";
    {
        CodeStream::Scope b(runner);

        // Write variable frees to runner
        runner << runnerVarFreeStream.str();
    }
    runner << std::endl;

    // ------------------------------------------------------------------------
    // Function to return amount of free device memory in bytes
    runner << "size_t getFreeDeviceMemBytes()";
    {
        CodeStream::Scope b(runner);

        // Generate code to return free memory
        backend.genReturnFreeDeviceMemoryBytes(runner);
    }
    runner << std::endl;

    // ------------------------------------------------------------------------
    // Function to free all global memory structures
    runner << "void stepTime()";
    {
        CodeStream::Scope b(runner);

        // Update synaptic state
        runner << "updateSynapses(t);" << std::endl;

        // Generate code to advance host-side spike queues
   
        for(const auto &n : model.getNeuronGroups()) {
            if (n.second.isDelayRequired()) {
                runner << "spkQuePtr" << n.first << " = (spkQuePtr" << n.first << " + 1) % " << n.second.getNumDelaySlots() << ";" << std::endl;
            }
        }

        // Update neuronal state
        runner << "updateNeurons(t";
        if(model.isRecordingInUse()) {
            runner << ", (unsigned int)(iT % numRecordingTimesteps)";
        }
        runner << "); " << std::endl;

        // Generate code to advance host side dendritic delay buffers
        for(const auto &n : model.getNeuronGroups()) {
            // Loop through incoming synaptic populations
            for(const auto &m : n.second.getMergedInSyn()) {
                const auto *sg = m.first;
                if(sg->isDendriticDelayRequired()) {
                    runner << "denDelayPtr" << sg->getPSModelTargetName() << " = (denDelayPtr" << sg->getPSModelTargetName() << " + 1) % " << sg->getMaxDendriticDelayTimesteps() << ";" << std::endl;
                }
            }
        }
        // Advance time
        runner << "iT++;" << std::endl;
        runner << "t = iT*DT;" << std::endl;

        // Write step time finalize logic to runner
        runner << runnerStepTimeFinaliseStream.str();
    }
    runner << std::endl;

    // Write variable and function definitions to header
    definitions << definitionsVarStream.str();
    definitions << definitionsFuncStream.str();
    definitionsInternal << definitionsInternalVarStream.str();
    definitionsInternal << definitionsInternalFuncStream.str();

    // ---------------------------------------------------------------------
    // Function definitions
    definitions << "// Runner functions" << std::endl;
    if(!backend.getPreferences().automaticCopy) {
        definitions << "EXPORT_FUNC void copyStateToDevice(bool uninitialisedOnly = false);" << std::endl;
        definitions << "EXPORT_FUNC void copyConnectivityToDevice(bool uninitialisedOnly = false);" << std::endl;
        definitions << "EXPORT_FUNC void copyStateFromDevice();" << std::endl;
        definitions << "EXPORT_FUNC void copyCurrentSpikesFromDevice();" << std::endl;
        definitions << "EXPORT_FUNC void copyCurrentSpikeEventsFromDevice();" << std::endl;
    }
<<<<<<< HEAD
    definitions << "EXPORT_FUNC void allocateMem(" << backend.getAllocateMemParams(modelMerged) << ");" << std::endl;
=======
    if(model.isRecordingInUse()) {
        definitions << "EXPORT_FUNC void allocateRecordingBuffers(unsigned int timesteps);" << std::endl;
        definitions << "EXPORT_FUNC void pullRecordingBuffersFromDevice();" << std::endl;
    }
    definitions << "EXPORT_FUNC void allocateMem();" << std::endl;
>>>>>>> 85f36c2a
    definitions << "EXPORT_FUNC void freeMem();" << std::endl;
    definitions << "EXPORT_FUNC size_t getFreeDeviceMemBytes();" << std::endl;
    definitions << "EXPORT_FUNC void stepTime();" << std::endl;
    definitions << std::endl;
    definitions << "// Functions generated by backend" << std::endl;
    definitions << "EXPORT_FUNC void updateNeurons(" << model.getTimePrecision() << " t";
    if(model.isRecordingInUse()) {
        definitions << ", unsigned int recordingTimestep";
    }
    definitions << "); " << std::endl;
    definitions << "EXPORT_FUNC void updateSynapses(" << model.getTimePrecision() << " t);" << std::endl;
    definitions << "EXPORT_FUNC void initialize();" << std::endl;
    definitions << "EXPORT_FUNC void initializeSparse();" << std::endl;

#ifdef MPI_ENABLE
    definitions << "// MPI functions" << std::endl;
    definitions << "EXPORT_FUNC void generateMPI();" << std::endl;
#endif

    // End extern C block around definitions
    definitions << "}  // extern \"C\"" << std::endl;
    definitionsInternal << "}  // extern \"C\"" << std::endl;

    return mem;
}<|MERGE_RESOLUTION|>--- conflicted
+++ resolved
@@ -1421,15 +1421,12 @@
         definitions << "EXPORT_FUNC void copyCurrentSpikesFromDevice();" << std::endl;
         definitions << "EXPORT_FUNC void copyCurrentSpikeEventsFromDevice();" << std::endl;
     }
-<<<<<<< HEAD
-    definitions << "EXPORT_FUNC void allocateMem(" << backend.getAllocateMemParams(modelMerged) << ");" << std::endl;
-=======
+
     if(model.isRecordingInUse()) {
         definitions << "EXPORT_FUNC void allocateRecordingBuffers(unsigned int timesteps);" << std::endl;
         definitions << "EXPORT_FUNC void pullRecordingBuffersFromDevice();" << std::endl;
     }
-    definitions << "EXPORT_FUNC void allocateMem();" << std::endl;
->>>>>>> 85f36c2a
+    definitions << "EXPORT_FUNC void allocateMem(" << backend.getAllocateMemParams(modelMerged) << ");" << std::endl;
     definitions << "EXPORT_FUNC void freeMem();" << std::endl;
     definitions << "EXPORT_FUNC size_t getFreeDeviceMemBytes();" << std::endl;
     definitions << "EXPORT_FUNC void stepTime();" << std::endl;
