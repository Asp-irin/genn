--- conflicted
+++ resolved
@@ -1243,23 +1243,9 @@
             backend.genArray(definitionsVar, definitionsInternalVar, runnerVarDecl, runnerVarAlloc, runnerVarFree,
                                 s.second.getSparseIndType(), "ind" + s.second.getName(), varLoc, size, mem);
 
-<<<<<<< HEAD
-
-            // If synapse remap structure is required, allocate synRemap
-            // **THINK** this is over-allocating
-            if(backend.isSynRemapRequired(s.second)) {
-                backend.genArray(definitionsVar, definitionsInternalVar, runnerVarDecl, runnerVarAlloc, runnerVarFree,
-                                    "unsigned int", "synRemap" + s.second.getName(), VarLocation::DEVICE, size + 1, mem);
-            }
-
             // **TODO** remap is not always required
             if(backend.isPostsynapticRemapRequired() && !s.second.getWUModel()->getLearnPostCode().empty()) {
                 const size_t postSize = (size_t)s.second.getTrgNeuronGroup()->getNumNeurons() * (size_t)s.second.getMaxSourceConnections();
-=======
-                // **TODO** remap is not always required
-                if(backend.isPostsynapticRemapRequired() && !s.second.getWUModel()->getLearnPostCode().empty()) {
-                    const size_t postSize = (size_t)s.second.getTrgNeuronGroup()->getNumNeurons() * (size_t)s.second.getMaxSourceConnections();
->>>>>>> 93a50caf
 
                 // Allocate column lengths
                 backend.genArray(definitionsVar, definitionsInternalVar, runnerVarDecl, runnerVarAlloc, runnerVarFree,
