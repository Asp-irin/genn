--- conflicted
+++ resolved
@@ -63,18 +63,16 @@
         throw std::runtime_error("Weight update models cannot include variables with REDUCE access modes - they are only supported by custom update models");
     }
 
-<<<<<<< HEAD
     // Validate variable reference initialisers
     Utils::validateInitialisers(preVars, preVarValues, "presynaptic variable", description);
 
     // Validate variable reference initialisers
     Utils::validateInitialisers(postVars, postVarValues, "postsynaptic variable", description);
-=======
+
     // If any variables have shared neuron duplication mode, give an error
     if (std::any_of(vars.cbegin(), vars.cend(),
                     [](const Models::Base::Var &v) { return (v.access & VarAccessDuplication::SHARED_NEURON); }))
     {
         throw std::runtime_error("Weight update models cannot include variables with SHARED_NEURON access modes - they are only supported on pre, postsynaptic or neuron variables");
     }
->>>>>>> dc50d255
 }