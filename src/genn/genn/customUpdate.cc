#include "customUpdate.h"

// Standard includes
#include <algorithm>
#include <cmath>

// GeNN includes
#include "gennUtils.h"
#include "currentSource.h"
#include "neuronGroupInternal.h"
#include "synapseGroupInternal.h"

//------------------------------------------------------------------------
// CustomUpdateBase
//------------------------------------------------------------------------
void CustomUpdateBase::setVarLocation(const std::string &varName, VarLocation loc)
{
    m_VarLocation[getCustomUpdateModel()->getVarIndex(varName)] = loc;
}
//----------------------------------------------------------------------------
VarLocation CustomUpdateBase::getVarLocation(const std::string &varName) const
{
    return m_VarLocation[getCustomUpdateModel()->getVarIndex(varName)];
}
//----------------------------------------------------------------------------
bool CustomUpdateBase::isVarInitRequired() const
{
    return std::any_of(m_VarInitialisers.cbegin(), m_VarInitialisers.cend(),
                       [](const auto &init){ return !init.second.getSnippet()->getCode().empty(); });
}
//----------------------------------------------------------------------------
void CustomUpdateBase::initDerivedParams(double dt)
{
    auto derivedParams = getCustomUpdateModel()->getDerivedParams();

    // Loop through derived parameters
    for(const auto &d : derivedParams) {
        m_DerivedParams.emplace(d.name, d.func(getParams(), dt));
    }

    // Initialise derived parameters for variable initialisers
    for(auto &v : m_VarInitialisers) {
        v.second.initDerivedParams(dt);
    }
}
//----------------------------------------------------------------------------
bool CustomUpdateBase::isInitRNGRequired() const
{
    // If initialising the neuron variables require an RNG, return true
    if(Utils::isRNGRequired(getVarInitialisers())) {
        return true;
    }

    return false;
}
//----------------------------------------------------------------------------
bool CustomUpdateBase::isZeroCopyEnabled() const
{
    // If there are any variables implemented in zero-copy mode return true
    return std::any_of(m_VarLocation.begin(), m_VarLocation.end(),
                       [](VarLocation loc) { return (loc & VarLocation::ZERO_COPY); });
}
//----------------------------------------------------------------------------
void CustomUpdateBase::updateHash(boost::uuids::detail::sha1 &hash) const
{
    Utils::updateHash(getCustomUpdateModel()->getHashDigest(), hash);
    Utils::updateHash(getUpdateGroupName(), hash);
    Utils::updateHash(isBatched(), hash);
}
//----------------------------------------------------------------------------
void CustomUpdateBase::updateInitHash(boost::uuids::detail::sha1 &hash) const
{
    Utils::updateHash(getCustomUpdateModel()->getVars(), hash);
    Utils::updateHash(isBatched(), hash);

    // Include variable initialiser hashes
    for(const auto &w : getVarInitialisers()) {
        Utils::updateHash(w.first, hash);
        Utils::updateHash(w.second.getHashDigest(), hash);
    }
}
//----------------------------------------------------------------------------
boost::uuids::detail::sha1::digest_type CustomUpdateBase::getVarLocationHashDigest() const
{
    boost::uuids::detail::sha1 hash;
    Utils::updateHash(m_VarLocation, hash);
    Utils::updateHash(m_ExtraGlobalParamLocation, hash);
    return hash.get_digest();
}

//----------------------------------------------------------------------------
// CustomUpdate
//----------------------------------------------------------------------------
CustomUpdate::CustomUpdate(const std::string &name, const std::string &updateGroupName,
                           const CustomUpdateModels::Base *customUpdateModel, const std::unordered_map<std::string, double> &params,
                           const std::unordered_map<std::string, Models::VarInit> &varInitialisers, const std::unordered_map<std::string, Models::VarReference> &varReferences,
                           VarLocation defaultVarLocation, VarLocation defaultExtraGlobalParamLocation)
    : CustomUpdateBase(name, updateGroupName, customUpdateModel, params, varInitialisers, defaultVarLocation, defaultExtraGlobalParamLocation),
    m_VarReferences(varReferences), m_Size(varReferences.empty() ? 0 : varReferences.begin()->second.getSize()), m_DelayNeuronGroup(nullptr)
{
    // Validate parameters, variables and variable references
    getCustomUpdateModel()->validate(getParams(), getVarInitialisers(), getVarReferences(), "Custom update " + getName());

    if(varReferences.empty()) {
        throw std::runtime_error("Custom update models must reference variables.");
    }

    // Check variable reference types
    checkVarReferences(m_VarReferences);

    // Check only one type of reduction is specified
    if (isBatchReduction() && isNeuronReduction()) {
        throw std::runtime_error("Custom updates cannot perform batch and neuron reductions simultaneously.");
    }

    // Give error if any sizes differ
    if(std::any_of(m_VarReferences.cbegin(), m_VarReferences.cend(),
                   [this](const auto &v) { return v.second.getSize() != m_Size; }))
    {
        throw std::runtime_error("All referenced variables must have the same size.");
    }
}
//----------------------------------------------------------------------------
void CustomUpdate::finalize(unsigned int batchSize)
{
    // Check variable reference batching
    checkVarReferenceBatching(m_VarReferences, batchSize);

    // If any variable references have delays
    auto delayRef = std::find_if(m_VarReferences.cbegin(), m_VarReferences.cend(),
                                 [](const auto &v) { return v.second.getDelayNeuronGroup() != nullptr; });
    if(delayRef != m_VarReferences.cend()) {
        // Set the delay neuron group 
        m_DelayNeuronGroup = delayRef->second.getDelayNeuronGroup();

        // If any of the variable references are delayed with a different group, give an error
        if(std::any_of(m_VarReferences.cbegin(), m_VarReferences.cend(),
                       [this](const auto &v) { return (v.second.getDelayNeuronGroup() != nullptr) && (v.second.getDelayNeuronGroup() != m_DelayNeuronGroup); }))
        {
            throw std::runtime_error("Referenced variables with delays in custom update '" + getName() + "' must all refer to same neuron group.");
        }
    }
}
//----------------------------------------------------------------------------
boost::uuids::detail::sha1::digest_type CustomUpdate::getHashDigest() const
{
    // Superclass
    boost::uuids::detail::sha1 hash;
    CustomUpdateBase::updateHash(hash);

    // Update hash with whether delay is required
    const bool delayed = (getDelayNeuronGroup() != nullptr);
    Utils::updateHash(delayed, hash);

    // If it is, also update hash with number of delay slots
    if(delayed) {
        Utils::updateHash(getDelayNeuronGroup()->getNumDelaySlots(), hash);
    }

    // Loop through variable references
    for(const auto &v : getVarReferences()) {
<<<<<<< HEAD
        Utils::updateHash((v.second.getDelayNeuronGroup() == nullptr), hash);
=======
        // Update hash with whether variable references require dela
        Utils::updateHash((v.getDelayNeuronGroup() == nullptr), hash);

        // Update hash with duplication mode of target variable as this effects indexing code
        Utils::updateHash(getVarAccessDuplication(v.getVar().access), hash);
>>>>>>> dc50d255
    }
    return hash.get_digest();
}
//----------------------------------------------------------------------------
boost::uuids::detail::sha1::digest_type CustomUpdate::getInitHashDigest() const
{
    // Superclass
    boost::uuids::detail::sha1 hash;
    CustomUpdateBase::updateInitHash(hash);
    return hash.get_digest();
}

//----------------------------------------------------------------------------
// CustomUpdateWU
//----------------------------------------------------------------------------
CustomUpdateWU::CustomUpdateWU(const std::string &name, const std::string &updateGroupName,
                               const CustomUpdateModels::Base *customUpdateModel, const std::unordered_map<std::string, double> &params,
                               const std::unordered_map<std::string, Models::VarInit> &varInitialisers, const std::unordered_map<std::string, Models::WUVarReference> &varReferences,
                               VarLocation defaultVarLocation, VarLocation defaultExtraGlobalParamLocation)
:   CustomUpdateBase(name, updateGroupName, customUpdateModel, params, varInitialisers, defaultVarLocation, defaultExtraGlobalParamLocation),
    m_VarReferences(varReferences), m_SynapseGroup(m_VarReferences.empty() ? nullptr : static_cast<const SynapseGroupInternal*>(m_VarReferences.begin()->second.getSynapseGroup()))
{
    // Validate parameters, variables and variable references
    getCustomUpdateModel()->validate(getParams(), getVarInitialisers(), getVarReferences(), "Custom update " + getName());

    if(varReferences.empty()) {
        throw std::runtime_error("Custom update models must reference variables.");
    }

    // Check variable reference types
    checkVarReferences(m_VarReferences);

    // Give error if references point to different synapse groups
    // **NOTE** this could be relaxed for dense
    if(std::any_of(m_VarReferences.cbegin(), m_VarReferences.cend(),
                    [this](const auto &v) 
                    { 
                        return (v.second.getSynapseGroup() != m_SynapseGroup); 
                    }))
    {
        throw std::runtime_error("All referenced variables must belong to the same synapse group.");
    }

    // Give error if custom update model includes any shared neuron variables
    // **NOTE** because there's no way to reference neuron variables with WUVarReferences, 
    // this safely checks for attempts to do neuron reductions
    const auto vars = getCustomUpdateModel()->getVars();
    if (std::any_of(vars.cbegin(), vars.cend(),
                    [](const Models::Base::Var &v)
                    {
                        return (v.access & VarAccessDuplication::SHARED_NEURON);
                    }))
    {
        throw std::runtime_error("Custom weight updates cannot use models with SHARED_NEURON variables.");
    }

    // If this is a transpose operation
    if(isTransposeOperation()) {
        // Check that it isn't also a reduction
        if(isBatchReduction()) {
            throw std::runtime_error("Custom weight updates cannot perform both transpose and batch reduction operations.");
        }

        // Give error if any of the variable references aren't dense
        // **NOTE** there's no reason NOT to implement sparse transpose
        if(std::any_of(m_VarReferences.cbegin(), m_VarReferences.cend(),
                       [](const auto &v) 
                       {
                           return !(v.second.getSynapseGroup()->getMatrixType() & SynapseMatrixConnectivity::DENSE); 
                       }))
        {
            throw std::runtime_error("Custom weight updates that perform a transpose operation can currently only be used on DENSE synaptic matrices.");
        }

        // If there's more than one variable with a transpose give error
        // **NOTE** there's no reason NOT to allow multiple transposes, it just gets a little tricky with shared memory allocations
        if(std::count_if(m_VarReferences.cbegin(), m_VarReferences.cend(),
                        [](const auto &v) { return v.second.getTransposeSynapseGroup() != nullptr; }) > 1)
        {
            throw std::runtime_error("Each custom weight update can only calculate the tranpose of a single variable,");
        }
    }
}
//----------------------------------------------------------------------------
void CustomUpdateWU::finalize(unsigned int batchSize)
{
    // Check variable reference types
    checkVarReferenceBatching(m_VarReferences, batchSize);
}
//----------------------------------------------------------------------------
bool CustomUpdateWU::isTransposeOperation() const
{
    // Transpose opetation is required if any variable references have a transpose
    return std::any_of(m_VarReferences.cbegin(), m_VarReferences.cend(),
                       [](const auto &v) { return (v.second.getTransposeSynapseGroup() != nullptr); });
}
//----------------------------------------------------------------------------
boost::uuids::detail::sha1::digest_type CustomUpdateWU::getHashDigest() const
{
    // Superclass
    boost::uuids::detail::sha1 hash;
    CustomUpdateBase::updateHash(hash);

    Utils::updateHash(getSynapseMatrixConnectivity(getSynapseGroup()->getMatrixType()), hash);
    Utils::updateHash(getSynapseGroup()->getSparseIndType(), hash);

    // Loop through variable references
    for(const auto &v : getVarReferences()) {
<<<<<<< HEAD
        Utils::updateHash((v.second.getTransposeSynapseGroup() == nullptr), hash);
=======
        // Update hash with whether variable references require transpose
        Utils::updateHash((v.getTransposeSynapseGroup() == nullptr), hash);

        // Update hash with duplication mode of target variable as this effects indexing code
        Utils::updateHash(getVarAccessDuplication(v.getVar().access), hash);
>>>>>>> dc50d255
    }

    return hash.get_digest();
}
//----------------------------------------------------------------------------
boost::uuids::detail::sha1::digest_type CustomUpdateWU::getInitHashDigest() const
{
    // Superclass
    boost::uuids::detail::sha1 hash;
    CustomUpdateBase::updateInitHash(hash);

    Utils::updateHash(getSynapseMatrixConnectivity(getSynapseGroup()->getMatrixType()), hash);
    Utils::updateHash(getSynapseGroup()->getSparseIndType(), hash);
    return hash.get_digest();
}<|MERGE_RESOLUTION|>--- conflicted
+++ resolved
@@ -159,15 +159,11 @@
 
     // Loop through variable references
     for(const auto &v : getVarReferences()) {
-<<<<<<< HEAD
+        // Update hash with whether variable references require delay
         Utils::updateHash((v.second.getDelayNeuronGroup() == nullptr), hash);
-=======
-        // Update hash with whether variable references require dela
-        Utils::updateHash((v.getDelayNeuronGroup() == nullptr), hash);
 
         // Update hash with duplication mode of target variable as this effects indexing code
-        Utils::updateHash(getVarAccessDuplication(v.getVar().access), hash);
->>>>>>> dc50d255
+        Utils::updateHash(getVarAccessDuplication(v.second.getVar().access), hash);
     }
     return hash.get_digest();
 }
@@ -276,15 +272,11 @@
 
     // Loop through variable references
     for(const auto &v : getVarReferences()) {
-<<<<<<< HEAD
+        // Update hash with whether variable references require transpose
         Utils::updateHash((v.second.getTransposeSynapseGroup() == nullptr), hash);
-=======
-        // Update hash with whether variable references require transpose
-        Utils::updateHash((v.getTransposeSynapseGroup() == nullptr), hash);
 
         // Update hash with duplication mode of target variable as this effects indexing code
-        Utils::updateHash(getVarAccessDuplication(v.getVar().access), hash);
->>>>>>> dc50d255
+        Utils::updateHash(getVarAccessDuplication(v.second.getVar().access), hash);
     }
 
     return hash.get_digest();
