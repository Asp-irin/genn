--- conflicted
+++ resolved
@@ -271,13 +271,8 @@
                             script = """
                             . ${WORKSPACE}/venv/bin/activate
 
-<<<<<<< HEAD
-                            python setup.py clean --all
-                            python setup.py bdist_wheel -d . 1>> "${uniqueMsg}" 2>> "${uniqueMsg}"
-=======
                             python setup.py clean --all 1>> "${outputFilename}" 2>&1
                             python setup.py bdist_wheel -d . 1>> "${outputFilename}" 2>&1
->>>>>>> 1bbd4d8d
                             """
 
                             def wheelStatusCode = sh script:script, returnStatus:true
